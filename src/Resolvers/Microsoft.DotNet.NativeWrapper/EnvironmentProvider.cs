// Copyright (c) .NET Foundation and contributors. All rights reserved.
// Licensed under the MIT license. See LICENSE file in the project root for full license information.

using System;
using System.Collections.Generic;
using System.Diagnostics;
using System.IO;
using System.Linq;

//only Microsoft.DotNet.NativeWrapper (net7.0) has nullables disabled
#pragma warning disable IDE0240 // Remove redundant nullable directive
#nullable disable
#pragma warning restore IDE0240 // Remove redundant nullable directive

namespace Microsoft.DotNet.NativeWrapper
{
    public class EnvironmentProvider
    {
        private IEnumerable<string> _searchPaths;

        private readonly Func<string, string> _getEnvironmentVariable;
        private readonly Func<string> _getCurrentProcessPath;

        public EnvironmentProvider(Func<string, string> getEnvironmentVariable)
            : this(getEnvironmentVariable, GetCurrentProcessPath)
        { }

        public EnvironmentProvider(Func<string, string> getEnvironmentVariable, Func<string> getCurrentProcessPath)
        {
            _getEnvironmentVariable = getEnvironmentVariable;
            _getCurrentProcessPath = getCurrentProcessPath;
        }

        private IEnumerable<string> SearchPaths
        {
            get
            {
                if (_searchPaths == null)
                {
                    var searchPaths = new List<string>();

                    searchPaths.AddRange(
                        _getEnvironmentVariable(Constants.PATH)
                        .Split(new char[] { Path.PathSeparator }, options: StringSplitOptions.RemoveEmptyEntries)
                        .Select(p => p.Trim('"')));

                    _searchPaths = searchPaths;
                }

                return _searchPaths;
            }
        }

        public string GetCommandPath(string commandName)
        {
            var commandNameWithExtension = commandName + Constants.ExeSuffix;
            var commandPath = SearchPaths
                .Where(p => !Path.GetInvalidPathChars().Any(c => p.Contains(c)))
                .Select(p => Path.Combine(p, commandNameWithExtension))
                .FirstOrDefault(File.Exists);

            return commandPath;
        }

        public string GetDotnetExeDirectory(Action<FormattableString> log = null)
        {
            string environmentOverride = _getEnvironmentVariable(Constants.DOTNET_MSBUILD_SDK_RESOLVER_CLI_DIR);
            if (!string.IsNullOrEmpty(environmentOverride))
            {
                log?.Invoke($"GetDotnetExeDirectory: {Constants.DOTNET_MSBUILD_SDK_RESOLVER_CLI_DIR} set to {environmentOverride}");
                return environmentOverride;
            }

            string dotnetExe = _getCurrentProcessPath();

            if (string.IsNullOrEmpty(dotnetExe) || !Path.GetFileNameWithoutExtension(dotnetExe)
                    .Equals(Constants.DotNet, StringComparison.InvariantCultureIgnoreCase))
            {
                string dotnetExeFromPath = GetCommandPath(Constants.DotNet);
                
                if (dotnetExeFromPath != null && !Interop.RunningOnWindows)
                {
                    // e.g. on Linux the 'dotnet' command from PATH is a symlink so we need to
                    // resolve it to get the actual path to the binary
                    dotnetExeFromPath = Interop.Unix.realpath(dotnetExeFromPath) ?? dotnetExeFromPath;
                }

<<<<<<< HEAD
                if (!string.IsNullOrWhiteSpace(dotnetExeFromPath))
                {
                    dotnetExe = dotnetExeFromPath;
                }
=======
            if (string.IsNullOrWhiteSpace(dotnetExe))
            {
                log?.Invoke($"GetDotnetExeDirectory: dotnet command path not found.  Using current process");
                log?.Invoke($"GetDotnetExeDirectory: Path variable: {_getEnvironmentVariable(Constants.PATH)}");

#if NET6_0_OR_GREATER
                dotnetExe = Environment.ProcessPath;
#else
                dotnetExe = Process.GetCurrentProcess().MainModule.FileName;
#endif
>>>>>>> 0c82e3b3
            }

            var dotnetDirectory = Path.GetDirectoryName(dotnetExe);

            log?.Invoke($"GetDotnetExeDirectory: Returning {dotnetDirectory}");

            return dotnetDirectory;
        }

        public static string GetDotnetExeDirectory(Func<string, string> getEnvironmentVariable = null, Action<FormattableString> log = null)
        {
            if (getEnvironmentVariable == null)
            {
                getEnvironmentVariable = Environment.GetEnvironmentVariable;
            }
            var environmentProvider = new EnvironmentProvider(getEnvironmentVariable);
            return environmentProvider.GetDotnetExeDirectory(log);
        }

        public static string GetDotnetExeDirectory(Func<string, string> getEnvironmentVariable, Func<string> getCurrentProcessPath)
        {
            getEnvironmentVariable ??= Environment.GetEnvironmentVariable;
            getCurrentProcessPath ??= GetCurrentProcessPath;
            var environmentProvider = new EnvironmentProvider(getEnvironmentVariable, getCurrentProcessPath);
            return environmentProvider.GetDotnetExeDirectory();
        }

        private static string GetCurrentProcessPath()
        {
            string currentProcessPath;
#if NET6_0_OR_GREATER
            currentProcessPath = Environment.ProcessPath;
#else
            currentProcessPath = Process.GetCurrentProcess().MainModule.FileName;
#endif
            return currentProcessPath;
        }
    }
}<|MERGE_RESOLUTION|>--- conflicted
+++ resolved
@@ -85,23 +85,13 @@
                     dotnetExeFromPath = Interop.Unix.realpath(dotnetExeFromPath) ?? dotnetExeFromPath;
                 }
 
-<<<<<<< HEAD
                 if (!string.IsNullOrWhiteSpace(dotnetExeFromPath))
                 {
                     dotnetExe = dotnetExeFromPath;
+                } else {
+                    log?.Invoke($"GetDotnetExeDirectory: dotnet command path not found.  Using current process");
+                    log?.Invoke($"GetDotnetExeDirectory: Path variable: {_getEnvironmentVariable(Constants.PATH)}");
                 }
-=======
-            if (string.IsNullOrWhiteSpace(dotnetExe))
-            {
-                log?.Invoke($"GetDotnetExeDirectory: dotnet command path not found.  Using current process");
-                log?.Invoke($"GetDotnetExeDirectory: Path variable: {_getEnvironmentVariable(Constants.PATH)}");
-
-#if NET6_0_OR_GREATER
-                dotnetExe = Environment.ProcessPath;
-#else
-                dotnetExe = Process.GetCurrentProcess().MainModule.FileName;
-#endif
->>>>>>> 0c82e3b3
             }
 
             var dotnetDirectory = Path.GetDirectoryName(dotnetExe);
@@ -121,7 +111,7 @@
             return environmentProvider.GetDotnetExeDirectory(log);
         }
 
-        public static string GetDotnetExeDirectory(Func<string, string> getEnvironmentVariable, Func<string> getCurrentProcessPath)
+        public static string GetDotnetExeDirectory(Func<string, string> getEnvironmentVariable, Func<string> getCurrentProcessPath, Action<FormattableString> log = null)
         {
             getEnvironmentVariable ??= Environment.GetEnvironmentVariable;
             getCurrentProcessPath ??= GetCurrentProcessPath;
