﻿// Licensed to the .NET Foundation under one or more agreements.
// The .NET Foundation licenses this file to you under the MIT license.

using Microsoft.DotNet.Cli;
using Microsoft.DotNet.Workloads.Workload;
using Microsoft.NET.Sdk.Localization;
using FXVersion = Microsoft.DotNet.MSBuildSdkResolver.FXVersion;
using System.Text.Json.Serialization;

namespace Microsoft.NET.Sdk.WorkloadManifestReader
{
    /// <remarks>
    /// This very specifically exposes only the functionality needed right now by the MSBuild workload resolver
    /// and by the template engine. More general APIs will be added later.
    /// </remarks>
    public class WorkloadResolver : IWorkloadResolver
    {
        private readonly Dictionary<string, (WorkloadManifest manifest, WorkloadManifestInfo info)> _manifests = new(StringComparer.OrdinalIgnoreCase);
        private readonly Dictionary<WorkloadId, (WorkloadDefinition workload, WorkloadManifest manifest)> _workloads = new();
        private readonly Dictionary<WorkloadPackId, (WorkloadPack pack, WorkloadManifest manifest)> _packs = new();
        private IWorkloadManifestProvider _manifestProvider;
        private string[] _currentRuntimeIdentifiers;
<<<<<<< HEAD
        private readonly WorkloadRootPath[] _dotnetRootPaths;
=======
        private readonly (string path, bool installable)[] _dotnetRootPaths;
        private bool _initializedManifests = false;
>>>>>>> 1c826c28

        private Func<string, bool>? _fileExistOverride;
        private Func<string, bool>? _directoryExistOverride;

        public static WorkloadResolver Create(IWorkloadManifestProvider manifestProvider, string? dotnetRootPath, string? sdkVersion, string? userProfileDir)
        {
            string runtimeIdentifierChainPath = Path.Combine(dotnetRootPath!, "sdk", sdkVersion!, "NETCoreSdkRuntimeIdentifierChain.txt");
            string[] currentRuntimeIdentifiers = File.Exists(runtimeIdentifierChainPath) ?
                File.ReadAllLines(runtimeIdentifierChainPath).Where(l => !string.IsNullOrEmpty(l)).ToArray() :
                new string[] { };

            WorkloadRootPath[] workloadRootPaths;
            if (userProfileDir != null && WorkloadFileBasedInstall.IsUserLocal(dotnetRootPath, sdkVersion) && Directory.Exists(userProfileDir))
            {
                workloadRootPaths = [new(userProfileDir, true), new(dotnetRootPath, true)];
            }
            else
            {
                workloadRootPaths = [new(dotnetRootPath, true)];
            }

            var packRootEnvironmentVariable = Environment.GetEnvironmentVariable(EnvironmentVariableNames.WORKLOAD_PACK_ROOTS);
            if (!string.IsNullOrEmpty(packRootEnvironmentVariable))
            {
                workloadRootPaths = packRootEnvironmentVariable.Split(Path.PathSeparator).Select(path => new WorkloadRootPath(path, false)).Concat(workloadRootPaths).ToArray();
            }

            return new WorkloadResolver(manifestProvider, workloadRootPaths, currentRuntimeIdentifiers);
        }

        public static WorkloadResolver CreateForTests(IWorkloadManifestProvider manifestProvider, string dotNetRoot, bool userLocal = false, string? userProfileDir = null, string[]? currentRuntimeIdentifiers = null)
        {
            if (userLocal && userProfileDir is null)
            {
                throw new ArgumentNullException(nameof(userProfileDir));
            }
            WorkloadRootPath[] dotNetRootPaths = userLocal ? [new(userProfileDir!, true), new(dotNetRoot, true)] : [new(dotNetRoot, true)];
            return CreateForTests(manifestProvider, dotNetRootPaths, currentRuntimeIdentifiers);
        }

        public static WorkloadResolver CreateForTests(IWorkloadManifestProvider manifestProvider, WorkloadRootPath[] dotNetRootPaths, string[]? currentRuntimeIdentifiers = null)
        {
            if (currentRuntimeIdentifiers == null)
            {
                currentRuntimeIdentifiers = new[] { "win-x64", "win", "any", "base" };
            }
            return new WorkloadResolver(manifestProvider, dotNetRootPaths, currentRuntimeIdentifiers);
        }

        /// <summary>
        /// Creates a resolver by composing all the manifests from the provider.
        /// </summary>
        private WorkloadResolver(IWorkloadManifestProvider manifestProvider, WorkloadRootPath[] dotnetRootPaths, string[] currentRuntimeIdentifiers)
            : this(dotnetRootPaths, currentRuntimeIdentifiers, manifestProvider.GetSdkFeatureBand())
        {
            _manifestProvider = manifestProvider;
        }

        private void InitializeManifests()
        {
            if (!_initializedManifests)
            {
                LoadManifestsFromProvider(_manifestProvider);
                ComposeWorkloadManifests();
                _initializedManifests = true;
            }
        }

        /// <summary>
        /// Creates a resolver with no manifests.
        /// </summary>
        private WorkloadResolver(WorkloadRootPath[] dotnetRootPaths, string[] currentRuntimeIdentifiers, string sdkFeatureBand)
        {
            _dotnetRootPaths = dotnetRootPaths;
            _currentRuntimeIdentifiers = currentRuntimeIdentifiers;
            _manifestProvider = new EmptyWorkloadManifestProvider(sdkFeatureBand);
        }

        public void RefreshWorkloadManifests()
        {
            if (_manifestProvider == null)
            {
                throw new InvalidOperationException("Resolver was created without provider and cannot be refreshed");
            }

            _manifestProvider.RefreshWorkloadManifests();
            _manifests.Clear();
            _initializedManifests = false;
            InitializeManifests();
        }

        public IWorkloadManifestProvider.WorkloadVersionInfo GetWorkloadVersion() => _manifestProvider.GetWorkloadVersion();

        private void LoadManifestsFromProvider(IWorkloadManifestProvider manifestProvider)
        {
            foreach (var readableManifest in manifestProvider.GetManifests())
            {
                using (Stream manifestStream = readableManifest.OpenManifestStream())
                using (Stream? localizationStream = readableManifest.OpenLocalizationStream())
                {
                    var manifest = WorkloadManifestReader.ReadWorkloadManifest(readableManifest.ManifestId, manifestStream, localizationStream, readableManifest.ManifestPath);
                    var manifestInfo = new WorkloadManifestInfo(manifest.Id, manifest.Version, readableManifest.ManifestDirectory, readableManifest.ManifestFeatureBand);
                    if (!_manifests.TryAdd(readableManifest.ManifestId, (manifest, manifestInfo)))
                    {
                        var existingManifest = _manifests[readableManifest.ManifestId].manifest;
                        throw new WorkloadManifestCompositionException(Strings.DuplicateManifestID, manifestProvider.GetType().FullName, readableManifest.ManifestId, readableManifest.ManifestPath, existingManifest.ManifestPath);
                    }
                }
            }
        }

        private void ComposeWorkloadManifests()
        {
            _workloads.Clear();
            _packs.Clear();

            Dictionary<WorkloadId, (WorkloadRedirect redirect, WorkloadManifest manifest)>? redirects = null;

            foreach (var (manifest, info) in _manifests.Values)
            {
                if (manifest.DependsOnManifests != null)
                {
                    foreach (var dependency in manifest.DependsOnManifests)
                    {
                        if (_manifests.TryGetValue(dependency.Key, out var t))
                        {
                            var resolvedDependency = t.manifest;
                            if (FXVersion.Compare(dependency.Value, resolvedDependency.ParsedVersion) > 0)
                            {
                                throw new WorkloadManifestCompositionException(Strings.ManifestDependencyVersionTooLow, dependency.Key, resolvedDependency.Version, dependency.Value, manifest.Id, manifest.ManifestPath);
                            }
                        }
                        else
                        {
                            throw new WorkloadManifestCompositionException(Strings.ManifestDependencyMissing, dependency.Key, manifest.Id, manifest.ManifestPath);
                        }
                    }
                }

                foreach (var workload in manifest.Workloads)
                {
                    if (workload.Value is WorkloadRedirect redirect)
                    {
                        (redirects ??= new()).Add(redirect.Id, (redirect, manifest));
                    }
                    else
                    {
                        if (!_workloads.TryAdd(workload.Key, ((WorkloadDefinition)workload.Value, manifest)))
                        {
                            WorkloadManifest conflictingManifest = _workloads[workload.Key].manifest;
                            throw new WorkloadManifestCompositionException(Strings.ConflictingWorkloadDefinition, workload.Key, manifest.Id, manifest.ManifestPath, conflictingManifest.Id, conflictingManifest.ManifestPath);
                        }
                    }
                }

                foreach (var pack in manifest.Packs)
                {
                    if (!_packs.TryAdd(pack.Key, (pack.Value, manifest)))
                    {
                        WorkloadManifest conflictingManifest = _packs[pack.Key].manifest;
                        throw new WorkloadManifestCompositionException(Strings.ConflictingWorkloadPack, pack.Key, manifest.Id, manifest.ManifestPath, conflictingManifest.Id, conflictingManifest.ManifestPath);
                    }
                }
            }

            // resolve redirects upfront so they are transparent to the rest of the code
            // the _workloads dictionary maps redirected ids directly to the replacement
            if (redirects != null)
            {
                // handle multi-levels redirects via multiple resolve passes, bottom-up i.e. iteratively try
                // to resolve unresolved redirects to resolved workloads/redirects until we stop making progress
                var unresolvedRedirects = new HashSet<WorkloadId>(redirects.Keys);
                while (unresolvedRedirects.RemoveWhere(redirectId =>
                {
                    (var redirect, var manifest) = redirects[redirectId];

                    if (_workloads.TryGetValue(redirect.ReplaceWith, out var replacement))
                    {
                        if (!_workloads.TryAdd(redirect.Id, replacement))
                        {
                            WorkloadManifest conflictingManifest = _workloads[redirect.Id].manifest;
                            throw new WorkloadManifestCompositionException(Strings.ConflictingWorkloadDefinition, redirect.Id, manifest.Id, manifest.ManifestPath, conflictingManifest.Id, conflictingManifest.ManifestPath);
                        }
                        return true;
                    }
                    return false;
                }) > 0) { };

                if (unresolvedRedirects.Count > 0)
                {
                    // if one or more of them doesn't resolve into another redirect, it's an actual unresolved redirect
                    var unresolved = unresolvedRedirects.Select(ur => redirects[ur]).Where(ur => !redirects.ContainsKey(ur.redirect.ReplaceWith)).FirstOrDefault();
                    if (unresolved is (WorkloadRedirect redirect, WorkloadManifest manifest))
                    {
                        throw new WorkloadManifestCompositionException(Strings.UnresolvedWorkloadRedirect, redirect.ReplaceWith, redirect.Id, manifest.Id, manifest.ManifestPath);
                    }
                    else
                    {
                        var cyclic = redirects[unresolvedRedirects.First()];
                        throw new WorkloadManifestCompositionException(Strings.CyclicWorkloadRedirect, cyclic.redirect.Id, cyclic.manifest.Id, cyclic.manifest.ManifestPath);
                    }
                }
            }
        }

        /// <summary>
        /// Gets the installed workload packs of a particular kind
        /// </summary>
        /// <remarks>
        /// Used by MSBuild resolver to scan SDK packs for AutoImport.props files to be imported.
        /// Used by template engine to find templates to be added to hive.
        /// </remarks>
        public IEnumerable<PackInfo> GetInstalledWorkloadPacksOfKind(WorkloadPackKind kind)
        {
            InitializeManifests();
            foreach ((var pack, _) in _packs.Values)
            {
                if (pack.Kind != kind)
                {
                    continue;
                }

                if (ResolvePackPath(pack, out WorkloadPackId resolvedPackageId, out bool isInstalled) is string aliasedPath && isInstalled)
                {
                    yield return CreatePackInfo(pack, aliasedPath, resolvedPackageId);
                }
            }
        }

        internal void ReplaceFilesystemChecksForTest(Func<string, bool> fileExists, Func<string, bool> directoryExists)
        {
            _fileExistOverride = fileExists;
            _directoryExistOverride = directoryExists;
        }

        private PackInfo CreatePackInfo(WorkloadPack pack, string aliasedPath, WorkloadPackId resolvedPackageId) => new(
                pack.Id,
                pack.Version,
                pack.Kind,
                aliasedPath,
                resolvedPackageId.ToString()
            );

        /// <summary>
        /// Resolve the package ID for the host platform.
        /// </summary>
        /// <param name="pack">The workload pack</param>
        /// <returns>The path to the pack, or null if the pack is not available on the host platform.</returns>
        private WorkloadPackId? ResolveId(WorkloadPack pack)
        {
            if (!pack.IsAlias)
            {
                return pack.Id;
            }

            if (pack.TryGetAliasForRuntimeIdentifiers(_currentRuntimeIdentifiers) is WorkloadPackId aliasedId)
            {
                return aliasedId;
            }

            return null;
        }

        /// <summary>
        /// Resolve the pack path for the host platform.
        /// </summary>
        /// <param name="pack">The workload pack</param>
        /// <param name="isInstalled">Whether the pack is installed</param>
        /// <returns>The path to the pack, or null if the pack is not available on the host platform.</returns>
        private string? ResolvePackPath(WorkloadPack pack, out bool isInstalled)
            => ResolvePackPath(pack, out _, out isInstalled);

        private string? ResolvePackPath(
            WorkloadPack pack,
            out WorkloadPackId resolvedId,
            out bool isInstalled)
        {
            if (ResolveId(pack) is WorkloadPackId resolved)
            {
                resolvedId = resolved;
                return GetPackPath(resolved, pack.Version, pack.Kind, out isInstalled);
            }

            resolvedId = default;
            isInstalled = false;
            return null;

            string GetPackPath(WorkloadPackId resolvedPackageId, string packageVersion, WorkloadPackKind kind, out bool isInstalled)
            {
                isInstalled = false;
                string? firstInstallablePackPath = null;
                string? installedPackPath = null;
                foreach (var rootPath in _dotnetRootPaths)
                {
                    string packPath;
                    bool isFile;
                    switch (kind)
                    {
                        case WorkloadPackKind.Framework:
                        case WorkloadPackKind.Sdk:
                            packPath = Path.Combine(rootPath.Path!, "packs", resolvedPackageId.ToString(), packageVersion);
                            isFile = false;
                            break;
                        case WorkloadPackKind.Template:
                            packPath = Path.Combine(rootPath.Path!, "template-packs", resolvedPackageId.GetNuGetCanonicalId() + "." + packageVersion.ToLowerInvariant() + ".nupkg");
                            isFile = true;
                            break;
                        case WorkloadPackKind.Library:
                            packPath = Path.Combine(rootPath.Path!, "library-packs", resolvedPackageId.GetNuGetCanonicalId() + "." + packageVersion.ToLowerInvariant() + ".nupkg");
                            isFile = true;
                            break;
                        case WorkloadPackKind.Tool:
                            packPath = Path.Combine(rootPath.Path!, "tool-packs", resolvedPackageId.ToString(), packageVersion);
                            isFile = false;
                            break;
                        default:
                            throw new ArgumentException($"The package kind '{kind}' is not known", nameof(kind));
                    }

                    if (rootPath.Installable && firstInstallablePackPath is null)
                    {
                        firstInstallablePackPath = packPath;
                    }

                    //can we do a more robust check than directory.exists?
                    isInstalled = isFile ?
                        _fileExistOverride?.Invoke(packPath) ?? File.Exists(packPath) :
                        _directoryExistOverride?.Invoke(packPath) ?? Directory.Exists(packPath); ;

                    if (isInstalled)
                    {
                        installedPackPath = packPath;
                        break;
                    }
                }
                return installedPackPath ?? firstInstallablePackPath ?? "";
            }
        }

        /// <summary>
        /// Gets the IDs of all the packs that are installed
        /// </summary>
        private HashSet<WorkloadPackId> GetInstalledPacks()
        {
            InitializeManifests();
            var installedPacks = new HashSet<WorkloadPackId>();
            foreach ((WorkloadPackId id, (WorkloadPack pack, WorkloadManifest _)) in _packs)
            {
                ResolvePackPath(pack, out bool isInstalled);
                if (isInstalled)
                {
                    installedPacks.Add(id);
                }
            }
            return installedPacks;
        }

        public IEnumerable<WorkloadPackId> GetPacksInWorkload(WorkloadId workloadId)
        {
            if (string.IsNullOrEmpty(workloadId))
            {
                throw new ArgumentException($"'{nameof(workloadId)}' cannot be null or empty", nameof(workloadId));
            }

            InitializeManifests();

            if (!_workloads.TryGetValue(workloadId, out var value))
            {
                throw new Exception($"Workload not found: {workloadId}. Known workloads: {string.Join(" ", _workloads.Select(workload => workload.Key.ToString()))}");
            }
            var workload = value.workload;

            if (workload.Extends?.Count > 0)
            {
                return GetPacksInWorkload(workload, value.manifest).Select(p => p.packId);
            }
            return workload.Packs ?? Enumerable.Empty<WorkloadPackId>();
        }

        public IEnumerable<WorkloadInfo> GetExtendedWorkloads(IEnumerable<WorkloadId> workloadIds)
        {
            return EnumerateWorkloadWithExtends(new WorkloadId("root"), workloadIds, null)
                .Select(t => new WorkloadInfo(t.workload.Id, t.workload.Description));
        }

        private IEnumerable<(WorkloadDefinition workload, WorkloadManifest workloadManifest)> EnumerateWorkloadWithExtends(WorkloadDefinition workload, WorkloadManifest manifest)
        {
            IEnumerable<(WorkloadDefinition workload, WorkloadManifest workloadManifest)> result =
                workload.Extends == null
                    ? Enumerable.Empty<(WorkloadDefinition workload, WorkloadManifest workloadManifest)>()
                    : EnumerateWorkloadWithExtends(workload.Id, workload.Extends, manifest);

            return result.Prepend((workload, manifest));
        }

        private IEnumerable<(WorkloadDefinition workload, WorkloadManifest workloadManifest)> EnumerateWorkloadWithExtends(WorkloadId workloadId, IEnumerable<WorkloadId> extends, WorkloadManifest? manifest)
        {
            HashSet<WorkloadId>? dedup = null;

            IEnumerable<(WorkloadDefinition workload, WorkloadManifest workloadManifest)> EnumerateWorkloadWithExtendsRec(WorkloadId workloadId, IEnumerable<WorkloadId> extends, WorkloadManifest? manifest)
            {
                InitializeManifests();
                dedup ??= new HashSet<WorkloadId> { workloadId };

                foreach (var baseWorkloadId in extends)
                {
                    if (!dedup.Add(baseWorkloadId))
                    {
                        continue;
                    }

                    if (_workloads.TryGetValue(baseWorkloadId) is not (WorkloadDefinition baseWorkload, WorkloadManifest baseWorkloadManifest))
                    {
                        throw new WorkloadManifestCompositionException(Strings.MissingBaseWorkload, baseWorkloadId, workloadId, manifest?.Id, manifest?.ManifestPath);
                    }

                    // the workload's ID may not match the value we looked up if it's a redirect
                    if (baseWorkloadId != baseWorkload.Id && !dedup.Add(baseWorkload.Id))
                    {
                        continue;
                    }

                    yield return (baseWorkload, baseWorkloadManifest);

                    if (baseWorkload.Extends == null)
                    {
                        continue;
                    }

                    foreach (var enumeratedbaseWorkload in EnumerateWorkloadWithExtendsRec(baseWorkload.Id, baseWorkload.Extends, baseWorkloadManifest))
                    {
                        yield return enumeratedbaseWorkload;
                    }
                }
            }

            return EnumerateWorkloadWithExtendsRec(workloadId, extends, manifest);
        }

        internal IEnumerable<(WorkloadPackId packId, WorkloadDefinition referencingWorkload, WorkloadManifest workloadDefinedIn)> GetPacksInWorkload(WorkloadDefinition workload, WorkloadManifest manifest)
        {
            foreach ((WorkloadDefinition w, WorkloadManifest m) in EnumerateWorkloadWithExtends(workload, manifest))
            {
                if (w.Packs != null && w.Packs.Count > 0)
                {
                    foreach (var p in w.Packs)
                    {
                        yield return (p, w, m);
                    }
                }
            }
        }

        /// <summary>
        /// Gets the version of a workload pack for this resolver's SDK band
        /// </summary>
        /// <remarks>
        /// Used by the MSBuild SDK resolver to look up which versions of the SDK packs to import.
        /// </remarks>
        public PackInfo? TryGetPackInfo(WorkloadPackId packId)
        {
            if (string.IsNullOrEmpty(packId))
            {
                throw new ArgumentException($"'{nameof(packId)}' cannot be null or empty", nameof(packId));
            }

            InitializeManifests();
            if (_packs.TryGetValue(packId) is (WorkloadPack pack, _))
            {
                if (ResolvePackPath(pack, out WorkloadPackId resolvedPackageId, out bool isInstalled) is string aliasedPath)
                {
                    return CreatePackInfo(pack, aliasedPath, resolvedPackageId);
                }
            }

            return null;
        }

        /// <summary>
        /// Recommends a set of workloads should be installed on top of the existing installed workloads to provide the specified missing packs
        /// </summary>
        /// <remarks>
        /// Used by the MSBuild workload resolver to emit actionable errors
        /// </remarks>
        public ISet<WorkloadInfo>? GetWorkloadSuggestionForMissingPacks(IList<WorkloadPackId> packIds, out ISet<WorkloadPackId> unsatisfiablePacks)
        {
            InitializeManifests();
            var requestedPacks = new HashSet<WorkloadPackId>(packIds);
            var availableWorkloads = GetAvailableWorkloadDefinitions();

            List<(WorkloadId Id, HashSet<WorkloadPackId> Packs)>? expandedWorkloads = availableWorkloads
                .Select(w => (w.workload.Id, new HashSet<WorkloadPackId>(GetPacksInWorkload(w.workload, w.manifest).Select(p => p.packId))))
                .ToList();

            var unsatisfiable = requestedPacks
                .Where(p => !expandedWorkloads.Any(w => w.Packs.Contains(p)))
                .ToHashSet();

            unsatisfiablePacks = unsatisfiable;

            requestedPacks.ExceptWith(unsatisfiable);
            if (requestedPacks.Count == 0)
            {
                return null;
            }

            expandedWorkloads = expandedWorkloads
                .Where(w => w.Packs.Any(p => requestedPacks.Contains(p)))
                .ToList();

            var finder = new WorkloadSuggestionFinder(GetInstalledPacks(), requestedPacks, expandedWorkloads);

            return finder.GetBestSuggestion()
                .Workloads
                .Select(s => new WorkloadInfo(s, _workloads[s].workload.Description))
                .ToHashSet();
        }

        /// <summary>
        /// Returns the list of workloads available (installed or not) on the current platform, defined by the manifests on disk
        /// </summary>
        public IEnumerable<WorkloadInfo> GetAvailableWorkloads()
            => GetAvailableWorkloadDefinitions().Select(w => new WorkloadInfo(w.workload.Id, w.workload.Description));

        private IEnumerable<(WorkloadDefinition workload, WorkloadManifest manifest)> GetAvailableWorkloadDefinitions()
        {
            InitializeManifests();
            foreach ((WorkloadId _, (WorkloadDefinition workload, WorkloadManifest manifest)) in _workloads)
            {
                if (!workload.IsAbstract && IsWorkloadPlatformCompatible(workload, manifest) && !IsWorkloadImplicitlyAbstract(workload, manifest))
                {
                    yield return (workload, manifest);
                }
            }
        }

        /// <summary>
        /// Determines which of the installed workloads has updates available in the advertising manifests.
        /// </summary>
        /// <param name="advertisingManifestResolver">A resolver that composes the advertising manifests with the installed manifests that do not have corresponding advertising manifests</param>
        /// <param name="existingWorkloads">The IDs of all of the installed workloads</param>
        /// <returns></returns>
        public IEnumerable<WorkloadId> GetUpdatedWorkloads(WorkloadResolver advertisingManifestResolver, IEnumerable<WorkloadId> installedWorkloads)
        {
            InitializeManifests();
            foreach (var workloadId in installedWorkloads)
            {
                if (!_workloads.ContainsKey(workloadId) || !advertisingManifestResolver._workloads.ContainsKey(workloadId))
                {
                    continue;
                }

                var existingWorkload = _workloads[workloadId];
                var existingPacks = GetPacksInWorkload(existingWorkload.workload, existingWorkload.manifest).Select(p => p.packId).ToHashSet();

                var updatedWorkload = advertisingManifestResolver._workloads[workloadId];
                var updatedPacks = advertisingManifestResolver.GetPacksInWorkload(updatedWorkload.workload, updatedWorkload.manifest).Select(p => p.packId);

                if (!existingPacks.SetEquals(updatedPacks) || existingPacks.Any(p => PackHasChanged(_packs[p].pack, advertisingManifestResolver._packs[p].pack)))
                {
                    yield return workloadId;
                }
            }
        }

        private bool PackHasChanged(WorkloadPack oldPack, WorkloadPack newPack)
        {
            var existingPackResolvedId = ResolveId(oldPack);
            var newPackResolvedId = ResolveId(newPack);
            if (existingPackResolvedId is null && newPackResolvedId is null)
            {
                return false; // pack still aliases to nothing
            }
            else if (existingPackResolvedId is null || newPackResolvedId is null || !existingPackResolvedId.Value.Equals(newPackResolvedId.Value))
            {
                return true; // alias has changed
            }
            if (!string.Equals(oldPack.Version, newPack.Version, StringComparison.OrdinalIgnoreCase))
            {
                return true; // version has changed
            }
            return false;
        }

        /// <summary>
        /// Finds the manifest for a specified workload.
        /// </summary>
        /// <param name="workloadId">The workload Id for which we want the corresponding manifest.</param>
        /// <returns>The manifest for a corresponding workload.</returns>
        /// <remarks>
        /// Will fail if the workloadId provided is invalid.
        /// </remarks>
        /// <exception>KeyNotFoundException</exception>
        /// <exception>ArgumentNullException</exception>
        public WorkloadManifest GetManifestFromWorkload(WorkloadId workloadId)
        {
            InitializeManifests();
            return _workloads[workloadId].manifest;
        }

        public WorkloadResolver CreateOverlayResolver(IWorkloadManifestProvider overlayManifestProvider)
        {
            InitializeManifests();

            // we specifically don't assign the overlayManifestProvider to the new resolver
            // because it's not possible to refresh an overlay resolver
            var overlayResolver = new WorkloadResolver(_dotnetRootPaths, _currentRuntimeIdentifiers, GetSdkFeatureBand());
            overlayResolver.LoadManifestsFromProvider(overlayManifestProvider);

            // after loading the overlay manifests into the new resolver
            // we add all the manifests from this resolver that are not overlayed
            foreach (var manifest in _manifests)
            {
                overlayResolver._manifests.TryAdd(manifest.Key, manifest.Value);
            }

            overlayResolver.ComposeWorkloadManifests();

            //  Because we're injecting additional manifests, InitializeManifests isn't used for the overlay resolver
            overlayResolver._initializedManifests = true;

            return overlayResolver;
        }

        public string GetSdkFeatureBand()
        {
            return _manifestProvider?.GetSdkFeatureBand() ?? throw new Exception("Cannot get SDK feature band from ManifestProvider");
        }

        public IWorkloadManifestProvider GetWorkloadManifestProvider()
        {
            return _manifestProvider;
        }

        public class PackInfo
        {
            public PackInfo(WorkloadPackId id, string version, WorkloadPackKind kind, string path, string resolvedPackageId)
            {
                Id = id;
                Version = version;
                Kind = kind;
                Path = path;
                ResolvedPackageId = resolvedPackageId;
            }

            /// <summary>
            /// The workload pack ID. The NuGet package ID <see cref="ResolvedPackageId"/> may differ from this.
            /// </summary>
            [JsonConverter(typeof(PackIdJsonConverter))]
            public WorkloadPackId Id { get; }

            public string Version { get; }

            public WorkloadPackKind Kind { get; }

            public string ResolvedPackageId { get; }

            /// <summary>
            /// Path to the pack. If it's a template or library pack, <see cref="IsStillPacked"/> will be <code>true</code> and this will be a path to the <code>nupkg</code>,
            /// else <see cref="IsStillPacked"/> will be <code>false</code> and this will be a path to the directory into which it has been unpacked.
            /// </summary>
            public string Path { get; }

            /// <summary>
            /// Whether the pack pointed to by the path is still in a packed form.
            /// </summary>
            public bool IsStillPacked => Kind switch
            {
                WorkloadPackKind.Library => false,
                WorkloadPackKind.Template => false,
                _ => true
            };
        }

        public class WorkloadInfo
        {
            public WorkloadInfo(WorkloadId id, string? description)
            {
                Id = id;
                Description = description;
            }

            public WorkloadId Id { get; }
            public string? Description { get; }
        }

        public WorkloadInfo GetWorkloadInfo(WorkloadId workloadId)
        {
            InitializeManifests();
            if (_workloads.TryGetValue(workloadId) is not (WorkloadDefinition workload, _))
            {
                throw new ArgumentException($"Workload '{workloadId}' not found", nameof(workloadId));
            }
            return new WorkloadInfo(workload.Id, workload.Description);
        }

        public bool IsPlatformIncompatibleWorkload(WorkloadId workloadId)
        {
            InitializeManifests();
            if (_workloads.TryGetValue(workloadId) is not (WorkloadDefinition workload, WorkloadManifest manifest))
            {
                //  Not a recognized workload
                return false;
            }
            return !IsWorkloadPlatformCompatible(workload, manifest);
        }

        private bool IsWorkloadPlatformCompatible(WorkloadDefinition workload, WorkloadManifest manifest)
            => EnumerateWorkloadWithExtends(workload, manifest).All(w =>
                w.workload.Platforms == null || w.workload.Platforms.Count == 0 || w.workload.Platforms.Any(platform => _currentRuntimeIdentifiers.Contains(platform)));

        private bool IsWorkloadImplicitlyAbstract(WorkloadDefinition workload, WorkloadManifest manifest) => !GetPacksInWorkload(workload, manifest).Any();

        public string GetManifestVersion(string manifestId)
        {
            InitializeManifests();
            if (_manifests.TryGetValue(manifestId, out var value))
            {
                return value.info.Version;
            }
            
            throw new Exception(string.Format(Strings.ManifestDoesNotExist, manifestId));
        }

        public string GetManifestFeatureBand(string manifestId)
        {
            InitializeManifests();
            if (_manifests.TryGetValue(manifestId, out var value))
            {
                return value.info.ManifestFeatureBand;
            }

            throw new Exception(string.Format(Strings.ManifestDoesNotExist, manifestId));
        }
            
        public IEnumerable<WorkloadManifestInfo> GetInstalledManifests()
        {
            InitializeManifests();
            return _manifests.Select(t => t.Value.info);
        }

        private class EmptyWorkloadManifestProvider : IWorkloadManifestProvider
        {
            string _sdkFeatureBand;

            public EmptyWorkloadManifestProvider(string sdkFeatureBand)
            {
                _sdkFeatureBand = sdkFeatureBand;
            }

            public void RefreshWorkloadManifests() { }
            public Dictionary<string, WorkloadSet> GetAvailableWorkloadSets() => new();
            public IEnumerable<ReadableWorkloadManifest> GetManifests() => Enumerable.Empty<ReadableWorkloadManifest>();
            public string GetSdkFeatureBand() => _sdkFeatureBand;
            public IWorkloadManifestProvider.WorkloadVersionInfo GetWorkloadVersion() => new IWorkloadManifestProvider.WorkloadVersionInfo(_sdkFeatureBand + ".2");
        }
    }

    static class DictionaryExtensions
    {
#if !NETCOREAPP
        public static bool TryAdd<TKey,TValue>(this Dictionary<TKey, TValue> dictionary, TKey key, TValue value) where TKey : notnull
        {
            if (dictionary.ContainsKey(key))
            {
                return false;
            }
            dictionary.Add(key, value);
            return true;
        }

        public static void Deconstruct<TKey,TValue>(this KeyValuePair<TKey,TValue> kvp, out TKey key, out TValue value)
        {
            key = kvp.Key;
            value = kvp.Value;
        }
#endif

        public static TValue? TryGetValue<TKey, TValue>(this Dictionary<TKey, TValue> dictionary, TKey key)
            where TKey : notnull
            where TValue : struct
        {
            if (dictionary.TryGetValue(key, out TValue value))
            {
                return value;
            }
            return default(TValue?);
        }
    }
}<|MERGE_RESOLUTION|>--- conflicted
+++ resolved
@@ -20,12 +20,8 @@
         private readonly Dictionary<WorkloadPackId, (WorkloadPack pack, WorkloadManifest manifest)> _packs = new();
         private IWorkloadManifestProvider _manifestProvider;
         private string[] _currentRuntimeIdentifiers;
-<<<<<<< HEAD
         private readonly WorkloadRootPath[] _dotnetRootPaths;
-=======
-        private readonly (string path, bool installable)[] _dotnetRootPaths;
         private bool _initializedManifests = false;
->>>>>>> 1c826c28
 
         private Func<string, bool>? _fileExistOverride;
         private Func<string, bool>? _directoryExistOverride;
