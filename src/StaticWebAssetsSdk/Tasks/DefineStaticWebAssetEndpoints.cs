--- conflicted
+++ resolved
@@ -18,18 +18,25 @@
     [Required]
     public ITaskItem[] ContentTypeMappings { get; set; }
 
-<<<<<<< HEAD
-        public ITaskItem[] AssetFileDetails { get; set; }
-
-        [Output]
-        public ITaskItem[] Endpoints { get; set; }
-=======
+    public ITaskItem[] AssetFileDetails { get; set; }
+
     [Output]
     public ITaskItem[] Endpoints { get; set; }
->>>>>>> 2cb867c3
+
+    private Dictionary<string, ITaskItem> _assetFileDetails;
 
     public override bool Execute()
     {
+        if (AssetFileDetails != null)
+        {
+            _assetFileDetails = new(AssetFileDetails.Length, OSPath.PathComparer);
+            for (int i = 0; i < AssetFileDetails.Length; i++)
+            {
+                var item = AssetFileDetails[i];
+                _assetFileDetails[item.ItemSpec] = item;
+            }
+        }
+
         var existingEndpointsByAssetFile = CreateEndpointsByAssetFile();
         var contentTypeMappings = ContentTypeMappings.Select(ContentTypeMapping.FromTaskItem).OrderByDescending(m => m.Priority).ToArray();
         var contentTypeProvider = new ContentTypeProvider(contentTypeMappings);
@@ -53,30 +60,6 @@
         return !Log.HasLoggedErrors;
     }
 
-<<<<<<< HEAD
-        private Dictionary<string, ITaskItem> _assetFileDetails;
-
-        public override bool Execute()
-        {
-            if (AssetFileDetails != null)
-            {
-                _assetFileDetails = new(AssetFileDetails.Length, OSPath.PathComparer);
-                for (int i = 0; i < AssetFileDetails.Length; i++)
-                {
-                    var item = AssetFileDetails[i];
-                    _assetFileDetails[item.ItemSpec] = item;
-                }
-            }
-
-            var staticWebAssets = CandidateAssets.Select(StaticWebAsset.FromTaskItem).ToDictionary(a => a.Identity);
-            var existingEndpoints = StaticWebAssetEndpoint.FromItemGroup(ExistingEndpoints);
-            var existingEndpointsByAssetFile = existingEndpoints
-                .GroupBy(e => e.AssetFile, OSPath.PathComparer)
-                .ToDictionary(g => g.Key, g => new HashSet<StaticWebAssetEndpoint>(g, StaticWebAssetEndpoint.RouteAndAssetComparer));
-
-            var assetsToRemove = new List<string>();
-            foreach (var kvp in existingEndpointsByAssetFile)
-=======
     private Dictionary<string, HashSet<string>> CreateEndpointsByAssetFile()
     {
         if (ExistingEndpoints != null && ExistingEndpoints.Length > 0)
@@ -84,7 +67,6 @@
             Dictionary<string, HashSet<string>> existingEndpointsByAssetFile = new(OSPath.PathComparer);
             var assets = new HashSet<string>(CandidateAssets.Length, OSPath.PathComparer);
             foreach (var asset in CandidateAssets)
->>>>>>> 2cb867c3
             {
                 assets.Add(asset.ItemSpec);
             }
@@ -137,45 +119,13 @@
             string lastModified,
             StaticWebAssetGlobMatcher.MatchContext matchContext)
         {
-<<<<<<< HEAD
-            var routes = asset.ComputeRoutes();
             var (length, lastModified) = ResolveDetails(asset);
-            var result = new List<StaticWebAssetEndpoint>(); 
-=======
             var result = new List<StaticWebAssetEndpoint>();
->>>>>>> 2cb867c3
             foreach (var (label, route, values) in routes)
             {
                 var (mimeType, cacheSetting) = ResolveContentType(asset, ContentTypeProvider, matchContext, Log);
                 List<StaticWebAssetEndpointResponseHeader> headers = [
-                        new()
-<<<<<<< HEAD
-                        {
-                            Name = "Accept-Ranges",
-                            Value = "bytes"
-                        },
-                        new()
-                        {
-                            Name = "Content-Length",
-                            Value = length,
-                        },
-                        new()
-                        {
-                            Name = "Content-Type",
-                            Value = mimeType,
-                        },
-                        new()
-                        {
-                            Name = "ETag",
-                            Value = $"\"{asset.Integrity}\"",
-                        },
-                        new()
-                        {
-                            Name = "Last-Modified",
-                            Value = lastModified
-                        },
-                    ];
-=======
+                    new()
                     {
                         Name = "Accept-Ranges",
                         Value = "bytes"
@@ -201,7 +151,6 @@
                         Value = lastModified,
                     },
                 ];
->>>>>>> 2cb867c3
 
                 if (values.ContainsKey("fingerprint"))
                 {
@@ -246,32 +195,6 @@
             return result;
         }
 
-<<<<<<< HEAD
-        // Last-Modified: <day-name>, <day> <month> <year> <hour>:<minute>:<second> GMT
-        // Directives
-        // <day-name>
-        // One of "Mon", "Tue", "Wed", "Thu", "Fri", "Sat", or "Sun" (case-sensitive).
-        //
-        // <day>
-        // 2 digit day number, e.g. "04" or "23".
-        //
-        // <month>
-        // One of "Jan", "Feb", "Mar", "Apr", "May", "Jun", "Jul", "Aug", "Sep", "Oct", "Nov", "Dec" (case sensitive).
-        //
-        // <year>
-        // 4 digit year number, e.g. "1990" or "2016".
-        //
-        // <hour>
-        // 2 digit hour number, e.g. "09" or "23".
-        //
-        // <minute>
-        // 2 digit minute number, e.g. "04" or "59".
-        //
-        // <second>
-        // 2 digit second number, e.g. "04" or "59".
-        //
-        // GMT
-        // Greenwich Mean Time.HTTP dates are always expressed in GMT, never in local time.
         private (string length, string lastModified) ResolveDetails(StaticWebAsset asset)
         {
             if (_assetFileDetails != null && _assetFileDetails.TryGetValue(asset.Identity, out var details))
@@ -296,18 +219,6 @@
             }
         }
 
-        // Only used for testing
-        private string GetTestFileLastModified(StaticWebAsset asset)
-        {
-            var lastWrite = TestLastWriteResolver != null ? TestLastWriteResolver(asset.Identity) : asset.ResolveFile().LastWriteTimeUtc;
-            return lastWrite.ToString("ddd, dd MMM yyyy HH:mm:ss 'GMT'", CultureInfo.InvariantCulture);
-        }
-
-        // Only used for testing
-        private string GetTestFileLength(StaticWebAsset asset)
-        {
-            if (TestLengthResolver != null)
-=======
         private static (string mimeType, string cache) ResolveContentType(StaticWebAsset asset, ContentTypeProvider contentTypeProvider, StaticWebAssetGlobMatcher.MatchContext matchContext, TaskLoggingHelper log)
         {
             var relativePath = asset.ComputePathWithoutTokens(asset.RelativePath);
@@ -316,15 +227,10 @@
             var mapping = contentTypeProvider.ResolveContentTypeMapping(matchContext, log);
 
             if (mapping.MimeType != null)
->>>>>>> 2cb867c3
             {
                 return (mapping.MimeType, mapping.Cache);
             }
 
-<<<<<<< HEAD
-            var fileInfo = asset.ResolveFile();
-            return fileInfo.Length.ToString(CultureInfo.InvariantCulture);
-=======
             log.LogMessage(MessageImportance.Low, $"No match for {relativePath}. Using default content type 'application/octet-stream'");
 
             return ("application/octet-stream", null);
@@ -336,7 +242,6 @@
             {
                 CollectedEndpoints.AddRange(CurrentEndpoints);
             }
->>>>>>> 2cb867c3
         }
 
         internal ParallelWorker Process(int i, ParallelLoopState _)
