{
  "tools": {
<<<<<<< HEAD
    "dotnet": "6.0.127"
=======
    "dotnet": "6.0.200"
>>>>>>> 8ec89b24
  },
  "msbuild-sdks": {
    "Microsoft.Build.CentralPackageVersions": "2.0.1",
    "Microsoft.Build.Traversal": "2.0.2",
    "Microsoft.NET.Sdk.IL": "3.0.0-preview-27107-01",
    "Microsoft.DotNet.Arcade.Sdk": "6.0.0-beta.21304.1",
    "Yarn.MSBuild": "1.15.2"
  }
}<|MERGE_RESOLUTION|>--- conflicted
+++ resolved
@@ -1,10 +1,6 @@
 {
   "tools": {
-<<<<<<< HEAD
-    "dotnet": "6.0.127"
-=======
     "dotnet": "6.0.200"
->>>>>>> 8ec89b24
   },
   "msbuild-sdks": {
     "Microsoft.Build.CentralPackageVersions": "2.0.1",
