{
  "tools": {
    "dotnet": "9.0.100-rc.2.24474.11"
  },
  "msbuild-sdks": {
    "Microsoft.Build.NoTargets": "3.7.0",
    "Microsoft.Build.Traversal": "3.4.0",
<<<<<<< HEAD
    "Microsoft.DotNet.Arcade.Sdk": "9.0.0-beta.24466.2"
=======
    "Microsoft.DotNet.Arcade.Sdk": "10.0.0-beta.24514.3"
>>>>>>> d5938615
  }
}<|MERGE_RESOLUTION|>--- conflicted
+++ resolved
@@ -5,10 +5,6 @@
   "msbuild-sdks": {
     "Microsoft.Build.NoTargets": "3.7.0",
     "Microsoft.Build.Traversal": "3.4.0",
-<<<<<<< HEAD
-    "Microsoft.DotNet.Arcade.Sdk": "9.0.0-beta.24466.2"
-=======
     "Microsoft.DotNet.Arcade.Sdk": "10.0.0-beta.24514.3"
->>>>>>> d5938615
   }
 }