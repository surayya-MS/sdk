--- conflicted
+++ resolved
@@ -99,10 +99,7 @@
 
       dockerVolumeArgs="-v ${{ parameters.tarballDir }}:/tarball"
       dockerEnvArgs="-e SMOKE_TESTS_EXCLUDE_OMNISHARP=${{ parameters.excludeOmniSharpTests}} -e SMOKE_TESTS_WARN_SDK_CONTENT_DIFFS=true"
-<<<<<<< HEAD
-=======
       poisonArg=''
->>>>>>> 6db99d57
 
       if [[ '${{ parameters.isBootstrapped }}' != 'true' && '${{ parameters.installerBuildResourceId }}' != 'current' ]]; then
         dockerVolumeArgs+=" -v $(PIPELINE.WORKSPACE)/${{ parameters.installerBuildResourceId }}/BlobArtifacts/:/BlobArtifacts"
@@ -110,16 +107,12 @@
         dockerEnvArgs+=" -e SMOKE_TESTS_MSFT_SDK_TARBALL_PATH=/BlobArtifacts/$msftSdkTarballName"
       fi
 
-<<<<<<< HEAD
-      docker run --rm $dockerVolumeArgs -w /tarball $dockerEnvArgs ${{ parameters.container }} ./build.sh --run-smoke-test ${{ parameters.additionalBuildArgs }} -- /p:SmokeTestConsoleVerbosity=detailed
-=======
       if [[ '${{ parameters.enablePoison }}' == 'true' ]]; then
         poisonArg='--poison'
         dockerEnvArgs+=" -e SMOKE_TESTS_WARN_POISON_DIFFS=true"
       fi
 
       docker run --rm $dockerVolumeArgs -w /tarball $dockerEnvArgs ${{ parameters.container }} ./build.sh $poisonArg --run-smoke-test ${{ parameters.additionalBuildArgs }} -- /p:SmokeTestConsoleVerbosity=detailed
->>>>>>> 6db99d57
     displayName: Run Tests
 
   # Don't use CopyFiles@2 as it encounters permissions issues because it indexes all files in the source directory graph.
