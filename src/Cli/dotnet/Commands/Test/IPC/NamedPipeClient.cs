--- conflicted
+++ resolved
@@ -14,23 +14,10 @@
     private readonly MemoryStream _serializationBuffer = new();
     private readonly MemoryStream _messageBuffer = new();
     private readonly byte[] _readBuffer = new byte[250000];
-<<<<<<< HEAD
+
     private bool _disposed;
 
-    public NamedPipeClient(string name)
-    {
-        _namedPipeClientStream = new(".", name, PipeDirection.InOut);
-        PipeName = name;
-    }
-
-    public string PipeName { get; }
-=======
-    private readonly string _pipeName = name;
-
-    private bool _disposed;
-
-    public string PipeName => _pipeName;
->>>>>>> dfee875a
+    public string PipeName { get; } = name;
 
     public bool IsConnected => _namedPipeClientStream.IsConnected;
 
