--- conflicted
+++ resolved
@@ -14,20 +14,7 @@
     IProductCollectionProvider productCollectionProvider,
     IReporter reporter) : BundleOutputWriter(productCollection, productCollectionProvider, reporter)
 {
-<<<<<<< HEAD
-    private readonly IEnumerable<NetSdkInfo> _sdkInfo;
-
-    public SdkOutputWriter(
-        IEnumerable<NetSdkInfo> sdkInfo,
-        ProductCollection productCollection,
-        IProductCollectionProvider productCollectionProvider,
-        IReporter reporter) : base(productCollection, productCollectionProvider, reporter)
-    {
-        _sdkInfo = sdkInfo;
-    }
-=======
-    private IEnumerable<NetSdkInfo> _sdkInfo = sdkInfo;
->>>>>>> dfee875a
+    private readonly IEnumerable<NetSdkInfo> _sdkInfo = sdkInfo;
 
     public void PrintSdkInfo()
     {
