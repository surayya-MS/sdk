// Licensed to the .NET Foundation under one or more agreements.
// The .NET Foundation licenses this file to you under the MIT license.

using Microsoft.DotNet.Configurer;
using Microsoft.DotNet.Tools.MSBuild;
using Microsoft.DotNet.Tools.Restore;
using Microsoft.DotNet.Workloads.Workload.Install;

namespace Microsoft.DotNet.Tools
{
    public class RestoringCommand : MSBuildForwardingApp
    {
        public RestoreCommand SeparateRestoreCommand { get; }

        private bool AdvertiseWorkloadUpdates;

        public RestoringCommand(
            IEnumerable<string> msbuildArgs,
            bool noRestore,
            string msbuildPath = null,
            string userProfileDir = null,
            bool advertiseWorkloadUpdates = true)
            : base(GetCommandArguments(msbuildArgs, noRestore), msbuildPath)
        {
            userProfileDir = CliFolderPathCalculator.DotnetUserProfileFolderPath;
            Task.Run(() => WorkloadManifestUpdater.BackgroundUpdateAdvertisingManifestsAsync(userProfileDir));
            SeparateRestoreCommand = GetSeparateRestoreCommand(msbuildArgs, noRestore, msbuildPath);
            AdvertiseWorkloadUpdates = advertiseWorkloadUpdates;

            if (!noRestore)
            {
                NuGetSignatureVerificationEnabler.ConditionallyEnable(this);
            }
        }

        private static IEnumerable<string> GetCommandArguments(
            IEnumerable<string> arguments,
            bool noRestore)
        {
            if (noRestore)
            {
                return arguments;
            }

            if (HasArgumentToExcludeFromRestore(arguments))
            {
                return Prepend("-nologo", arguments);
            }

            return Prepend("-restore", arguments);
        }

        private static RestoreCommand GetSeparateRestoreCommand(
            IEnumerable<string> arguments,
            bool noRestore,
            string msbuildPath)
        {
            if (noRestore || !HasArgumentToExcludeFromRestore(arguments))
            {
                return null;
            }

            IEnumerable<string> restoreArguments = ["-target:Restore"];
            if (arguments != null)
            {
                (var newArgumentsToAdd, var existingArgumentsToForward) = ProcessForwardedArgumentsForSeparateRestore(arguments);
                restoreArguments = [.. restoreArguments, .. newArgumentsToAdd, .. existingArgumentsToForward];
            }

            return new RestoreCommand(restoreArguments, msbuildPath);
        }

        private static IEnumerable<string> Prepend(string argument, IEnumerable<string> arguments)
            => new[] { argument }.Concat(arguments);

        private static bool HasArgumentToExcludeFromRestore(IEnumerable<string> arguments)
            => arguments.Any(a => IsExcludedFromRestore(a));

<<<<<<< HEAD
        private static readonly string[] propertyPrefixes = new string[] { "-", "/", "--" };
=======
        private static readonly string[] switchPrefixes = ["-", "/", "--"];
>>>>>>> 16cb8921

        // these properties trigger a separate restore
        private static readonly string[] PropertiesToExcludeFromRestore =
        [
            "TargetFramework"
        ];

        private static readonly string[] FlagsThatTriggerSilentRestore =
            [
                "getProperty",
                "getItem",
                "getTargetResult"
            ];

        //  These arguments don't by themselves require that restore be run in a separate process,
        //  but if there is a separate restore process they shouldn't be passed to it
        private static readonly string[] FlagsToExcludeFromRestore =
        [
            ..FlagsThatTriggerSilentRestore,
            "t",
            "target",
            "consoleloggerparameters",
            "clp"
        ];

        private static List<string> FlagsToExcludeFromSeparateRestore =
            ComputeFlags(FlagsToExcludeFromRestore).ToList();

        private static List<string> FlagsThatTriggerSilentSeparateRestore =
            ComputeFlags(FlagsThatTriggerSilentRestore).ToList();

        private static List<string> PropertiesToExcludeFromSeparateRestore =
            ComputePropertySwitches(PropertiesToExcludeFromRestore).ToList();

        // We investigate the arguments we're about to send to a separate restore call and filter out
        // arguments that negatively influence the restore. In addition, some flags signal different modes of execution
        // that we need to compensate for, so we might yield new arguments that should be included in the overall restore call.
        private static (string[] newArgumentsToAdd, string[] existingArgumentsToForward) ProcessForwardedArgumentsForSeparateRestore(IEnumerable<string> forwardedArguments)
        {
            HashSet<string> newArgumentsToAdd = new();
            List<string> existingArgumentsToForward = new();

            foreach (var argument in forwardedArguments)
            {

                if (!IsExcludedFromSeparateRestore(argument) && !IsExcludedFromRestore(argument))
                {
                    existingArgumentsToForward.Add(argument);
                }

                if (TriggersSilentSeparateRestore(argument))
                {
                    newArgumentsToAdd.Add("-nologo");
                    newArgumentsToAdd.Add("-verbosity:quiet");
                }
            }
            return (newArgumentsToAdd.ToArray(), existingArgumentsToForward.ToArray());
        }
        private static IEnumerable<string> ComputePropertySwitches(string[] properties)
        {
            foreach (var prefix in switchPrefixes)
            {
                foreach (var property in properties)
                {
                    yield return $"{prefix}property:{property}=";
                    yield return $"{prefix}p:{property}=";
                }
            }
        }

        private static IEnumerable<string> ComputeFlags(string[] flags)
        {
            foreach (var prefix in switchPrefixes)
            {
                foreach (var flag in flags)
                {
                    yield return $"{prefix}{flag}:";
                }
            }
        }

        private static bool IsExcludedFromRestore(string argument)
            => PropertiesToExcludeFromSeparateRestore.Any(flag => argument.StartsWith(flag, StringComparison.OrdinalIgnoreCase));


        private static bool IsExcludedFromSeparateRestore(string argument)
            => FlagsToExcludeFromSeparateRestore.Any(p => argument.StartsWith(p, StringComparison.OrdinalIgnoreCase));

        private static bool TriggersSilentSeparateRestore(string argument)
            => FlagsThatTriggerSilentSeparateRestore.Any(p => argument.StartsWith(p, StringComparison.OrdinalIgnoreCase));

        public override int Execute()
        {
            int exitCode;
            if (SeparateRestoreCommand != null)
            {
                exitCode = SeparateRestoreCommand.Execute();
                if (exitCode != 0)
                {
                    return exitCode;
                }
            }

            exitCode = base.Execute();
            if (AdvertiseWorkloadUpdates)
            {
                WorkloadManifestUpdater.AdvertiseWorkloadUpdates();
            }
            return exitCode;
        }
    }
}<|MERGE_RESOLUTION|>--- conflicted
+++ resolved
@@ -76,11 +76,7 @@
         private static bool HasArgumentToExcludeFromRestore(IEnumerable<string> arguments)
             => arguments.Any(a => IsExcludedFromRestore(a));
 
-<<<<<<< HEAD
-        private static readonly string[] propertyPrefixes = new string[] { "-", "/", "--" };
-=======
         private static readonly string[] switchPrefixes = ["-", "/", "--"];
->>>>>>> 16cb8921
 
         // these properties trigger a separate restore
         private static readonly string[] PropertiesToExcludeFromRestore =
