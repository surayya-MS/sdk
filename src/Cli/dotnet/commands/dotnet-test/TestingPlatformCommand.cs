// Licensed to the .NET Foundation under one or more agreements.
// The .NET Foundation licenses this file to you under the MIT license.

using System.Collections.Concurrent;
using System.CommandLine;
using Microsoft.DotNet.Tools.Test;
using Microsoft.TemplateEngine.Cli.Commands;
using Microsoft.Testing.Platform.Helpers;
using Microsoft.Testing.Platform.OutputDevice.Terminal;

namespace Microsoft.DotNet.Cli
{
    internal partial class TestingPlatformCommand : CliCommand, ICustomHelp
    {
        private MSBuildHandler _msBuildHandler;
        private TestModulesFilterHandler _testModulesFilterHandler;
        private TerminalTestReporter _output;
        private bool _isHelp;
        private int _degreeOfParallelism;
        private TestApplicationActionQueue _actionQueue;
        private List<string> _args;
        private ConcurrentDictionary<TestApplication, (string ModulePath, string TargetFramework, string Architecture, string ExecutionId)> _executions = new();
        private byte _cancelled;
        private bool _isDiscovery;
        private TestApplicationsEventHandlers _eventHandlers;

        public TestingPlatformCommand(string name, string description = null) : base(name, description)
        {
            TreatUnmatchedTokensAsErrors = false;
        }

        public int Run(ParseResult parseResult)
        {
            bool hasFailed = false;
            try
            {
                SetupCancelKeyPressHandler();

                _degreeOfParallelism = GetDegreeOfParallelism(parseResult);
                BuildConfigurationOptions buildConfigurationOptions = GetBuildConfigurationOptions(parseResult);

                _isDiscovery = parseResult.HasOption(TestingPlatformOptions.ListTestsOption);
                _args = [.. parseResult.UnmatchedTokens];
                _isHelp = ContainsHelpOption(parseResult.GetArguments());

<<<<<<< HEAD
                InitializeOutput(degreeOfParallelism, parseResult);
=======
                InitializeOutput(_degreeOfParallelism);
>>>>>>> 5f186f5b

                bool filterModeEnabled = parseResult.HasOption(TestingPlatformOptions.TestModulesFilterOption);
                if (_isHelp)
                {
                    InitializeHelpActionQueue(_degreeOfParallelism, buildConfigurationOptions, filterModeEnabled);
                }
                else
                {
                    InitializeTestExecutionActionQueue(_degreeOfParallelism, buildConfigurationOptions, filterModeEnabled);
                }

                _msBuildHandler = new(_args, _actionQueue, _output);
                _testModulesFilterHandler = new(_args, _actionQueue);

                _eventHandlers = new TestApplicationsEventHandlers(_executions, _output);

                if (filterModeEnabled)
                {
                    if (!_testModulesFilterHandler.RunWithTestModulesFilter(parseResult))
                    {
                        return ExitCodes.GenericFailure;
                    }
                }
                else
                {
                    if (!_msBuildHandler.RunMSBuild(GetBuildOptions(parseResult)))
                    {
                        return ExitCodes.GenericFailure;
                    }

                    if (!_msBuildHandler.EnqueueTestApplications())
                    {
                        _output.WriteMessage(LocalizableStrings.CmdUnsupportedVSTestTestApplicationsDescription);
                        return ExitCodes.GenericFailure;
                    }
                }

                _actionQueue.EnqueueCompleted();
                hasFailed = _actionQueue.WaitAllActions();
            }
            finally
            {
                CompleteRun();
                CleanUp();
            }

            return hasFailed ? ExitCodes.GenericFailure : ExitCodes.Success;
        }

        private void SetupCancelKeyPressHandler()
        {
            Console.CancelKeyPress += (s, e) =>
            {
                _output?.StartCancelling();
                CompleteRun();
            };
        }

        private void InitializeOutput(int degreeOfParallelism, ParseResult parseResult)
        {
            var console = new SystemConsole();
            var showPassedTests = parseResult.GetValue<OutputOptions>(TestingPlatformOptions.OutputOption) == OutputOptions.Detailed;
            var noProgress = parseResult.HasOption(TestingPlatformOptions.NoProgressOption);
            var noAnsi = parseResult.HasOption(TestingPlatformOptions.NoAnsiOption);
            _output = new TerminalTestReporter(console, new TerminalTestReporterOptions()
            {
                ShowPassedTests = () => showPassedTests,
                ShowProgress = () => !noProgress,
                UseAnsi = !noAnsi,
                ShowAssembly = true,
                ShowAssemblyStartAndComplete = true,
            });

            if (!_isHelp)
            {
                _output.TestExecutionStarted(DateTimeOffset.Now, degreeOfParallelism, _isDiscovery, _isHelp);
            }
        }

        private void InitializeHelpActionQueue(int degreeOfParallelism, BuildConfigurationOptions buildConfigurationOptions, bool filterModeEnabled)
        {
            _actionQueue = new(degreeOfParallelism, async (TestApplication testApp) =>
            {
                testApp.HelpRequested += OnHelpRequested;
                testApp.ErrorReceived += _eventHandlers.OnErrorReceived;
                testApp.TestProcessExited += _eventHandlers.OnTestProcessExited;
                testApp.ExecutionIdReceived += _eventHandlers.OnExecutionIdReceived;

                return await testApp.RunAsync(filterModeEnabled, enableHelp: true, buildConfigurationOptions);
            });
        }

        private void InitializeTestExecutionActionQueue(int degreeOfParallelism, BuildConfigurationOptions buildConfigurationOptions, bool filterModeEnabled)
        {
            _actionQueue = new(degreeOfParallelism, async (TestApplication testApp) =>
            {
                testApp.HandshakeReceived += _eventHandlers.OnHandshakeReceived;
                testApp.DiscoveredTestsReceived += _eventHandlers.OnDiscoveredTestsReceived;
                testApp.TestResultsReceived += _eventHandlers.OnTestResultsReceived;
                testApp.FileArtifactsReceived += _eventHandlers.OnFileArtifactsReceived;
                testApp.SessionEventReceived += _eventHandlers.OnSessionEventReceived;
                testApp.ErrorReceived += _eventHandlers.OnErrorReceived;
                testApp.TestProcessExited += _eventHandlers.OnTestProcessExited;
                testApp.ExecutionIdReceived += _eventHandlers.OnExecutionIdReceived;

                return await testApp.RunAsync(filterModeEnabled, enableHelp: false, buildConfigurationOptions);
            });
        }

        private static int GetDegreeOfParallelism(ParseResult parseResult)
        {
            if (!int.TryParse(parseResult.GetValue(TestingPlatformOptions.MaxParallelTestModulesOption), out int degreeOfParallelism) || degreeOfParallelism <= 0)
                degreeOfParallelism = Environment.ProcessorCount;
            return degreeOfParallelism;
        }

        private static BuildConfigurationOptions GetBuildConfigurationOptions(ParseResult parseResult) =>
            new(parseResult.HasOption(TestingPlatformOptions.ListTestsOption),
                parseResult.GetValue(TestingPlatformOptions.ConfigurationOption),
                parseResult.GetValue(TestingPlatformOptions.ArchitectureOption));

        private BuildOptions GetBuildOptions(ParseResult parseResult)
        {
            bool allowBinLog = MSBuildUtility.IsBinaryLoggerEnabled([.. parseResult.UnmatchedTokens], out string binLogFileName);

            return new BuildOptions(parseResult.GetValue(TestingPlatformOptions.ProjectOption),
                parseResult.GetValue(TestingPlatformOptions.SolutionOption),
                parseResult.GetValue(TestingPlatformOptions.DirectoryOption),
                parseResult.HasOption(TestingPlatformOptions.NoRestoreOption),
                parseResult.HasOption(TestingPlatformOptions.NoBuildOption),
                parseResult.GetValue(TestingPlatformOptions.ConfigurationOption),
                parseResult.HasOption(TestingPlatformOptions.ArchitectureOption) ?
                    CommonOptions.ResolveRidShorthandOptionsToRuntimeIdentifier(string.Empty, parseResult.GetValue(TestingPlatformOptions.ArchitectureOption)) :
                    string.Empty,
                allowBinLog,
                binLogFileName,
                _degreeOfParallelism);
        }

        private static bool ContainsHelpOption(IEnumerable<string> args) => args.Contains(CliConstants.HelpOptionKey) || args.Contains(CliConstants.HelpOptionKey.Substring(0, 2));

        private void CompleteRun()
        {
            if (Interlocked.CompareExchange(ref _cancelled, 1, 0) == 0)
            {
                _output?.TestExecutionCompleted(DateTimeOffset.Now);
            }
        }

        private void CleanUp()
        {
            _msBuildHandler.Dispose();
            foreach (var execution in _executions)
            {
                execution.Key.Dispose();
            }
        }
    }
}<|MERGE_RESOLUTION|>--- conflicted
+++ resolved
@@ -43,11 +43,7 @@
                 _args = [.. parseResult.UnmatchedTokens];
                 _isHelp = ContainsHelpOption(parseResult.GetArguments());
 
-<<<<<<< HEAD
                 InitializeOutput(degreeOfParallelism, parseResult);
-=======
-                InitializeOutput(_degreeOfParallelism);
->>>>>>> 5f186f5b
 
                 bool filterModeEnabled = parseResult.HasOption(TestingPlatformOptions.TestModulesFilterOption);
                 if (_isHelp)
