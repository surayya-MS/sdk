// Licensed to the .NET Foundation under one or more agreements.
// The .NET Foundation licenses this file to you under the MIT license.

using System.CommandLine;
using Microsoft.DotNet.Cli;
using Microsoft.DotNet.Cli.NuGetPackageDownloader;
using Microsoft.DotNet.Cli.ToolPackage;
using Microsoft.DotNet.Cli.Utils;
using Microsoft.DotNet.ToolPackage;
using Microsoft.Extensions.EnvironmentAbstractions;
using NuGet.Versioning;

namespace Microsoft.DotNet.Tools.Tool.Install
{
    internal class ToolInstallLocalInstaller
    {
        private readonly ParseResult _parseResult;
        public string TargetFrameworkToInstall { get; private set; }

        private readonly IToolPackageDownloader _toolPackageDownloader;
        private readonly string _configFilePath;
        private readonly string[] _sources;
        private readonly VerbosityOptions _verbosity;
        private readonly RestoreActionConfig _restoreActionConfig;

        public ToolInstallLocalInstaller(
            ParseResult parseResult,
            IToolPackageDownloader toolPackageDownloader = null,
<<<<<<< HEAD
            RestoreActionConfig restoreActionConfig = null)
=======
            string runtimeJsonPathForTests = null)
>>>>>>> d28b5e32
        {
            _parseResult = parseResult;
            _configFilePath = parseResult.GetValue(ToolInstallCommandParser.ConfigOption);
            _sources = parseResult.GetValue(ToolInstallCommandParser.AddSourceOption);
            _verbosity = parseResult.GetValue(ToolInstallCommandParser.VerbosityOption);

            (IToolPackageStore store,
                IToolPackageStoreQuery,
                IToolPackageDownloader downloader) toolPackageStoresAndDownloader
                    = ToolPackageFactory.CreateToolPackageStoresAndDownloader(
<<<<<<< HEAD
                        additionalRestoreArguments: parseResult.OptionValuesToBeForwarded(ToolInstallCommandParser.GetCommand()));
            _toolPackageStore = toolPackageStoresAndDownloader.store;
            _toolPackageDownloader = toolPackageDownloader?? toolPackageStoresAndDownloader.downloader;
            _restoreActionConfig = restoreActionConfig;
            
=======
                        additionalRestoreArguments: parseResult.OptionValuesToBeForwarded(ToolInstallCommandParser.GetCommand()), runtimeJsonPathForTests: runtimeJsonPathForTests);
            _toolPackageDownloader = toolPackageDownloader ?? toolPackageStoresAndDownloader.downloader;


>>>>>>> d28b5e32
            TargetFrameworkToInstall = BundledTargetFramework.GetTargetFrameworkMoniker();
        }

        public IToolPackage Install(FilePath manifestFile, PackageId packageId)
        {
            if (!string.IsNullOrEmpty(_configFilePath) && !File.Exists(_configFilePath))
            {
                throw new GracefulException(
                    string.Format(
                        LocalizableStrings.NuGetConfigurationFileDoesNotExist,
                        Path.GetFullPath(_configFilePath)));
            }

            VersionRange versionRange = _parseResult.GetVersionRange();

            FilePath? configFile = null;
            if (!string.IsNullOrEmpty(_configFilePath))
            {
                configFile = new FilePath(_configFilePath);
            }

            try
            {
                IToolPackage toolDownloadedPackage = _toolPackageDownloader.InstallPackage(
                        new PackageLocation(
                            nugetConfig: configFile,
                            additionalFeeds: _sources,
                            rootConfigDirectory: manifestFile.GetDirectoryPath().GetParentPath()),
                        packageId,
                        verbosity: _verbosity,
                        versionRange,
                        TargetFrameworkToInstall,
                        restoreActionConfig: _restoreActionConfig
                        );

                return toolDownloadedPackage;
            }
            catch (Exception ex) when (InstallToolCommandLowLevelErrorConverter.ShouldConvertToUserFacingError(ex))
            {
                throw new GracefulException(
                    messages: InstallToolCommandLowLevelErrorConverter.GetUserFacingMessages(ex, packageId),
                    verboseMessages: new[] { ex.ToString() },
                    isUserError: false);
            }
        }
    }
}<|MERGE_RESOLUTION|>--- conflicted
+++ resolved
@@ -26,11 +26,8 @@
         public ToolInstallLocalInstaller(
             ParseResult parseResult,
             IToolPackageDownloader toolPackageDownloader = null,
-<<<<<<< HEAD
+            string runtimeJsonPathForTests = null,
             RestoreActionConfig restoreActionConfig = null)
-=======
-            string runtimeJsonPathForTests = null)
->>>>>>> d28b5e32
         {
             _parseResult = parseResult;
             _configFilePath = parseResult.GetValue(ToolInstallCommandParser.ConfigOption);
@@ -41,18 +38,10 @@
                 IToolPackageStoreQuery,
                 IToolPackageDownloader downloader) toolPackageStoresAndDownloader
                     = ToolPackageFactory.CreateToolPackageStoresAndDownloader(
-<<<<<<< HEAD
-                        additionalRestoreArguments: parseResult.OptionValuesToBeForwarded(ToolInstallCommandParser.GetCommand()));
-            _toolPackageStore = toolPackageStoresAndDownloader.store;
-            _toolPackageDownloader = toolPackageDownloader?? toolPackageStoresAndDownloader.downloader;
-            _restoreActionConfig = restoreActionConfig;
-            
-=======
                         additionalRestoreArguments: parseResult.OptionValuesToBeForwarded(ToolInstallCommandParser.GetCommand()), runtimeJsonPathForTests: runtimeJsonPathForTests);
             _toolPackageDownloader = toolPackageDownloader ?? toolPackageStoresAndDownloader.downloader;
+            _restoreActionConfig = restoreActionConfig;
 
-
->>>>>>> d28b5e32
             TargetFrameworkToInstall = BundledTargetFramework.GetTargetFrameworkMoniker();
         }
 
