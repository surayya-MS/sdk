--- conflicted
+++ resolved
@@ -25,19 +25,14 @@
         {
             _fileOrDirectory = parseResult.GetValue(SlnCommandParser.SlnArgument);
 
-<<<<<<< HEAD
-            _arguments = parseResult.ValueForArgument(SlnAddParser.ProjectPathArgument)?.ToArray() ?? (IReadOnlyCollection<string>)Array.Empty<string>();
+            _arguments = parseResult.GetValue(SlnAddParser.ProjectPathArgument)?.ToArray() ?? (IReadOnlyCollection<string>)Array.Empty<string>();
             if (_arguments.Count == 0)
             {
                 throw new GracefulException(CommonLocalizableStrings.SpecifyAtLeastOneProjectToAdd);
             }
 
-            _inRoot = parseResult.ValueForOption<bool>(SlnAddParser.InRootOption);
-            string relativeRoot = parseResult.ValueForOption<string>(SlnAddParser.SolutionFolderOption);
-=======
             _inRoot = parseResult.GetValue(SlnAddParser.InRootOption);
             string relativeRoot = parseResult.GetValue(SlnAddParser.SolutionFolderOption);
->>>>>>> 1e9d9d86
             bool hasRelativeRoot = !string.IsNullOrEmpty(relativeRoot);
             
             if (_inRoot && hasRelativeRoot)
@@ -79,9 +74,6 @@
         {
             SlnFile slnFile = SlnFileFactory.CreateFromFileOrDirectory(_fileOrDirectory);
 
-<<<<<<< HEAD
-            PathUtility.EnsureAllPathsExist(_arguments, CommonLocalizableStrings.CouldNotFindProjectOrDirectory, true);
-=======
             var arguments = (_parseResult.GetValue<IEnumerable<string>>(SlnAddParser.ProjectPathArgument) ?? Array.Empty<string>()).ToList().AsReadOnly();
             if (arguments.Count == 0)
             {
@@ -89,7 +81,6 @@
             }
 
             PathUtility.EnsureAllPathsExist(arguments, CommonLocalizableStrings.CouldNotFindProjectOrDirectory, true);
->>>>>>> 1e9d9d86
 
             var fullProjectPaths = _arguments.Select(p =>
             {
