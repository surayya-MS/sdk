--- conflicted
+++ resolved
@@ -1,4 +1,4 @@
-﻿// Copyright (c) .NET Foundation and contributors. All rights reserved.
+// Copyright (c) .NET Foundation and contributors. All rights reserved.
 // Licensed under the MIT license. See LICENSE file in the project root for full license information.
 
 using System;
@@ -250,14 +250,7 @@
                         }
                         else
                         {
-<<<<<<< HEAD
                             Log?.LogMessage($"Dependent '{dependent}' was not removed as the packs are still needed. Mode: {cleanAllPacks} | Dependent band: {dependentFeatureBand} | SDK band: {_sdkFeatureBand}.");
-=======
-                            // No need to plan. We know that there are no other dependents, the MSI is installed and we
-                            // want to remove it.
-                            VerifyPackage(msi);
-                            ExecutePackage(msi, InstallAction.Uninstall, id);
->>>>>>> 5178e151
                         }
                     }
                     else
@@ -304,7 +297,7 @@
                         // No need to plan. We know that there are no other dependents, the MSI is installed and we
                         // want to remove it.
                         VerifyPackage(msi);
-                        ExecutePackage(msi, InstallAction.Uninstall);
+                        ExecutePackage(msi, InstallAction.Uninstall, id);
                     }
                 }
             }
