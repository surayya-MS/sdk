﻿<?xml version="1.0" encoding="utf-8"?>
<xliff xmlns="urn:oasis:names:tc:xliff:document:1.2" xmlns:xsi="http://www.w3.org/2001/XMLSchema-instance" version="1.2" xsi:schemaLocation="urn:oasis:names:tc:xliff:document:1.2 xliff-core-1.2-transitional.xsd">
  <file datatype="xml" source-language="en" target-language="zh-Hans" original="../LocalizableStrings.resx">
    <body>
      <trans-unit id="AdManifestPackageDoesNotExist">
        <source>Failed to update advertising manifest. Manifest package {0} doesn't exist.</source>
        <target state="translated">未能更新广告清单。清单程序包 {0} 不存在。</target>
        <note />
      </trans-unit>
      <trans-unit id="AdManifestUpdated">
        <source>Updated advertising manifest {0}.</source>
        <target state="translated">已更新广告清单 {0}。</target>
        <note />
      </trans-unit>
      <trans-unit id="CacheMissingPackage">
        <source>Package {0} version {1} doesn't exist in offline cache {2}.</source>
        <target state="translated">脱机缓存 {0} 中不存在程序包 {1} 版本 {2}。</target>
        <note />
      </trans-unit>
      <trans-unit id="DeletingWorkloadPack">
        <source>Uninstalling workload pack {0} version {1}…</source>
        <target state="translated">正在卸载工作负载包 {0} 版本 {1}…</target>
        <note />
      </trans-unit>
      <trans-unit id="DownloadToCacheOptionArgumentName">
        <source>DIRECTORY</source>
        <target state="translated">目录</target>
        <note />
      </trans-unit>
      <trans-unit id="DownloadToCacheOptionArgumentName">
        <source>DIRECTORY</source>
        <target state="new">DIRECTORY</target>
        <note />
      </trans-unit>
      <trans-unit id="DownloadToCacheOptionDescription">
        <source>Download packages needed to install a workload to a folder that can be used for offline installation.</source>
        <target state="translated">将安装工作负载所需的程序包下载到可用于脱机安装的文件夹中。</target>
        <note />
      </trans-unit>
      <trans-unit id="DownloadingPackToCacheMessage">
        <source>Downloading pack {0} version {1} to offline cache {2}…</source>
        <target state="translated">正在将包 {0} 版本 {1} 下载到脱机缓存 {2}...</target>
        <note />
      </trans-unit>
      <trans-unit id="FailedAdManifestUpdate">
        <source>Failed to update the advertising manifest {0}: {1}.</source>
        <target state="translated">未能更新广告清单 {0}: {1}。</target>
        <note />
      </trans-unit>
      <trans-unit id="FailedToDownloadPackageManifest">
        <source>Failed to download manifest package {0}.</source>
        <target state="translated">未能下载清单程序包 {0}。</target>
        <note />
      </trans-unit>
      <trans-unit id="FailedToGetPackageManifestUrl">
        <source>Failed to resolve manifest package URL {0}.</source>
        <target state="translated">未能解析清单程序包 URL {0}。</target>
        <note />
      </trans-unit>
      <trans-unit id="FailedToInstallWorkloadManifest">
        <source>Failed to install manifest {0} version {1}: {2}.</source>
        <target state="translated">未能安装清单 {0} 版本 {1}: {2}。</target>
        <note />
      </trans-unit>
      <trans-unit id="FromCacheOptionArgumentName">
        <source>DIRECTORY</source>
        <target state="translated">目录</target>
        <note />
      </trans-unit>
      <trans-unit id="FromCacheOptionArgumentName">
        <source>DIRECTORY</source>
        <target state="new">DIRECTORY</target>
        <note />
      </trans-unit>
      <trans-unit id="FromCacheOptionDescription">
        <source>Complete the operation from cache (offline).</source>
        <target state="translated">从缓存中完成操作(脱机)。</target>
        <note />
      </trans-unit>
      <trans-unit id="GarbageCollectingSdkFeatureBandsMessage">
        <source>Garbage collecting for SDK feature band(s) {0}...</source>
        <target state="translated">正在执行 SDK 功能区段 {0} 的垃圾收集...</target>
        <note />
      </trans-unit>
      <trans-unit id="GarbageCollectionFailed">
        <source>Warning: Workload garbage collection failed with error: {0}.</source>
        <target state="translated">警告: 工作负载垃圾回收失败，错误: {0}。</target>
        <note />
      </trans-unit>
      <trans-unit id="InadequatePermissions">
        <source>Inadequate permissions. Run the command with elevated privileges.</source>
        <target state="translated">权限不足。请使用提升的权限运行该命令。</target>
        <note />
      </trans-unit>
      <trans-unit id="IncludePreviewOptionDescription">
        <source>Allow prerelease workload manifests.</source>
        <target state="translated">允许预发布工作负载清单。</target>
        <note />
      </trans-unit>
      <trans-unit id="IncompatibleManifests">
        <source>The current SDK isn't compatible with workload manifests of SDK version {0}.</source>
        <target state="translated">当前 SDK 与 SDK 版本 {0} 的工作负载清单不兼容。</target>
        <note />
      </trans-unit>
      <trans-unit id="InstallationSucceeded">
        <source>Successfully installed workload(s) {0}.</source>
        <target state="translated">已成功安装的工作负载 {0}。</target>
        <note />
      </trans-unit>
      <trans-unit id="InstallingPackVersionMessage">
        <source>Installing pack {0} version {1}...</source>
        <target state="translated">正在安装包 {0} 版本 {1}...</target>
        <note />
      </trans-unit>
      <trans-unit id="InstallingWorkloadManifest">
        <source>Installing workload manifest {0} version {1}…</source>
        <target state="translated">正在安装工作负载清单 {0} 版本 {1}…</target>
        <note />
      </trans-unit>
      <trans-unit id="InsufficientPrivilegeToStartServer">
        <source>Insufficient privilege to start the server.</source>
        <target state="translated">权限不足，无法启动服务器。</target>
        <note />
      </trans-unit>
      <trans-unit id="InvalidWorkloadConfiguration">
        <source>The settings file in the workload's NuGet package is invalid: {0}</source>
        <target state="translated">工作负载的 NuGet 包中的设置文件无效: {0}</target>
        <note />
      </trans-unit>
      <trans-unit id="CommandDescription">
        <source>Install one or more workloads.</source>
        <target state="translated">安装一个或多个工作负载。</target>
        <note />
      </trans-unit>
      <trans-unit id="ConfigFileOptionDescription">
        <source>The NuGet configuration file to use.</source>
        <target state="translated">要使用的 NuGet 配置文件。</target>
        <note />
      </trans-unit>
      <trans-unit id="FrameworkOptionDescription">
        <source>The target framework to install the workload for.</source>
        <target state="translated">要为其安装工作负载的目标框架。</target>
        <note />
      </trans-unit>
      <trans-unit id="ManifestDoesNotExist">
        <source>No manifest with ID {0} exists.</source>
        <target state="translated">不存在 ID 为 {0} 的清单。</target>
        <note />
      </trans-unit>
      <trans-unit id="MsiProgressInstall">
        <source>Installing {0} </source>
        <target state="translated">正在安装 {0} </target>
        <note />
      </trans-unit>
      <trans-unit id="MsiProgressRepair">
        <source>Repairing {0} </source>
        <target state="translated">修复 {0} </target>
        <note />
      </trans-unit>
      <trans-unit id="MsiProgressUninstall">
        <source>Removing {0} </source>
        <target state="translated">正在删除 {0} </target>
        <note />
      </trans-unit>
      <trans-unit id="NoManifestsExistForFeatureBand">
        <source>No manifests exist for SDK version {0}.</source>
        <target state="translated">SDK 版本 {0} 不存在清单。</target>
        <note />
      </trans-unit>
      <trans-unit id="NoTrustWithParentPID">
        <source>Failed to establish a trust relationship with parent process ({0}).</source>
        <target state="translated">未能建立与父进程({0})之间的信任关系。</target>
        <note />
      </trans-unit>
      <trans-unit id="OSDoesNotSupportMsi">
        <source>MSI installations are only supported on Windows.</source>
        <target state="translated">MSI 安装仅在 Windows 上受支持。</target>
        <note />
      </trans-unit>
      <trans-unit id="PendingReboot">
        <source>The machine has a pending reboot. Installation will continue, but you may need to restart.</source>
        <target state="translated">计算机有挂起的重新启动。安装将继续，但可能需要重新启动。</target>
        <note />
      </trans-unit>
      <trans-unit id="ResolvingPackageUrls">
        <source>Resolving package URLs for workload(s) {0}...</source>
        <target state="translated">正在解析工作负载的程序包 URL {0}...</target>
        <note />
      </trans-unit>
      <trans-unit id="RollBackFailedMessage">
        <source>Installation rollback failed: {0}</source>
        <target state="translated">安装回滚失败: {0}</target>
        <note />
      </trans-unit>
      <trans-unit id="RollbackDefinitionContainsExtraneousManifestIds">
<<<<<<< HEAD
        <source>Invalid rollback definition. The manifest IDs in rollback definition {0} do not match installed manifest IDs.</source>
        <target state="translated">无效的回滚定义。回滚定义 {0} 中的清单 ID 与安装的清单 ID 不匹配。</target>
=======
        <source>Invalid rollback definition. The manifest IDs in rollback definition {0} do not match installed manifest IDs {1}.</source>
        <target state="new">Invalid rollback definition. The manifest IDs in rollback definition {0} do not match installed manifest IDs {1}.</target>
>>>>>>> 32c173b7
        <note />
      </trans-unit>
      <trans-unit id="RollbackDefinitionFileDoesNotExist">
        <source>Provided rollback definition file {0} doesn't exist.</source>
        <target state="translated">提供的回滚定义文件 {0} 不存在。</target>
        <note />
      </trans-unit>
      <trans-unit id="RollingBackInstall">
        <source>Workload installation failed. Rolling back installed packs...</source>
        <target state="translated">工作负载安装失败。正在回滚已安装的包...</target>
        <note />
      </trans-unit>
      <trans-unit id="RollingBackPackInstall">
        <source>Rolling back pack {0} installation...</source>
        <target state="translated">正在回滚包 {0} 的安装...</target>
        <note />
      </trans-unit>
      <trans-unit id="SkipManifestUpdateOptionDescription">
        <source>Skip updating the workload manifests.</source>
        <target state="translated">跳过更新工作负载清单。</target>
        <note />
      </trans-unit>
      <trans-unit id="SkippingManifestUpdate">
        <source>Manifest packages were not found. Skipping manifest update...</source>
        <target state="translated">找不到清单包。正在跳过清单更新...</target>
        <note />
      </trans-unit>
      <trans-unit id="SourceOptionDescription">
        <source>The NuGet package source to use during the restore. To specify multiple sources, repeat the option.</source>
        <target state="translated">要在还原过程中使用的 NuGet 包源。若要指定多个源，请重复该选项。</target>
        <note />
      </trans-unit>
      <trans-unit id="SourceOptionName">
        <source>SOURCE</source>
        <target state="translated">SOURCE</target>
        <note />
      </trans-unit>
      <trans-unit id="TempDirOptionDescription">
        <source>Specify a temporary directory for this command to download and extract NuGet packages (must be secure).</source>
        <target state="translated">为此命令指定一个临时目录，以下载并提取(必须安全)的 NuGet 包。</target>
        <note />
      </trans-unit>
      <trans-unit id="UnknownInstallType">
        <source>Unknown installation type: {0}.</source>
        <target state="translated">未知的安装类型: {0}。</target>
        <note />
      </trans-unit>
      <trans-unit id="UnrecognizedPackError">
        <source>Pack ID {0} unrecognized.</source>
        <target state="translated">无法识别包 ID {0}。</target>
        <note />
      </trans-unit>
      <trans-unit id="PrintDownloadLinkOnlyDescription">
        <source>Only print the list of links to download without downloading.</source>
        <target state="translated">仅打印要下载的链接的列表，而不下载列表。</target>
        <note />
      </trans-unit>
      <trans-unit id="UsingCacheForPackInstall">
        <source>Installing package {0} version {1} from offline cache {2}.</source>
        <target state="translated">正在从脱机缓存 {2} 安装程序包 {0} 版本 {1}。</target>
        <note />
      </trans-unit>
      <trans-unit id="VersionOptionDescription">
        <source>The version of the SDK.</source>
        <target state="translated">SDK 的版本。</target>
        <note />
      </trans-unit>
      <trans-unit id="InstallFullCommandNameLocalized">
        <source>.NET install command</source>
        <target state="translated">.NET 安装命令</target>
        <note />
      </trans-unit>
      <trans-unit id="NuGetConfigurationFileDoesNotExist">
        <source>NuGet configuration file '{0}' doesn't exist.</source>
        <target state="translated">NuGet 配置文件“{0}”不存在。</target>
        <note />
      </trans-unit>
      <trans-unit id="InvalidNuGetVersionRange">
        <source>Specified version '{0}' isn't a valid NuGet version range.</source>
        <target state="translated">指定的版本“{0}”不是有效的 NuGet 版本范围。</target>
        <note />
      </trans-unit>
      <trans-unit id="VersionOptionName">
        <source>VERSION</source>
        <target state="translated">VERSION</target>
        <note />
      </trans-unit>
      <trans-unit id="ConfigFileOptionName">
        <source>FILE</source>
        <target state="translated">FILE</target>
        <note />
      </trans-unit>
      <trans-unit id="WorkloadAlreadyInstalled">
        <source>Workload '{0}' is already installed.</source>
        <target state="translated">已安装工作负载“{0}”。</target>
        <note />
      </trans-unit>
      <trans-unit id="WorkloadCacheDownloadFailed">
        <source>Download of workload packs to offline cache failed: {0}</source>
        <target state="translated">将工作负载包下载到脱机缓存失败: {0}</target>
        <note />
      </trans-unit>
      <trans-unit id="WorkloadIdArgumentDescription">
        <source>The NuGet package ID of the workload to install.</source>
        <target state="translated">要安装的工作负载的 NuGet 包 ID。</target>
        <note />
      </trans-unit>
      <trans-unit id="WorkloadIdArgumentName">
        <source>WORKLOAD_ID</source>
        <target state="translated">WORKLOAD_ID</target>
        <note />
      </trans-unit>
      <trans-unit id="WorkloadInstallationFailed">
        <source>Workload installation failed: {0}</source>
        <target state="translated">工作负载安装失败: {0}</target>
        <note />
      </trans-unit>
      <trans-unit id="WorkloadNotRecognized">
        <source>Workload ID {0} is not recognized.</source>
        <target state="translated">未识别工作负载 ID {0}。</target>
        <note />
      </trans-unit>
      <trans-unit id="WorkloadNotSupportedOnPlatform">
        <source>Workload ID {0} isn't supported on this platform.</source>
        <target state="translated">此平台不受支持工作负载 ID {0}。</target>
        <note />
      </trans-unit>
      <trans-unit id="WorkloadPackAlreadyInstalledMessage">
        <source>Pack {0} version {1} is already installed.</source>
        <target state="translated">已安装版本包 {0} 版本{1}。</target>
        <note />
      </trans-unit>
      <trans-unit id="WorkloadPathOptionDescription">
        <source>The directory where the workload will be installed. The directory will be created if it doesn't exist.</source>
        <target state="translated">将安装工作负载的目录。如果目录不存在，则将创建该目录。</target>
        <note />
      </trans-unit>
      <trans-unit id="WorkloadPathOptionName">
        <source>PATH</source>
        <target state="translated">路径</target>
        <note />
      </trans-unit>
      <trans-unit id="WorkloadUpdatesAvailable">
        <source>Workload updates are available. Run `dotnet workload list` for more information.</source>
        <target state="translated">有可用的工作负载更新。有关详细信息，请运行“dotnet 工作负载列表”。</target>
        <note />
      </trans-unit>
      <trans-unit id="WritingPackInstallRecordMessage">
        <source>Writing workload pack installation record for {0} version {1}...</source>
        <target state="translated">正在写入 {0} 版本 {1} 的工作负载包安装记录...</target>
        <note />
      </trans-unit>
      <trans-unit id="WritingWorkloadInstallRecordMessage">
        <source>Writing workload installation record for {0}...</source>
        <target state="translated">正在写入 {0} 的工作负载安装记录...</target>
        <note />
      </trans-unit>
    </body>
  </file>
</xliff><|MERGE_RESOLUTION|>--- conflicted
+++ resolved
@@ -27,11 +27,6 @@
         <target state="translated">目录</target>
         <note />
       </trans-unit>
-      <trans-unit id="DownloadToCacheOptionArgumentName">
-        <source>DIRECTORY</source>
-        <target state="new">DIRECTORY</target>
-        <note />
-      </trans-unit>
       <trans-unit id="DownloadToCacheOptionDescription">
         <source>Download packages needed to install a workload to a folder that can be used for offline installation.</source>
         <target state="translated">将安装工作负载所需的程序包下载到可用于脱机安装的文件夹中。</target>
@@ -67,11 +62,6 @@
         <target state="translated">目录</target>
         <note />
       </trans-unit>
-      <trans-unit id="FromCacheOptionArgumentName">
-        <source>DIRECTORY</source>
-        <target state="new">DIRECTORY</target>
-        <note />
-      </trans-unit>
       <trans-unit id="FromCacheOptionDescription">
         <source>Complete the operation from cache (offline).</source>
         <target state="translated">从缓存中完成操作(脱机)。</target>
@@ -193,13 +183,8 @@
         <note />
       </trans-unit>
       <trans-unit id="RollbackDefinitionContainsExtraneousManifestIds">
-<<<<<<< HEAD
-        <source>Invalid rollback definition. The manifest IDs in rollback definition {0} do not match installed manifest IDs.</source>
-        <target state="translated">无效的回滚定义。回滚定义 {0} 中的清单 ID 与安装的清单 ID 不匹配。</target>
-=======
         <source>Invalid rollback definition. The manifest IDs in rollback definition {0} do not match installed manifest IDs {1}.</source>
         <target state="new">Invalid rollback definition. The manifest IDs in rollback definition {0} do not match installed manifest IDs {1}.</target>
->>>>>>> 32c173b7
         <note />
       </trans-unit>
       <trans-unit id="RollbackDefinitionFileDoesNotExist">
