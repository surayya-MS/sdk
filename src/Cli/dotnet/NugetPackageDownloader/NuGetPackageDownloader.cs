// Licensed to the .NET Foundation under one or more agreements.
// The .NET Foundation licenses this file to you under the MIT license.

using System.Threading;
using Microsoft.DotNet.Cli.Utils;
using Microsoft.DotNet.ToolPackage;
using Microsoft.DotNet.Tools;
using Microsoft.Extensions.EnvironmentAbstractions;
using NuGet.Common;
using NuGet.Configuration;
using NuGet.Credentials;
using NuGet.Packaging;
using NuGet.Protocol;
using NuGet.Protocol.Core.Types;
using NuGet.Versioning;

namespace Microsoft.DotNet.Cli.NuGetPackageDownloader
{
    // TODO: Never name a class the same name as the namespace. Update either for easier type resolution.
    internal class NuGetPackageDownloader : INuGetPackageDownloader
    {
        private readonly SourceCacheContext _cacheSettings;
        private readonly IFilePermissionSetter _filePermissionSetter;

        /// <summary>
        /// In many commands we don't passing NuGetConsoleLogger and pass NullLogger instead to reduce the verbosity
        /// </summary>
        private readonly ILogger _verboseLogger;
        private readonly DirectoryPath _packageInstallDir;
        private readonly RestoreActionConfig _restoreActionConfig;
        private readonly Func<IEnumerable<Task>> _retryTimer;

        /// <summary>
        /// Reporter would output to the console regardless
        /// </summary>
        private readonly IReporter _reporter;
        private readonly IFirstPartyNuGetPackageSigningVerifier _firstPartyNuGetPackageSigningVerifier;
        private bool _validationMessagesDisplayed = false;
        private IDictionary<PackageSource, SourceRepository> _sourceRepositories;
        private readonly bool _isNuGetTool;

        private bool _verifySignatures;

        public NuGetPackageDownloader(
            DirectoryPath packageInstallDir,
            IFilePermissionSetter filePermissionSetter = null,
            IFirstPartyNuGetPackageSigningVerifier firstPartyNuGetPackageSigningVerifier = null,
            ILogger verboseLogger = null,
            IReporter reporter = null,
            RestoreActionConfig restoreActionConfig = null,
            Func<IEnumerable<Task>> timer = null,
            bool verifySignatures = false,
            bool isNuGetTool = false)
        {
            _packageInstallDir = packageInstallDir;
            _reporter = reporter ?? Reporter.Output;
            _verboseLogger = verboseLogger ?? new NuGetConsoleLogger();
            _firstPartyNuGetPackageSigningVerifier = firstPartyNuGetPackageSigningVerifier ??
                                                     new FirstPartyNuGetPackageSigningVerifier();
            _filePermissionSetter = filePermissionSetter ?? new FilePermissionSetter();
            _restoreActionConfig = restoreActionConfig ?? new RestoreActionConfig();
            _retryTimer = timer;
            _sourceRepositories = new Dictionary<PackageSource, SourceRepository>();
            _verifySignatures = verifySignatures;

            _cacheSettings = new SourceCacheContext
            {
                NoCache = _restoreActionConfig.NoCache,
                DirectDownload = true,
                IgnoreFailedSources = _restoreActionConfig.IgnoreFailedSources,
            };

            DefaultCredentialServiceUtility.SetupDefaultCredentialService(new NuGetConsoleLogger(),
                !_restoreActionConfig.Interactive);
            _isNuGetTool = isNuGetTool;
        }

        public async Task<string> DownloadPackageAsync(PackageId packageId,
            NuGetVersion packageVersion = null,
            PackageSourceLocation packageSourceLocation = null,
            bool includePreview = false,
            bool includeUnlisted = false,
            DirectoryPath? downloadFolder = null,
            PackageSourceMapping packageSourceMapping = null)
        {
            CancellationToken cancellationToken = CancellationToken.None;

            (var source, var resolvedPackageVersion) = await GetPackageSourceAndVersion(packageId, packageVersion,
                packageSourceLocation, includePreview, includeUnlisted, packageSourceMapping).ConfigureAwait(false);

            FindPackageByIdResource resource = null;
            SourceRepository repository = GetSourceRepository(source);

            resource = await repository.GetResourceAsync<FindPackageByIdResource>(cancellationToken)
                .ConfigureAwait(false);

            if (resource == null)
            {
                throw new NuGetPackageNotFoundException(
                    string.Format(LocalizableStrings.IsNotFoundInNuGetFeeds, packageId, source.Source));
            }

            string nupkgPath = downloadFolder == null || !downloadFolder.HasValue
                ? Path.Combine(_packageInstallDir.Value, packageId.ToString(),
                    resolvedPackageVersion.ToNormalizedString(),
                    $"{packageId}.{resolvedPackageVersion.ToNormalizedString()}.nupkg")
                : Path.Combine(downloadFolder.Value.Value,
                    $"{packageId}.{resolvedPackageVersion.ToNormalizedString()}.nupkg");

            Directory.CreateDirectory(Path.GetDirectoryName(nupkgPath));
            using FileStream destinationStream = File.Create(nupkgPath);
            bool success = await ExponentialRetry.ExecuteWithRetryOnFailure(async () => await resource.CopyNupkgToStreamAsync(
                packageId.ToString(),
                resolvedPackageVersion,
                destinationStream,
                _cacheSettings,
                _verboseLogger,
                cancellationToken));
            destinationStream.Close();

            if (!success)
            {
                throw new NuGetPackageInstallerException(
                    string.Format("Downloading {0} version {1} failed", packageId,
                        packageVersion.ToNormalizedString()));
            }

            VerifySigning(nupkgPath);

            return nupkgPath;
        }

        private void VerifySigning(string nupkgPath)
        {
            if (!_verifySignatures)
            {
                if (!_validationMessagesDisplayed)
                {
                    _reporter.WriteLine(
                        LocalizableStrings.NuGetPackageSignatureVerificationSkipped);
                    _validationMessagesDisplayed = true;
                }

                return;
            }

            if (RuntimeInformation.IsOSPlatform(OSPlatform.Windows))
            {
                if (!_firstPartyNuGetPackageSigningVerifier.Verify(new FilePath(nupkgPath),
                    out string commandOutput))
                {
                    throw new NuGetPackageInstallerException(LocalizableStrings.FailedToValidatePackageSigning +
                                                             Environment.NewLine +
                                                             commandOutput);
                }
            }
        }

        public async Task<string> GetPackageUrl(PackageId packageId,
            NuGetVersion packageVersion = null,
            PackageSourceLocation packageSourceLocation = null,
            bool includePreview = false)
        {
<<<<<<< HEAD
            (var source, var resolvedPackageVersion) = await GetPackageSourceAndVersion(packageId, packageVersion, packageSourceLocation, includePreview);

=======
            (var source, var resolvedPackageVersion) = await GetPackageSourceAndVersion(packageId, packageVersion, packageSourceLocation, includePreview).ConfigureAwait(false);
            
>>>>>>> abb8afb8
            SourceRepository repository = GetSourceRepository(source);
            if (repository.PackageSource.IsLocal)
            {
                return Path.Combine(repository.PackageSource.Source, $"{packageId}.{resolvedPackageVersion}.nupkg");
            }

            ServiceIndexResourceV3 serviceIndexResource = repository.GetResourceAsync<ServiceIndexResourceV3>().Result;
            IReadOnlyList<Uri> packageBaseAddress =
                serviceIndexResource?.GetServiceEntryUris(ServiceTypes.PackageBaseAddress);

            return GetNupkgUrl(packageBaseAddress.First().ToString(), packageId, resolvedPackageVersion);
        }

        public async Task<IEnumerable<string>> ExtractPackageAsync(string packagePath, DirectoryPath targetFolder)
        {
            await using FileStream packageStream = File.OpenRead(packagePath);
            PackageFolderReader packageReader = new(targetFolder.Value);
            PackageExtractionContext packageExtractionContext = new(
                PackageSaveMode.Defaultv3,
                XmlDocFileSaveMode.None,
                null,
                _verboseLogger);
            NuGetPackagePathResolver packagePathResolver = new(targetFolder.Value);
            CancellationToken cancellationToken = CancellationToken.None;

            var allFilesInPackage = await PackageExtractor.ExtractPackageAsync(
                targetFolder.Value,
                packageStream,
                packagePathResolver,
                packageExtractionContext,
                cancellationToken);

            if (!OperatingSystem.IsWindows())
            {
                string workloadUnixFilePermissions = allFilesInPackage.SingleOrDefault(p =>
                    Path.GetRelativePath(targetFolder.Value, p).Equals("data/UnixFilePermissions.xml",
                        StringComparison.OrdinalIgnoreCase));

                if (workloadUnixFilePermissions != default)
                {
                    var permissionList = WorkloadUnixFilePermissions.FileList.Deserialize(workloadUnixFilePermissions);
                    foreach (var fileAndPermission in permissionList.File)
                    {
                        _filePermissionSetter
                            .SetPermission(
                                Path.Combine(targetFolder.Value, fileAndPermission.Path),
                                fileAndPermission.Permission);
                    }
                }
            }

            return allFilesInPackage;
        }

        private async Task<(PackageSource, NuGetVersion)> GetPackageSourceAndVersion(PackageId packageId,
             NuGetVersion packageVersion = null,
             PackageSourceLocation packageSourceLocation = null,
             bool includePreview = false,
             bool includeUnlisted = false,
             PackageSourceMapping packageSourceMapping = null)
        {
            CancellationToken cancellationToken = CancellationToken.None;

            IPackageSearchMetadata packageMetadata;

            IEnumerable<PackageSource> packagesSources = LoadNuGetSources(packageId, packageSourceLocation, packageSourceMapping);
            PackageSource source;

            if (packageVersion is null)
            {
                (source, packageMetadata) = await GetLatestVersionInternalAsync(packageId.ToString(), packagesSources,
                    includePreview, cancellationToken).ConfigureAwait(false);
            }
            else
            {
                packageVersion = new NuGetVersion(packageVersion);
                (source, packageMetadata) =
                    await GetPackageMetadataAsync(packageId.ToString(), packageVersion, packagesSources,
                        cancellationToken, includeUnlisted).ConfigureAwait(false);
            }

            packageVersion = packageMetadata.Identity.Version;

            return (source, packageVersion);
        }

        private string GetNupkgUrl(string baseUri, PackageId id, NuGetVersion version) =>
            baseUri + id.ToString() + "/" + version.ToNormalizedString() + "/" + id.ToString() +
            "." + version.ToNormalizedString() + ".nupkg";

        internal IEnumerable<FilePath> FindAllFilesNeedExecutablePermission(IEnumerable<string> files,
            string targetPath)
        {
            if (!PackageIsInAllowList(files))
            {
                return Array.Empty<FilePath>();
            }

            bool FileUnderToolsWithoutSuffix(string p)
            {
                return Path.GetRelativePath(targetPath, p).StartsWith("tools" + Path.DirectorySeparatorChar) &&
                       (Path.GetFileName(p) == Path.GetFileNameWithoutExtension(p));
            }

            return files
                .Where(FileUnderToolsWithoutSuffix)
                .Select(f => new FilePath(f));
        }

        private static bool PackageIsInAllowList(IEnumerable<string> files)
        {
            var allowListOfPackage = new string[] {
                "microsoft.android.sdk.darwin",
                "Microsoft.MacCatalyst.Sdk",
                "Microsoft.iOS.Sdk",
                "Microsoft.macOS.Sdk",
                "Microsoft.tvOS.Sdk"};

            var allowListNuspec = allowListOfPackage.Select(s => s + ".nuspec");

            if (!files.Any(f =>
                allowListNuspec.Contains(Path.GetFileName(f), comparer: StringComparer.OrdinalIgnoreCase)))
            {
                return false;
            }

            return true;
        }

        private IEnumerable<PackageSource> LoadNuGetSources(PackageId packageId, PackageSourceLocation packageSourceLocation = null, PackageSourceMapping packageSourceMapping = null)
        {
            List<PackageSource> defaultSources = new List<PackageSource>();
            string currentDirectory = Directory.GetCurrentDirectory();
            ISettings settings;
            if (packageSourceLocation?.NugetConfig != null)
            {
                string nugetConfigParentDirectory =
                    packageSourceLocation.NugetConfig.Value.GetDirectoryPath().Value;
                string nugetConfigFileName = Path.GetFileName(packageSourceLocation.NugetConfig.Value.Value);
                settings = Settings.LoadSpecificSettings(nugetConfigParentDirectory,
                    nugetConfigFileName);
            }
            else
            {
                settings = Settings.LoadDefaultSettings(
                    packageSourceLocation?.RootConfigDirectory?.Value ?? currentDirectory);
            }

            PackageSourceProvider packageSourceProvider = new(settings);
            defaultSources = packageSourceProvider.LoadPackageSources().Where(source => source.IsEnabled).ToList();

            packageSourceMapping = packageSourceMapping ?? PackageSourceMapping.GetPackageSourceMapping(settings);

            // filter package patterns if enabled            
            if (_isNuGetTool && packageSourceMapping?.IsEnabled == true)
            {
                IReadOnlyList<string> sources = packageSourceMapping.GetConfiguredPackageSources(packageId.ToString());

                if (sources.Count == 0)
                {
                    throw new NuGetPackageInstallerException(string.Format(LocalizableStrings.FailedToFindSourceUnderPackageSourceMapping, packageId));
                }
                defaultSources = defaultSources.Where(source => sources.Contains(source.Name)).ToList();
                if (defaultSources.Count == 0)
                {
                    throw new NuGetPackageInstallerException(string.Format(LocalizableStrings.FailedToMapSourceUnderPackageSourceMapping, packageId));
                }
            }

            if (packageSourceLocation?.AdditionalSourceFeed?.Any() ?? false)
            {
                foreach (string source in packageSourceLocation?.AdditionalSourceFeed)
                {
                    if (string.IsNullOrWhiteSpace(source))
                    {
                        continue;
                    }

                    PackageSource packageSource = new(source);
                    if (packageSource.TrySourceAsUri == null)
                    {
                        _verboseLogger.LogWarning(string.Format(
                            LocalizableStrings.FailedToLoadNuGetSource,
                            source));
                        continue;
                    }

                    defaultSources.Add(packageSource);
                }
            }

            if (!packageSourceLocation?.SourceFeedOverrides.Any() ?? true)
            {
                if (!defaultSources.Any())
                {
                    throw new NuGetPackageInstallerException("No NuGet sources are defined or enabled");
                }

                return defaultSources;
            }

            List<PackageSource> customSources = new();
            foreach (string source in packageSourceLocation?.SourceFeedOverrides)
            {
                if (string.IsNullOrWhiteSpace(source))
                {
                    continue;
                }

                PackageSource packageSource = new(source);
                if (packageSource.TrySourceAsUri == null)
                {
                    _verboseLogger.LogWarning(string.Format(
                        LocalizableStrings.FailedToLoadNuGetSource,
                        source));
                    continue;
                }

                customSources.Add(packageSource);
            }

            IEnumerable<PackageSource> retrievedSources;
            if (packageSourceLocation != null && packageSourceLocation.SourceFeedOverrides.Any())
            {
                retrievedSources = customSources;
            }
            else
            {
                retrievedSources = defaultSources;
            }

            if (!retrievedSources.Any())
            {
                throw new NuGetPackageInstallerException("No NuGet sources are defined or enabled");
            }

            return retrievedSources;
        }

        private async Task<(PackageSource, IPackageSearchMetadata)> GetMatchingVersionInternalAsync(
            string packageIdentifier, IEnumerable<PackageSource> packageSources, VersionRange versionRange,
            CancellationToken cancellationToken)
        {
            if (packageSources == null)
            {
                throw new ArgumentNullException(nameof(packageSources));
            }

            if (string.IsNullOrWhiteSpace(packageIdentifier))
            {
                throw new ArgumentException($"{nameof(packageIdentifier)} cannot be null or empty",
                    nameof(packageIdentifier));
            }

            (PackageSource source, IEnumerable<IPackageSearchMetadata> foundPackages)[] foundPackagesBySource;

            if (_restoreActionConfig.DisableParallel)
            {
                foundPackagesBySource = packageSources.Select(source => GetPackageMetadataAsync(source,
                    packageIdentifier,
                    true, false, cancellationToken).ConfigureAwait(false).GetAwaiter().GetResult()).ToArray();
            }
            else
            {
                foundPackagesBySource =
                    await Task.WhenAll(
                            packageSources.Select(source => GetPackageMetadataAsync(source, packageIdentifier,
                                true, false, cancellationToken)))
                        .ConfigureAwait(false);
            }

            IEnumerable<(PackageSource source, IPackageSearchMetadata package)> accumulativeSearchResults =
                foundPackagesBySource
                    .SelectMany(result => result.foundPackages.Select(package => (result.source, package)));

            var availableVersions = accumulativeSearchResults.Select(t => t.package.Identity.Version).ToList();
            var bestVersion = versionRange.FindBestMatch(availableVersions);
            if (bestVersion != null)
            {
                var bestResult = accumulativeSearchResults.First(t => t.package.Identity.Version == bestVersion);
                return bestResult;
            }
            else
            {
                throw new NuGetPackageNotFoundException(
                    string.Format(
                        LocalizableStrings.IsNotFoundInNuGetFeeds,
                        $"{packageIdentifier}::{versionRange}",
                        string.Join(", ", packageSources.Select(source => source.Source))));
            }

        }

            private async Task<(PackageSource, IPackageSearchMetadata)> GetLatestVersionInternalAsync(
            string packageIdentifier, IEnumerable<PackageSource> packageSources, bool includePreview,
            CancellationToken cancellationToken)
        {
            if (packageSources == null)
            {
                throw new ArgumentNullException(nameof(packageSources));
            }

            if (string.IsNullOrWhiteSpace(packageIdentifier))
            {
                throw new ArgumentException($"{nameof(packageIdentifier)} cannot be null or empty",
                    nameof(packageIdentifier));
            }

            (PackageSource source, IEnumerable<IPackageSearchMetadata> foundPackages)[] foundPackagesBySource;

            if (_restoreActionConfig.DisableParallel)
            {
                foundPackagesBySource = packageSources.Select(source => GetPackageMetadataAsync(source,
                    packageIdentifier,
                    true, false, cancellationToken).ConfigureAwait(false).GetAwaiter().GetResult()).ToArray();
            }
            else
            {
                foundPackagesBySource =
                    await Task.WhenAll(
                            packageSources.Select(source => GetPackageMetadataAsync(source, packageIdentifier,
                                true, false, cancellationToken)))
                        .ConfigureAwait(false);
            }

            if (!foundPackagesBySource.Any())
            {
                throw new NuGetPackageNotFoundException(
                    string.Format(LocalizableStrings.IsNotFoundInNuGetFeeds, packageIdentifier, packageSources.Select(s => s.Source)));
            }

            IEnumerable<(PackageSource source, IPackageSearchMetadata package)> accumulativeSearchResults =
                foundPackagesBySource
                    .SelectMany(result => result.foundPackages.Select(package => (result.source, package)));

            if (!accumulativeSearchResults.Any())
            {
                throw new NuGetPackageNotFoundException(
                    string.Format(
                        LocalizableStrings.IsNotFoundInNuGetFeeds,
                        packageIdentifier,
                        string.Join(", ", packageSources.Select(source => source.Source))));
            }

            if (!includePreview)
            {
                var stableVersions = accumulativeSearchResults
                    .Where(r => !r.package.Identity.Version.IsPrerelease);

                if (stableVersions.Any())
                {
                    return stableVersions.MaxBy(r => r.package.Identity.Version);
                }
            }

            (PackageSource, IPackageSearchMetadata) latestVersion = accumulativeSearchResults
                .MaxBy(r => r.package.Identity.Version);
            return latestVersion;
        }

        public async Task<NuGetVersion> GetBestPackageVersionAsync(PackageId packageId,
            VersionRange versionRange,
             PackageSourceLocation packageSourceLocation = null)
        {
            if(versionRange.MinVersion != null && versionRange.MaxVersion != null && versionRange.MinVersion == versionRange.MaxVersion)
            {
                return versionRange.MinVersion;
            }

            CancellationToken cancellationToken = CancellationToken.None;
            IPackageSearchMetadata packageMetadata;

            IEnumerable<PackageSource> packagesSources = LoadNuGetSources(packageId, packageSourceLocation);
            PackageSource source;

            (source, packageMetadata) = await GetMatchingVersionInternalAsync(packageId.ToString(), packagesSources,
                    versionRange, cancellationToken).ConfigureAwait(false);

            NuGetVersion packageVersion = packageMetadata.Identity.Version;
            return packageVersion;
        }

        private async Task<(PackageSource, IPackageSearchMetadata)> GetPackageMetadataAsync(string packageIdentifier,
            NuGetVersion packageVersion, IEnumerable<PackageSource> sources, CancellationToken cancellationToken, bool includeUnlisted = false)
        {
            if (string.IsNullOrWhiteSpace(packageIdentifier))
            {
                throw new ArgumentException($"{nameof(packageIdentifier)} cannot be null or empty",
                    nameof(packageIdentifier));
            }

            _ = packageVersion ?? throw new ArgumentNullException(nameof(packageVersion));
            _ = sources ?? throw new ArgumentNullException(nameof(sources));

            bool atLeastOneSourceValid = false;
            using CancellationTokenSource linkedCts =
                CancellationTokenSource.CreateLinkedTokenSource(cancellationToken);
            List<Task<(PackageSource source, IEnumerable<IPackageSearchMetadata> foundPackages)>> tasks = sources
                .Select(source =>
                    GetPackageMetadataAsync(source, packageIdentifier, true, includeUnlisted, linkedCts.Token)).ToList();

            bool TryGetPackageMetadata(
                (PackageSource source, IEnumerable<IPackageSearchMetadata> foundPackages) sourceAndFoundPackages,
                out (PackageSource, IPackageSearchMetadata) packageMetadataAsync)
            {
                packageMetadataAsync = default;
                if (sourceAndFoundPackages.foundPackages == null)
                {
                    return false;
                }

                atLeastOneSourceValid = true;
                IPackageSearchMetadata matchedVersion =
                    sourceAndFoundPackages.foundPackages.FirstOrDefault(package =>
                        package.Identity.Version == packageVersion);
                if (matchedVersion != null)
                {
                    linkedCts.Cancel();
                    {
                        packageMetadataAsync = (sourceAndFoundPackages.source, matchedVersion);
                        return true;
                    }
                }

                return false;
            }

            if (_restoreActionConfig.DisableParallel)
            {
                foreach (Task<(PackageSource source, IEnumerable<IPackageSearchMetadata> foundPackages)> task in tasks)
                {
                    var result = task.ConfigureAwait(false).GetAwaiter().GetResult();
                    if (TryGetPackageMetadata(result, out (PackageSource, IPackageSearchMetadata) packageMetadataAsync))
                    {
                        return packageMetadataAsync;
                    }
                }
            }
            else
            {
                while (tasks.Any())
                {
                    Task<(PackageSource source, IEnumerable<IPackageSearchMetadata> foundPackages)> finishedTask =
                        await Task.WhenAny(tasks).ConfigureAwait(false);
                    tasks.Remove(finishedTask);
                    (PackageSource source, IEnumerable<IPackageSearchMetadata> foundPackages) result =
                        await finishedTask.ConfigureAwait(false);
                    if (TryGetPackageMetadata(result, out (PackageSource, IPackageSearchMetadata) packageMetadataAsync))
                    {
                        return packageMetadataAsync;
                    }
                }
            }

            if (!atLeastOneSourceValid)
            {
                throw new NuGetPackageInstallerException(string.Format(LocalizableStrings.FailedToLoadNuGetSource,
                    string.Join(";", sources.Select(s => s.Source))));
            }

            throw new NuGetPackageNotFoundException(string.Format(LocalizableStrings.IsNotFoundInNuGetFeeds,
                $"{packageIdentifier}::{packageVersion}", string.Join(";", sources.Select(s => s.Source))));
        }

        private async Task<(PackageSource source, IEnumerable<IPackageSearchMetadata> foundPackages)>
            GetPackageMetadataAsync(PackageSource source, string packageIdentifier, bool includePrerelease = false, bool includeUnlisted = false,
                CancellationToken cancellationToken = default)
        {
            if (string.IsNullOrWhiteSpace(packageIdentifier))
            {
                throw new ArgumentException($"{nameof(packageIdentifier)} cannot be null or empty",
                    nameof(packageIdentifier));
            }

            _ = source ?? throw new ArgumentNullException(nameof(source));

            IEnumerable<IPackageSearchMetadata> foundPackages;

            try
            {
                SourceRepository repository = GetSourceRepository(source);
                PackageMetadataResource resource = await repository
                    .GetResourceAsync<PackageMetadataResource>(cancellationToken).ConfigureAwait(false);

                foundPackages = await resource.GetMetadataAsync(
                    packageIdentifier,
                    includePrerelease,
                    includeUnlisted,
                    _cacheSettings,
                    _verboseLogger,
                    cancellationToken).ConfigureAwait(false);
            }
            catch (FatalProtocolException e) when (_restoreActionConfig.IgnoreFailedSources)
            {
                _verboseLogger.LogWarning(e.ToString());
                foundPackages = Enumerable.Empty<PackageSearchMetadata>();
            }

            return (source, foundPackages);
        }

        public async Task<NuGetVersion> GetLatestPackageVersion(PackageId packageId,
             PackageSourceLocation packageSourceLocation = null,
             bool includePreview = false)
        {
            CancellationToken cancellationToken = CancellationToken.None;
            IPackageSearchMetadata packageMetadata;
            IEnumerable<PackageSource> packagesSources = LoadNuGetSources(packageId, packageSourceLocation);

            (_, packageMetadata) = await GetLatestVersionInternalAsync(packageId.ToString(), packagesSources,
                includePreview, cancellationToken).ConfigureAwait(false);

            return packageMetadata.Identity.Version;
        }

        private SourceRepository GetSourceRepository(PackageSource source)
        {
            if (!_sourceRepositories.ContainsKey(source))
            {
                _sourceRepositories.Add(source, Repository.Factory.GetCoreV3(source));
            }

            return _sourceRepositories[source];
        }
    }
}<|MERGE_RESOLUTION|>--- conflicted
+++ resolved
@@ -161,13 +161,8 @@
             PackageSourceLocation packageSourceLocation = null,
             bool includePreview = false)
         {
-<<<<<<< HEAD
-            (var source, var resolvedPackageVersion) = await GetPackageSourceAndVersion(packageId, packageVersion, packageSourceLocation, includePreview);
-
-=======
             (var source, var resolvedPackageVersion) = await GetPackageSourceAndVersion(packageId, packageVersion, packageSourceLocation, includePreview).ConfigureAwait(false);
             
->>>>>>> abb8afb8
             SourceRepository repository = GetSourceRepository(source);
             if (repository.PackageSource.IsLocal)
             {
