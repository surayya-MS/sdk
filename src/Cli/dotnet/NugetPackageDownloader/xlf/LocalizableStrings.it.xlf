--- conflicted
+++ resolved
@@ -39,15 +39,14 @@
         <target state="needs-review-translation">{0} non è stato trovato nei feed NuGet {1}.</target>
         <note />
       </trans-unit>
-<<<<<<< HEAD
       <trans-unit id="NotATool">
         <source>Package {0} is not a .NET tool.</source>
         <target state="new">Package {0} is not a .NET tool.</target>
-=======
+        <note />
+      </trans-unit>
       <trans-unit id="NuGetPackageShouldNotBeSigned">
         <source>Skipping signature verification for NuGet package "{0}" because it comes from a source that does not require signature validation.</source>
         <target state="new">Skipping signature verification for NuGet package "{0}" because it comes from a source that does not require signature validation.</target>
->>>>>>> 6eea53c4
         <note />
       </trans-unit>
       <trans-unit id="NuGetPackageSignatureVerificationSkipped">
