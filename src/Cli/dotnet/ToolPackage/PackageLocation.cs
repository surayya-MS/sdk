﻿// Licensed to the .NET Foundation under one or more agreements.
// The .NET Foundation licenses this file to you under the MIT license.

using Microsoft.Extensions.EnvironmentAbstractions;

namespace Microsoft.DotNet.Cli.ToolPackage;

internal class PackageLocation(
    FilePath? nugetConfig = null,
    DirectoryPath? rootConfigDirectory = null,
    string[] additionalFeeds = null,
    string[] sourceFeedOverrides = null)
{
<<<<<<< HEAD
    public PackageLocation(
        FilePath? nugetConfig = null,
        DirectoryPath? rootConfigDirectory = null,
        string[] additionalFeeds = null,
        string[] sourceFeedOverrides = null)
    {
        NugetConfig = nugetConfig;
        RootConfigDirectory = rootConfigDirectory;
        AdditionalFeeds = additionalFeeds ?? [];
        SourceFeedOverrides = sourceFeedOverrides ?? [];
    }

    public FilePath? NugetConfig { get; }
    public DirectoryPath? RootConfigDirectory { get; }
    public string[] AdditionalFeeds { get; }
    public string[] SourceFeedOverrides { get; }
=======
    public FilePath? NugetConfig { get; } = nugetConfig;
    public DirectoryPath? RootConfigDirectory { get; } = rootConfigDirectory;
    public string[] AdditionalFeeds { get; } = additionalFeeds ?? Array.Empty<string>();
    public string[] SourceFeedOverrides { get; } = sourceFeedOverrides ?? Array.Empty<string>();
>>>>>>> dfee875a
}<|MERGE_RESOLUTION|>--- conflicted
+++ resolved
@@ -11,27 +11,8 @@
     string[] additionalFeeds = null,
     string[] sourceFeedOverrides = null)
 {
-<<<<<<< HEAD
-    public PackageLocation(
-        FilePath? nugetConfig = null,
-        DirectoryPath? rootConfigDirectory = null,
-        string[] additionalFeeds = null,
-        string[] sourceFeedOverrides = null)
-    {
-        NugetConfig = nugetConfig;
-        RootConfigDirectory = rootConfigDirectory;
-        AdditionalFeeds = additionalFeeds ?? [];
-        SourceFeedOverrides = sourceFeedOverrides ?? [];
-    }
-
-    public FilePath? NugetConfig { get; }
-    public DirectoryPath? RootConfigDirectory { get; }
-    public string[] AdditionalFeeds { get; }
-    public string[] SourceFeedOverrides { get; }
-=======
     public FilePath? NugetConfig { get; } = nugetConfig;
     public DirectoryPath? RootConfigDirectory { get; } = rootConfigDirectory;
-    public string[] AdditionalFeeds { get; } = additionalFeeds ?? Array.Empty<string>();
-    public string[] SourceFeedOverrides { get; } = sourceFeedOverrides ?? Array.Empty<string>();
->>>>>>> dfee875a
+    public string[] AdditionalFeeds { get; } = additionalFeeds ?? [];
+    public string[] SourceFeedOverrides { get; } = sourceFeedOverrides ?? [];
 }