--- conflicted
+++ resolved
@@ -241,7 +241,6 @@
         }
         
         /// <summary>
-<<<<<<< HEAD
         ///   Looks up a localized string similar to CONTAINER1010: Pulling images from local Docker daemon is not supported..
         /// </summary>
         internal static string ImagePullNotSupported {
@@ -251,18 +250,11 @@
         }
         
         /// <summary>
-        ///   Looks up a localized string similar to CONTAINER2014: Invalid {0}: {1}..
-        /// </summary>
-        internal static string InvalidContainerRepository {
-            get {
-                return ResourceManager.GetString("InvalidContainerRepository", resourceCulture);
-=======
         ///   Looks up a localized string similar to CONTAINER2015: {0}: &apos;{1}&apos; was not a valid Environment Variable. Ignoring..
         /// </summary>
         internal static string InvalidEnvVar {
             get {
                 return ResourceManager.GetString("InvalidEnvVar", resourceCulture);
->>>>>>> 5cf69091
             }
         }
         
