--- conflicted
+++ resolved
@@ -4,13 +4,10 @@
 using System.Diagnostics;
 using System.Net.Http.Json;
 using System.Text.Json.Nodes;
-<<<<<<< HEAD
+using System.Text.RegularExpressions;
 using Microsoft.Extensions.Logging;
 using Microsoft.NET.Build.Containers.Resources;
 using NuGet.RuntimeModel;
-=======
-using System.Text.RegularExpressions;
->>>>>>> 383094cf
 
 namespace Microsoft.NET.Build.Containers;
 
@@ -197,39 +194,8 @@
         return new ImageBuilder(manifest, new ImageConfig(configDoc), _logger);
     }
 
-<<<<<<< HEAD
-    private async Task<ImageBuilder> PickBestImageFromManifestListAsync(
-        string repositoryName,
-        string reference,
-        ManifestListV2 manifestList,
-        string runtimeIdentifier,
-        string runtimeIdentifierGraphPath,
-        CancellationToken cancellationToken)
-    {
-        cancellationToken.ThrowIfCancellationRequested();
-        var runtimeGraph = GetRuntimeGraphForDotNet(runtimeIdentifierGraphPath);
-        var ridManifestDict = GetManifestsByRid(manifestList);
-        var bestManifestRid = GetBestMatchingRid(runtimeGraph, runtimeIdentifier, ridManifestDict.Keys);
-        if (bestManifestRid is null)
-        {
-            throw new BaseImageNotFoundException(runtimeIdentifier, repositoryName, reference, ridManifestDict.Keys);
-        }
-        PlatformSpecificManifest matchingManifest = ridManifestDict[bestManifestRid];
-        using HttpResponseMessage manifestResponse = await _registryAPI.Manifest.GetAsync(repositoryName, matchingManifest.digest, cancellationToken).ConfigureAwait(false);
-
-        cancellationToken.ThrowIfCancellationRequested();
-
-        return await ReadSingleImageAsync(
-            repositoryName,
-            await manifestResponse.Content.ReadFromJsonAsync<ManifestV2>(cancellationToken: cancellationToken).ConfigureAwait(false),
-            cancellationToken).ConfigureAwait(false);
-    }
-
-    IReadOnlyDictionary<string, PlatformSpecificManifest> GetManifestsByRid(ManifestListV2 manifestList)
-=======
     
     private static IReadOnlyDictionary<string, PlatformSpecificManifest> GetManifestsByRid(ManifestListV2 manifestList)
->>>>>>> 383094cf
     {
         var ridDict = new Dictionary<string, PlatformSpecificManifest>();
         foreach (var manifest in manifestList.manifests)
@@ -242,25 +208,7 @@
 
         return ridDict;
     }
-<<<<<<< HEAD
-
-    private static string? GetBestMatchingRid(RuntimeGraph runtimeGraph, string runtimeIdentifier, IEnumerable<string> availableRuntimeIdentifiers)
-    {
-        HashSet<string> availableRids = new(availableRuntimeIdentifiers, StringComparer.Ordinal);
-        foreach (var candidateRuntimeIdentifier in runtimeGraph.ExpandRuntime(runtimeIdentifier))
-        {
-            if (availableRids.Contains(candidateRuntimeIdentifier))
-            {
-                return candidateRuntimeIdentifier;
-            }
-        }
-
-        return null;
-    }
-
-=======
     
->>>>>>> 383094cf
     private static string? CreateRidForPlatform(PlatformInformation platform)
     {
         // we only support linux and windows containers explicitly, so anything else we should skip past.
