// Licensed to the .NET Foundation under one or more agreements.
// The .NET Foundation licenses this file to you under the MIT license.

using System.Diagnostics;
#if NET
using System.Formats.Tar;
#endif
using System.Text.Json;
using System.Text.Json.Nodes;
#if NET
using Microsoft.DotNet.Cli.Utils;
#endif
using Microsoft.Extensions.Logging;
using Microsoft.NET.Build.Containers.Resources;

namespace Microsoft.NET.Build.Containers;

// Wraps the 'docker'/'podman' cli.
internal sealed class DockerCli
#if NET
: ILocalRegistry
#endif
{
    public const string DockerCommand = "docker";
    public const string PodmanCommand = "podman";

    private const string Commands = $"{DockerCommand}/{PodmanCommand}";

    private readonly ILogger _logger;
    private string? _command;

#if NET
    private string? _fullCommandPath;
#endif

    private const string _blobsPath = "blobs/sha256";

    public DockerCli(string? command, ILoggerFactory loggerFactory)
    {
        if (!(command == null ||
              command == PodmanCommand ||
              command == DockerCommand))
        {
            throw new ArgumentException($"{command} is an unknown command.");
        }

        _command = command;
        _logger = loggerFactory.CreateLogger<DockerCli>();
    }

    public DockerCli(ILoggerFactory loggerFactory) : this(null, loggerFactory)
    { }

    private static string FindFullPathFromPath(string command)
    {
        foreach (string directory in (Environment.GetEnvironmentVariable("PATH") ?? string.Empty).Split(Path.PathSeparator))
        {
            string fullPath = Path.Combine(directory, RuntimeInformation.IsOSPlatform(OSPlatform.Windows) ? $"{command}.exe" : command);
            if (File.Exists(fullPath))
            {
                return fullPath;
            }
        }

        return command;
    }

#if NET
    private async ValueTask<string> FindFullCommandPath(CancellationToken cancellationToken)
    {
        if (_fullCommandPath != null)
        {
            return _fullCommandPath;
        }

        string? command = await GetCommandAsync(cancellationToken);
        if (command is null)
        {
            throw new NotImplementedException(Resource.FormatString(Strings.ContainerRuntimeProcessCreationFailed, Commands));
        }

        _fullCommandPath = FindFullPathFromPath(command);

        return _fullCommandPath;
    }

    private async Task LoadAsync<T>(
        T image,
        SourceImageReference sourceReference,
        DestinationImageReference destinationReference,
        Func<T, SourceImageReference, DestinationImageReference, Stream, CancellationToken, Task> writeStreamFunc,
        CancellationToken cancellationToken,
        bool checkContainerdStore = false)
    {
        cancellationToken.ThrowIfCancellationRequested();

        if (checkContainerdStore && !IsContainerdStoreEnabledForDocker())
        {
            throw new DockerLoadException(Strings.ImageLoadFailed_ContainerdStoreDisabled);
        }

        string commandPath = await FindFullCommandPath(cancellationToken);

        // call `docker load` and get it ready to receive input
        ProcessStartInfo loadInfo = new(commandPath, $"load")
        {
            RedirectStandardInput = true,
            RedirectStandardOutput = true,
            RedirectStandardError = true
        };

        using Process? loadProcess = Process.Start(loadInfo) ??
            throw new NotImplementedException(Resource.FormatString(Strings.ContainerRuntimeProcessCreationFailed, commandPath));

        // Call the delegate to write the image to the stream
        await writeStreamFunc(image, sourceReference, destinationReference, loadProcess.StandardInput.BaseStream, cancellationToken)
            .ConfigureAwait(false);

        cancellationToken.ThrowIfCancellationRequested();

        loadProcess.StandardInput.Close();

        await loadProcess.WaitForExitAsync(cancellationToken).ConfigureAwait(false);

        cancellationToken.ThrowIfCancellationRequested();

        if (loadProcess.ExitCode != 0)
        {
            throw new DockerLoadException(Resource.FormatString(nameof(Strings.ImageLoadFailed), await loadProcess.StandardError.ReadToEndAsync(cancellationToken).ConfigureAwait(false)));
        }
    }

    public async Task LoadAsync(BuiltImage image, SourceImageReference sourceReference, DestinationImageReference destinationReference, CancellationToken cancellationToken) 
        // For loading to the local registry, we use the Docker format. Two reasons: one - compatibility with previous behavior before oci formatted publishing was available, two - Podman cannot load multi tag oci image tarball.
        => await LoadAsync(image, sourceReference, destinationReference, WriteDockerImageToStreamAsync, cancellationToken);

    public async Task LoadAsync(MultiArchImage multiArchImage, SourceImageReference sourceReference, DestinationImageReference destinationReference, CancellationToken cancellationToken) 
        => await LoadAsync(multiArchImage, sourceReference, destinationReference, WriteMultiArchOciImageToStreamAsync, cancellationToken, checkContainerdStore: true);
    
    public async Task<bool> IsAvailableAsync(CancellationToken cancellationToken)
    {
        bool commandPathWasUnknown = _command is null; // avoid running the version command twice.
        string? command = await GetCommandAsync(cancellationToken);
        if (command is null)
        {
            _logger.LogError($"Cannot find {Commands} executable.");
            return false;
        }

        try
        {
            switch (command)
            {
                case DockerCommand:
                    {
                        JsonDocument config = GetDockerConfig();

                        if (!config.RootElement.TryGetProperty("ServerErrors", out JsonElement errorProperty))
                        {
                            return true;
                        }
                        else if (errorProperty.ValueKind == JsonValueKind.Array && errorProperty.GetArrayLength() == 0)
                        {
                            return true;
                        }
                        else
                        {
                            // we have errors, turn them into a string and log them
                            string messages = string.Join(Environment.NewLine, errorProperty.EnumerateArray());
                            _logger.LogError($"The daemon server reported errors: {messages}");
                            return false;
                        }
                    }
                case PodmanCommand:
                    return commandPathWasUnknown || await TryRunVersionCommandAsync(PodmanCommand, cancellationToken);
                default:
                    throw new NotImplementedException($"{command} is an unknown command.");
            }
        }
        catch (Exception ex)
        {
            _logger.LogInformation(Strings.LocalDocker_FailedToGetConfig, ex.Message);
            _logger.LogTrace("Full information: {0}", ex);
            return false;
        }
    }

    ///<inheritdoc/>
    public bool IsAvailable()
        => IsAvailableAsync(default).GetAwaiter().GetResult();

    public string? GetCommand()
        => GetCommandAsync(default).GetAwaiter().GetResult();

    /// <summary>
    /// Gets docker configuration.
    /// </summary>
    /// <param name="sync">when <see langword="true"/>, the method is executed synchronously.</param>
    /// <exception cref="DockerLoadException">when failed to retrieve docker configuration.</exception>
    internal static JsonDocument GetDockerConfig()
    {
        string dockerPath = FindFullPathFromPath("docker");
        Process proc = new()
        {
            StartInfo = new ProcessStartInfo(dockerPath, "info --format=\"{{json .}}\"")
        };

        try
        {
            Command dockerCommand = new(proc);
            dockerCommand.CaptureStdOut();
            dockerCommand.CaptureStdErr();
            CommandResult dockerCommandResult = dockerCommand.Execute();

            if (dockerCommandResult.ExitCode != 0)
            {
                throw new DockerLoadException(Resource.FormatString(
                    nameof(Strings.DockerInfoFailed),
                    dockerCommandResult.ExitCode,
                    dockerCommandResult.StdOut,
                    dockerCommandResult.StdErr));
            }

            return JsonDocument.Parse(dockerCommandResult.StdOut);
        }
        catch (Exception e) when (e is not DockerLoadException)
        {
            throw new DockerLoadException(Resource.FormatString(nameof(Strings.DockerInfoFailed_Ex), e.Message));
        }
    }
    /// <summary>
    /// Checks if the registry is marked as insecure in the docker/podman config.
    /// </summary>
    /// <param name="registryDomain"></param>
    /// <returns></returns>
    public static bool IsInsecureRegistry(string registryDomain)
    {
        try
        {
            //check the docker config to see if the registry is marked as insecure
            var rootElement = GetDockerConfig().RootElement;

            //for docker
            if (rootElement.TryGetProperty("RegistryConfig", out var registryConfig) && registryConfig.ValueKind == JsonValueKind.Object)
            {
                if (registryConfig.TryGetProperty("IndexConfigs", out var indexConfigs) && indexConfigs.ValueKind == JsonValueKind.Object)
                {
                    foreach (var property in indexConfigs.EnumerateObject())
                    {
                        if (property.Value.ValueKind == JsonValueKind.Object && property.Value.TryGetProperty("Secure", out var secure) && !secure.GetBoolean())
                        {
                            if (property.Name.Equals(registryDomain, StringComparison.OrdinalIgnoreCase))
                            {
                                return true;
                            }
                        }
                    }
                }
            }

            //for podman
            if (rootElement.TryGetProperty("registries", out var registries) && registries.ValueKind == JsonValueKind.Object)
            {
                foreach (var property in registries.EnumerateObject())
                {
                    if (property.Value.ValueKind == JsonValueKind.Object && property.Value.TryGetProperty("Insecure", out var insecure) && insecure.GetBoolean())
                    {
                        if (property.Name.Equals(registryDomain, StringComparison.OrdinalIgnoreCase))
                        {
                            return true;
                        }
                    }
                }
            }
            return false;
        }
        catch (DockerLoadException)
        {
            //if docker load fails, we can't check the config so we assume the registry is secure
            return false;
        }
    }
#endif

    private static void Proc_OutputDataReceived(object sender, DataReceivedEventArgs e) => throw new NotImplementedException();

#if NET
    public static async Task WriteImageToStreamAsync(BuiltImage image, SourceImageReference sourceReference, DestinationImageReference destinationReference, Stream imageStream, CancellationToken cancellationToken)
    {
        if (image.ManifestMediaType == SchemaTypes.DockerManifestV2)
        {
            await WriteDockerImageToStreamAsync(image, sourceReference, destinationReference, imageStream, cancellationToken);
        }
        else if (image.ManifestMediaType == SchemaTypes.OciManifestV1)
        {
            await WriteOciImageToStreamAsync(image, sourceReference, destinationReference, imageStream, cancellationToken);
        }
        else
        {
            throw new ArgumentException(Resource.FormatString(nameof(Strings.UnsupportedMediaTypeForTarball), image.ManifestMediaType));
        }
    }

    private static async Task WriteDockerImageToStreamAsync(
        BuiltImage image,
        SourceImageReference sourceReference,
        DestinationImageReference destinationReference,
        Stream imageStream,
        CancellationToken cancellationToken)
    {
        cancellationToken.ThrowIfCancellationRequested();
        using TarWriter writer = new(imageStream, TarEntryFormat.Pax, leaveOpen: true);


        // Feed each layer tarball into the stream
        JsonArray layerTarballPaths = new();
        await WriteImageLayers(writer, image, sourceReference, d => $"{d.Substring("sha256:".Length)}/layer.tar", cancellationToken, layerTarballPaths)
            .ConfigureAwait(false);

        string configTarballPath = $"{image.ImageSha!}.json";
        await WriteImageConfig(writer, image, configTarballPath, cancellationToken)
            .ConfigureAwait(false);

        // Add manifest
        await WriteManifestForDockerImage(writer, destinationReference, configTarballPath, layerTarballPaths, cancellationToken)
            .ConfigureAwait(false);
    }

    private static async Task WriteImageLayers(
        TarWriter writer,
        BuiltImage image,
        SourceImageReference sourceReference,
        Func<string, string> layerPathFunc,
        CancellationToken cancellationToken,
        JsonArray? layerTarballPaths = null)
    {
        cancellationToken.ThrowIfCancellationRequested();

        foreach (var d in image.LayerDescriptors)
        {
            if (sourceReference.Registry is { } registry)
            {
                cancellationToken.ThrowIfCancellationRequested();
                string localPath = await registry.DownloadBlobAsync(sourceReference.Repository, d, cancellationToken).ConfigureAwait(false); ;

                // Stuff that (uncompressed) tarball into the image tar stream
                // TODO uncompress!!
                string layerTarballPath = layerPathFunc(d.Digest);
                await writer.WriteEntryAsync(localPath, layerTarballPath, cancellationToken).ConfigureAwait(false);
                layerTarballPaths?.Add(layerTarballPath);
            }
            else
            {
                throw new NotImplementedException(Resource.FormatString(
                    nameof(Strings.MissingLinkToRegistry),
                    d.Digest,
                    sourceReference.Registry?.ToString() ?? "<null>"));
            }
        }
    }

    private static async Task WriteImageConfig(
        TarWriter writer,
        BuiltImage image,
        string configPath,
        CancellationToken cancellationToken)
    {
        cancellationToken.ThrowIfCancellationRequested();
        using (MemoryStream configStream = new(Encoding.UTF8.GetBytes(image.Config)))
        {
            PaxTarEntry configEntry = new(TarEntryType.RegularFile, configPath)
            {
                DataStream = configStream
            };
            await writer.WriteEntryAsync(configEntry, cancellationToken).ConfigureAwait(false);
        }
    }

    private static async Task WriteManifestForDockerImage(
        TarWriter writer,
        DestinationImageReference destinationReference,
        string configTarballPath,
        JsonArray layerTarballPaths,
        CancellationToken cancellationToken)
    {
        JsonArray tagsNode = new();
        foreach (string tag in destinationReference.Tags)
        {
            tagsNode.Add($"{destinationReference.Repository}:{tag}");
        }

        JsonNode manifestNode = new JsonArray(new JsonObject
        {
            { "Config", configTarballPath },
            { "RepoTags", tagsNode },
            { "Layers", layerTarballPaths }
        });

        cancellationToken.ThrowIfCancellationRequested();
        using (MemoryStream manifestStream = new(Encoding.UTF8.GetBytes(manifestNode.ToJsonString())))
        {
            PaxTarEntry manifestEntry = new(TarEntryType.RegularFile, "manifest.json")
            {
                DataStream = manifestStream
            };

            await writer.WriteEntryAsync(manifestEntry, cancellationToken).ConfigureAwait(false);
        }
    }

    private static async Task WriteOciImageToStreamAsync(
        BuiltImage image,
        SourceImageReference sourceReference,
        DestinationImageReference destinationReference,
        Stream imageStream,
        CancellationToken cancellationToken)
    {
        cancellationToken.ThrowIfCancellationRequested();

        using TarWriter writer = new(imageStream, TarEntryFormat.Pax, leaveOpen: true);

        await WriteOciImageToBlobs(writer, image, sourceReference, cancellationToken)
            .ConfigureAwait(false);

        await WriteIndexJsonForOciImage(writer, image, destinationReference, cancellationToken)
            .ConfigureAwait(false);

        await WriteOciLayout(writer, cancellationToken)
            .ConfigureAwait(false);
    }

    private static async Task WriteOciLayout(TarWriter writer, CancellationToken cancellationToken)
    {
        cancellationToken.ThrowIfCancellationRequested();

        string ociLayoutPath = "oci-layout";
        var ociLayoutContent = "{\"imageLayoutVersion\": \"1.0.0\"}";
        using (MemoryStream ociLayoutStream = new MemoryStream(Encoding.UTF8.GetBytes(ociLayoutContent)))
        {
            PaxTarEntry layoutEntry = new(TarEntryType.RegularFile, ociLayoutPath)
            {
                DataStream = ociLayoutStream
            };
            await writer.WriteEntryAsync(layoutEntry, cancellationToken).ConfigureAwait(false);
        }
    }

    private static async Task WriteManifestForOciImage(
        TarWriter writer,
        BuiltImage image,
        CancellationToken cancellationToken)
    {
        cancellationToken.ThrowIfCancellationRequested();

        string manifestPath = $"{_blobsPath}/{image.ManifestDigest.Substring("sha256:".Length)}";
        using (MemoryStream manifestStream = new MemoryStream(Encoding.UTF8.GetBytes(image.Manifest)))
        {
            PaxTarEntry manifestEntry = new(TarEntryType.RegularFile, manifestPath)
            {
                DataStream = manifestStream
            };
            await writer.WriteEntryAsync(manifestEntry, cancellationToken).ConfigureAwait(false);
        }
    }

    private static async Task WriteIndexJsonForOciImage(
        TarWriter writer,
        BuiltImage image,
        DestinationImageReference destinationReference,
        CancellationToken cancellationToken)
    {
        cancellationToken.ThrowIfCancellationRequested();

        string indexJson = ImageIndexGenerator.GenerateImageIndexWithAnnotations(
            SchemaTypes.OciManifestV1,
            image.ManifestDigest,
            image.Manifest.Length,
            destinationReference.Repository,
            destinationReference.Tags);

        using (MemoryStream indexStream = new(Encoding.UTF8.GetBytes(indexJson)))
        {
            PaxTarEntry indexEntry = new(TarEntryType.RegularFile, "index.json")
            {
                DataStream = indexStream
            };
            await writer.WriteEntryAsync(indexEntry, cancellationToken).ConfigureAwait(false);
        }
    }

    private static async Task WriteOciImageToBlobs(
        TarWriter writer,
        BuiltImage image,
        SourceImageReference sourceReference,
        CancellationToken cancellationToken)
    {
        await WriteImageLayers(writer, image, sourceReference, d => $"{_blobsPath}/{d.Substring("sha256:".Length)}", cancellationToken)
            .ConfigureAwait(false);

        await WriteImageConfig(writer, image, $"{_blobsPath}/{image.ImageSha!}", cancellationToken)
            .ConfigureAwait(false);

        await WriteManifestForOciImage(writer, image, cancellationToken)
            .ConfigureAwait(false);
    }

    public static async Task WriteMultiArchOciImageToStreamAsync(
        MultiArchImage multiArchImage,
        SourceImageReference sourceReference,
        DestinationImageReference destinationReference,
        Stream imageStream,
        CancellationToken cancellationToken)
    {
        cancellationToken.ThrowIfCancellationRequested();

        using TarWriter writer = new(imageStream, TarEntryFormat.Pax, leaveOpen: true);

        foreach (var image in multiArchImage.Images!)
        {
            await WriteOciImageToBlobs(writer, image, sourceReference, cancellationToken)
            .ConfigureAwait(false);
        }

        await WriteIndexJsonForMultiArchOciImage(writer, multiArchImage, destinationReference, cancellationToken)
            .ConfigureAwait(false);

        await WriteOciLayout(writer, cancellationToken)
            .ConfigureAwait(false);
    }

    private static async Task WriteIndexJsonForMultiArchOciImage(
        TarWriter writer,
        MultiArchImage multiArchImage,
        DestinationImageReference destinationReference,
        CancellationToken cancellationToken)
    {
        // 1. create manifest list for the blobs
        cancellationToken.ThrowIfCancellationRequested();

        var manifestListDigest = DigestUtils.GetDigest(multiArchImage.ImageIndex);
        var manifestListSha = DigestUtils.GetShaFromDigest(manifestListDigest);
        var manifestListPath = $"{_blobsPath}/{manifestListSha}";
        
        using (MemoryStream indexStream = new(Encoding.UTF8.GetBytes(multiArchImage.ImageIndex)))
        {
            PaxTarEntry indexEntry = new(TarEntryType.RegularFile, manifestListPath)
            {
                DataStream = indexStream
            };
            await writer.WriteEntryAsync(indexEntry, cancellationToken).ConfigureAwait(false);
        }

        // 2. create index.json that points to manifest list in the blobs
        cancellationToken.ThrowIfCancellationRequested();

        string indexJson = ImageIndexGenerator.GenerateImageIndexWithAnnotations(
            multiArchImage.ImageIndexMediaType, 
            manifestListDigest, 
            multiArchImage.ImageIndex.Length, 
            destinationReference.Repository, 
            destinationReference.Tags);

        using (MemoryStream indexStream = new(Encoding.UTF8.GetBytes(indexJson)))
        {
            PaxTarEntry indexEntry = new(TarEntryType.RegularFile, "index.json")
            {
                DataStream = indexStream
            };
            await writer.WriteEntryAsync(indexEntry, cancellationToken).ConfigureAwait(false);
        }
    }

    private async ValueTask<string?> GetCommandAsync(CancellationToken cancellationToken)
    {
        if (_command != null)
        {
            return _command;
        }

        // Try to find the docker or podman cli.
        // On systems with podman it's not uncommon for docker to be an alias to podman.
        // We have to attempt to locate both binaries and inspect the output of the 'docker' binary if present to determine
        // if it is actually podman.
        var podmanCommand = TryRunVersionCommandAsync(PodmanCommand, cancellationToken);
        var dockerCommand = TryRunVersionCommandAsync(DockerCommand, cancellationToken);

        await Task.WhenAll(
            podmanCommand,
            dockerCommand
        ).ConfigureAwait(false);

        // be explicit with this check so that we don't do the link target check unless it might actually be a solution.
        if (dockerCommand.Result && podmanCommand.Result && IsPodmanAlias())
        {
            _command = PodmanCommand;
        }
        else if (dockerCommand.Result)
        {
            _command = DockerCommand;
        }
        else if (podmanCommand.Result)
        {
            _command = PodmanCommand;
        }

        return _command;
    }

    private static bool IsPodmanAlias()
    {
        // If both exist we need to check and see if the docker command is actually docker,
        // or if it is a podman script in a trenchcoat.
        try
        {
            var dockerinfo = GetDockerConfig().RootElement;
            // Docker's info output has a 'DockerRootDir' top-level property string that is a good marker,
            // while Podman has a 'host' top-level property object with a 'buildahVersion' subproperty
            var hasdockerProperty =
                dockerinfo.TryGetProperty("DockerRootDir", out var dockerRootDir) && dockerRootDir.GetString() is not null;
            var hasPodmanProperty = dockerinfo.TryGetProperty("host", out var host) && host.TryGetProperty("buildahVersion", out var buildahVersion) && buildahVersion.GetString() is not null;
            return !hasdockerProperty && hasPodmanProperty;
        }
        catch
        {
            return false;
        }
    }

<<<<<<< HEAD
    internal static bool IsContainerdStoreEnabledForDocker()
    {
        try
        {
            // We don't need to check if this is docker, because there is no "DriverStatus" for podman
            if (!GetDockerConfig().RootElement.TryGetProperty("DriverStatus", out var driverStatus) || driverStatus.ValueKind != JsonValueKind.Array)
            {
                return false;
            }

            foreach (var item in driverStatus.EnumerateArray())
            {
                if (item.ValueKind != JsonValueKind.Array || item.GetArrayLength() != 2) continue;

                var array = item.EnumerateArray().ToArray();
                // The usual output is [driver-type io.containerd.snapshotter.v1]
                if (array[0].GetString() == "driver-type" && array[1].GetString()!.StartsWith("io.containerd.snapshotter"))
                {
                    return true;
                }
            }

            return false;
        }
        catch
        {
            return false;
        }
    }


#if NET
=======
>>>>>>> 346d06ba
    private async Task<bool> TryRunVersionCommandAsync(string command, CancellationToken cancellationToken)
    {
        try
        {
            ProcessStartInfo psi = new(command, "version")
            {
                RedirectStandardOutput = true,
                RedirectStandardError = true
            };
            using var process = Process.Start(psi)!;
            await process.WaitForExitAsync(cancellationToken);
            return process.ExitCode == 0;
        }
        catch (OperationCanceledException)
        {
            throw;
        }
        catch
        {
            return false;
        }
    }
#endif

    public override string ToString()
    {
        return string.Format(Strings.DockerCli_PushInfo, _command);
    }
}<|MERGE_RESOLUTION|>--- conflicted
+++ resolved
@@ -626,7 +626,6 @@
         }
     }
 
-<<<<<<< HEAD
     internal static bool IsContainerdStoreEnabledForDocker()
     {
         try
@@ -657,10 +656,6 @@
         }
     }
 
-
-#if NET
-=======
->>>>>>> 346d06ba
     private async Task<bool> TryRunVersionCommandAsync(string command, CancellationToken cancellationToken)
     {
         try
