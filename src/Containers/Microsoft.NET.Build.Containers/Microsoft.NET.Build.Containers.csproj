--- conflicted
+++ resolved
@@ -48,11 +48,7 @@
     <PackageReference Include="System.Text.Json" ExcludeAssets="runtime">
       <!-- For the net472 flavor, lock back to a System.Text.Json equal to or older than MSBuild will provide
            so it doesn't have to be redistributed. -->
-<<<<<<< HEAD
-      <VersionOverride Condition="'$(TargetFramework)' == 'net472'">8.0.4</VersionOverride>
-=======
       <VersionOverride Condition="'$(TargetFramework)' == 'net472'">$(SystemTextJsonToolsetPackageVersion)</VersionOverride>
->>>>>>> 408ca9ff
     </PackageReference>
   </ItemGroup>
 
