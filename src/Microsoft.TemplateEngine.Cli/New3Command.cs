--- conflicted
+++ resolved
@@ -267,166 +267,6 @@
             postActionDispatcher.Process(() => Console.ReadLine());
         }
 
-<<<<<<< HEAD
-=======
-        // Checks the result of TemplatesToDisplayInfoAbout()
-        // If they all have the same group identity, return them.
-        // Otherwise retun an empty list.
-        private IEnumerable<ITemplateInfo> GetTemplatesToShowDetailedHelpAbout(TemplateListResolutionResult templateResolutionResult)
-        {
-            IReadOnlyList<ITemplateInfo> candidateTemplates = GetTemplatesToDisplayInfoAbout(templateResolutionResult);
-            Func<ITemplateInfo, string> groupIdentitySelector = (x) => x.GroupIdentity;
-
-            if (candidateTemplates.AllAreTheSame(groupIdentitySelector, StringComparer.OrdinalIgnoreCase))
-            {
-                return candidateTemplates;
-            }
-
-            return new List<ITemplateInfo>();
-        }
-
-        // If there are secondary matches, return them
-        // Else if there are primary matches, return them
-        // Otherwise return all templates in the current context
-        private IReadOnlyList<ITemplateInfo> GetTemplatesToDisplayInfoAbout(TemplateListResolutionResult templateResolutionResult)
-        {
-            IEnumerable<ITemplateInfo> templateList;
-
-            if (templateResolutionResult.HasUnambiguousTemplateGroupToUse)
-            {
-                templateList = templateResolutionResult.UnambiguousTemplateGroupToUse.Select(x => x.Info);
-            }
-            else if (!string.IsNullOrEmpty(TemplateName) && templateResolutionResult.HasMatchedTemplatesWithSecondaryMatchInfo)
-            {   // without template name, it's not reasonable to do secondary matching
-                templateList = templateResolutionResult.MatchedTemplatesWithSecondaryMatchInfo.Select(x => x.Info);
-            }
-            else if (templateResolutionResult.HasCoreMatchedTemplatesWithDisposition(x => x.IsMatch))
-            {
-                templateList = templateResolutionResult.CoreMatchedTemplates.Where(x => x.IsMatch).Select(x => x.Info);
-            }
-            else if (templateResolutionResult.HasCoreMatchedTemplatesWithDisposition(x => x.IsPartialMatch))
-            {
-                templateList = templateResolutionResult.CoreMatchedTemplates.Where(x => x.IsPartialMatch).Select(x => x.Info);
-            }
-            else
-            {
-                templateList = TemplateListResolver.PerformAllTemplatesInContextQuery(_settingsLoader.UserTemplateCache.TemplateInfo, _hostDataLoader, _commandInput.TypeFilter?.ToLowerInvariant())
-                                                                    .Where(x => x.IsMatch).Select(x => x.Info);
-            }
-
-            return templateList.ToList();
-        }
-
-        private void DisplayTemplateList(TemplateListResolutionResult templateResolutionResult)
-        {
-            IReadOnlyList<ITemplateInfo> results = GetTemplatesToDisplayInfoAbout(templateResolutionResult);
-            IEnumerable<IGrouping<string, ITemplateInfo>> grouped = results.GroupBy(x => x.GroupIdentity, x => !string.IsNullOrEmpty(x.GroupIdentity));
-            Dictionary<ITemplateInfo, string> templatesVersusLanguages = new Dictionary<ITemplateInfo, string>();
-
-            foreach (IGrouping<string, ITemplateInfo> grouping in grouped)
-            {
-                List<string> languageForDisplay = new List<string>();
-                HashSet<string> uniqueLanguages = new HashSet<string>(StringComparer.OrdinalIgnoreCase);
-                string defaultLanguageDisplay = string.Empty;
-
-                foreach (ITemplateInfo info in grouping)
-                {
-                    if (info.Tags != null && info.Tags.TryGetValue("language", out ICacheTag languageTag))
-                    {
-                        foreach (string lang in languageTag.ChoicesAndDescriptions.Keys)
-                        {
-                            if (uniqueLanguages.Add(lang))
-                            {
-                                if (string.IsNullOrEmpty(_commandInput.Language) && string.Equals(_defaultLanguage, lang, StringComparison.OrdinalIgnoreCase))
-                                {
-                                    defaultLanguageDisplay = $"[{lang}]";
-                                }
-                                else
-                                {
-                                    languageForDisplay.Add(lang);
-                                }
-                            }
-                        }
-                    }
-                }
-
-                languageForDisplay.Sort(StringComparer.OrdinalIgnoreCase);
-                if (!string.IsNullOrEmpty(defaultLanguageDisplay))
-                {
-                    languageForDisplay.Insert(0, defaultLanguageDisplay);
-                }
-
-                templatesVersusLanguages[grouping.First()] = string.Join(", ", languageForDisplay);
-            }
-
-            HelpFormatter<KeyValuePair<ITemplateInfo, string>> formatter = HelpFormatter.For(EnvironmentSettings, templatesVersusLanguages, 6, '-', false)
-                .DefineColumn(t => t.Key.Name, LocalizableStrings.Templates)
-                .DefineColumn(t => t.Key.ShortName, LocalizableStrings.ShortName)
-                .DefineColumn(t => t.Value, out object languageColumn, LocalizableStrings.Language)
-                .DefineColumn(t => t.Key.Classifications != null ? string.Join("/", t.Key.Classifications) : null, out object tagsColumn, LocalizableStrings.Tags)
-                .OrderByDescending(languageColumn, new NullOrEmptyIsLastStringComparer())
-                .OrderBy(tagsColumn);
-            Reporter.Output.WriteLine(formatter.Layout());
-
-            if (!_commandInput.IsListFlagSpecified)
-            {
-                Reporter.Output.WriteLine();
-                ShowInvocationExamples(templateResolutionResult);
-                IList<ITemplateInfo> templatesToShow = GetTemplatesToShowDetailedHelpAbout(templateResolutionResult).ToList();
-                ShowTemplateGroupHelp(templatesToShow);
-            }
-        }
-
-        private CreationResultStatus EnterAmbiguousTemplateManipulationFlow(TemplateListResolutionResult templateResolutionResult)
-        {
-            if (!string.IsNullOrEmpty(TemplateName)
-                && templateResolutionResult.CoreMatchedTemplates.Count > 0
-                && templateResolutionResult.CoreMatchedTemplates.All(x => x.MatchDisposition.Any(d => d.Location == MatchLocation.Language && d.Kind == MatchKind.Mismatch)))
-            {
-                string errorMessage = GetLanguageMismatchErrorMessage(_commandInput.Language);
-                Reporter.Error.WriteLine(errorMessage.Bold().Red());
-                Reporter.Error.WriteLine(string.Format(LocalizableStrings.RunHelpForInformationAboutAcceptedParameters, $"{CommandName} {TemplateName}").Bold().Red());
-                return CreationResultStatus.NotFound;
-            }
-
-            if (!TemplateListResolver.ValidateRemainingParameters(_commandInput, out IReadOnlyList<string> invalidParams) || (!_commandInput.IsListFlagSpecified && !string.IsNullOrEmpty(TemplateName)))
-            {
-                DisplayInvalidParameters(invalidParams);
-                bool anyPartialMatchesDisplayed = ShowTemplateNameMismatchHelp(templateResolutionResult);
-                DisplayTemplateList(templateResolutionResult);
-                return CreationResultStatus.NotFound;
-            }
-
-            if (!string.IsNullOrWhiteSpace(_commandInput.Alias))
-            {
-                Reporter.Error.WriteLine(LocalizableStrings.InvalidInputSwitch.Bold().Red());
-                Reporter.Error.WriteLine("  " + _commandInput.TemplateParamInputFormat("--alias").Bold().Red());
-                return CreationResultStatus.NotFound;
-            }
-
-            if (_commandInput.IsHelpFlagSpecified)
-            {
-                ShowUsageHelp();
-                DisplayTemplateList(templateResolutionResult);
-                return CreationResultStatus.Success;
-            }
-            else
-            {
-                DisplayTemplateList(templateResolutionResult);
-
-                //If we're showing the list because we were asked to, exit with success, otherwise, exit with failure
-                if (_commandInput.IsListFlagSpecified)
-                {
-                    return CreationResultStatus.Success;
-                }
-                else
-                {
-                    return CreationResultStatus.OperationNotSpecified;
-                }
-            }
-        }
-
->>>>>>> c058cf49
         private CreationResultStatus EnterInstallFlow()
         {
             _telemetryLogger.TrackEvent(CommandName + TelemetryConstants.InstallEventSuffix, new Dictionary<string, string> { { TelemetryConstants.ToInstallCount, _commandInput.ToInstallList.Count.ToString() } });
@@ -446,12 +286,8 @@
                 HelpForTemplateResolution.DisplayInvalidParameters(invalidParams);
                 if (_commandInput.IsHelpFlagSpecified)
                 {
-<<<<<<< HEAD
                     _telemetryLogger.TrackEvent(CommandName + "-Help");
                     HelpForTemplateResolution.ShowUsageHelp(_commandInput);
-=======
-                    ShowUsageHelp();
->>>>>>> c058cf49
                 }
                 else
                 {
@@ -528,67 +364,24 @@
 
         private async Task<CreationResultStatus> EnterTemplateInvocationFlowAsync(ITemplateMatchInfo templateToInvoke)
         {
-<<<<<<< HEAD
             templateToInvoke.Info.Tags.TryGetValue("language", out ICacheTag language);
-            _commandInput.InputTemplateParams.TryGetValue("framework", out string framework);
-            _commandInput.InputTemplateParams.TryGetValue("auth", out string auth);
             bool isMicrosoftAuthored = string.Equals(templateToInvoke.Info.Author, "Microsoft", StringComparison.OrdinalIgnoreCase);
-            string templateName = isMicrosoftAuthored ? templateToInvoke.Info.Identity : "(3rd Party)";
-=======
-            if (_commandInput.IsListFlagSpecified)
-            {
-                return SingularGroupDisplayTemplateListIfAnyAreValid(templateResolutionResult);
-            }
-            else if (_commandInput.IsHelpFlagSpecified)
-            {
-                return DisplayTemplateHelpForSingularGroup(templateResolutionResult);
-            }
-
-            bool argsError = false;
-            string commandParseFailureMessage = null;
-            IFilteredTemplateInfo highestPrecedenceTemplate = TemplateListResolver.FindHighestPrecedenceTemplateIfAllSameGroupIdentity(templateResolutionResult.UnambiguousTemplateGroupToUse);
-            try
-            {
-                ParseTemplateArgs(highestPrecedenceTemplate.Info);
-            }
-            catch (CommandParserException ex)
-            {
-                commandParseFailureMessage = ex.Message;
-                argsError = true;
-            }
-
-            if (!argsError)
-            {
-                if (!TemplateListResolver.ValidateRemainingParameters(_commandInput, out IReadOnlyList<string> invalidParams))
-                {
-                    DisplayInvalidParameters(invalidParams);
-                    argsError = true;
-                }
-                else
-                {
-                    argsError = false;
-                }
-            }
-
-            highestPrecedenceTemplate.Info.Tags.TryGetValue("language", out ICacheTag language);
-            bool isMicrosoftAuthored = string.Equals(highestPrecedenceTemplate.Info.Author, "Microsoft", StringComparison.OrdinalIgnoreCase);
             string framework = null;
             string auth = null;
             string templateName = null;
->>>>>>> c058cf49
 
             if (isMicrosoftAuthored)
             {
-                templateName = highestPrecedenceTemplate.Info.Identity;
-                _commandInput.AllTemplateParams.TryGetValue("Framework", out string inputFrameworkValue);
-                framework = TelemetryHelper.HashWithNormalizedCasing(TelemetryHelper.GetCanonicalValueForChoiceParamOrDefault(highestPrecedenceTemplate.Info, "Framework", inputFrameworkValue));
-
-                _commandInput.AllTemplateParams.TryGetValue("auth", out string inputAuthValue);
-                auth = TelemetryHelper.HashWithNormalizedCasing(TelemetryHelper.GetCanonicalValueForChoiceParamOrDefault(highestPrecedenceTemplate.Info, "auth", inputAuthValue));
+                templateName = templateToInvoke.Info.Identity;
+                _commandInput.InputTemplateParams.TryGetValue("Framework", out string inputFrameworkValue);
+                framework = TelemetryHelper.HashWithNormalizedCasing(TelemetryHelper.GetCanonicalValueForChoiceParamOrDefault(templateToInvoke.Info, "Framework", inputFrameworkValue));
+
+                _commandInput.InputTemplateParams.TryGetValue("auth", out string inputAuthValue);
+                auth = TelemetryHelper.HashWithNormalizedCasing(TelemetryHelper.GetCanonicalValueForChoiceParamOrDefault(templateToInvoke.Info, "auth", inputAuthValue));
             }
             else
             {
-                templateName = TelemetryHelper.HashWithNormalizedCasing(highestPrecedenceTemplate.Info.Identity);
+                templateName = TelemetryHelper.HashWithNormalizedCasing(templateToInvoke.Info.Identity);
             }
 
             bool argsError = CheckForArgsError(templateToInvoke, out string commandParseFailureMessage);
@@ -624,7 +417,7 @@
                 {
                     success = false;
                     Reporter.Error.WriteLine(cx.Message.Bold().Red());
-                    if(cx.InnerException != null)
+                    if (cx.InnerException != null)
                     {
                         Reporter.Error.WriteLine(cx.InnerException.Message.Bold().Red());
                     }
@@ -753,27 +546,6 @@
             }
         }
 
-<<<<<<< HEAD
-=======
-        private CreationResultStatus HandleParseError()
-        {
-            TemplateListResolver.ValidateRemainingParameters(_commandInput, out IReadOnlyList<string> invalidParams);
-            DisplayInvalidParameters(invalidParams);
-
-            // TODO: get a meaningful error message from the parser
-            if (_commandInput.IsHelpFlagSpecified)
-            {
-                ShowUsageHelp();
-            }
-            else
-            {
-                Reporter.Error.WriteLine(string.Format(LocalizableStrings.RunHelpForInformationAboutAcceptedParameters, CommandName).Bold().Red());
-            }
-
-            return CreationResultStatus.InvalidParamValues;
-        }
-
->>>>>>> c058cf49
         private bool ConfigureLocale()
         {
             if (!string.IsNullOrEmpty(_commandInput.Locale))
