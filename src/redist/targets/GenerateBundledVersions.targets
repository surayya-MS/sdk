--- conflicted
+++ resolved
@@ -14,27 +14,19 @@
       <_NETStandardLibraryPackageVersion>$(NETStandardLibraryRefPackageVersion)</_NETStandardLibraryPackageVersion>
       <_NETCorePlatformsPackageVersion>$(MicrosoftNETCorePlatformsPackageVersion)</_NETCorePlatformsPackageVersion>
 
-<<<<<<< HEAD
-      <_NETCoreApp30RuntimePackVersion>3.0.1</_NETCoreApp30RuntimePackVersion>
+      <_NETCoreApp30RuntimePackVersion>3.0.3</_NETCoreApp30RuntimePackVersion>
       <_NETCoreApp30TargetingPackVersion>3.0.0</_NETCoreApp30TargetingPackVersion>
       
       <_NETCoreApp31RuntimePackVersion>3.1.2</_NETCoreApp31RuntimePackVersion>
       <_NETCoreApp31TargetingPackVersion>3.1.0</_NETCoreApp31TargetingPackVersion>
       
-      <_WindowsDesktop30RuntimePackVersion>3.0.1</_WindowsDesktop30RuntimePackVersion>
+      <_WindowsDesktop30RuntimePackVersion>3.0.3</_WindowsDesktop30RuntimePackVersion>
       <_WindowsDesktop30TargetingPackVersion>3.0.0</_WindowsDesktop30TargetingPackVersion>
       
       <_WindowsDesktop31RuntimePackVersion>3.1.2</_WindowsDesktop31RuntimePackVersion>
       <_WindowsDesktop31TargetingPackVersion>3.1.0</_WindowsDesktop31TargetingPackVersion>
       
-      <_AspNet30RuntimePackVersion>3.0.1</_AspNet30RuntimePackVersion>
-=======
-      <_NETCoreApp30RuntimePackVersion>3.0.3</_NETCoreApp30RuntimePackVersion>
-      <_NETCoreApp30TargetingPackVersion>3.0.0</_NETCoreApp30TargetingPackVersion>
-      <_WindowsDesktop30RuntimePackVersion>3.0.3</_WindowsDesktop30RuntimePackVersion>
-      <_WindowsDesktop30TargetingPackVersion>3.0.0</_WindowsDesktop30TargetingPackVersion>
       <_AspNet30RuntimePackVersion>3.0.3</_AspNet30RuntimePackVersion>
->>>>>>> 0e2c18d4
       <_AspNet30TargetingPackVersion>3.0.1</_AspNet30TargetingPackVersion>
       
       <_AspNet31RuntimePackVersion>3.1.2</_AspNet31RuntimePackVersion>
