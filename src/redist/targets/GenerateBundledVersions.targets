<Project>

  <Target Name="GenerateBundledVersions"
          DependsOnTargets="GenerateBundledVersionsProps;GenerateBundledCliToolsProps" />

  <Target Name="GenerateBundledVersionsProps" DependsOnTargets="SetupBundledComponents">
    <PropertyGroup>
      <BundledVersionsPropsFileName>Microsoft.NETCoreSdk.BundledVersions.props</BundledVersionsPropsFileName>
    </PropertyGroup>

   
    <PropertyGroup>
      <_NETCoreAppPackageVersion>$(MicrosoftNETCoreAppRuntimePackageVersion)</_NETCoreAppPackageVersion>
      <_NETStandardLibraryPackageVersion>$(NETStandardLibraryRefPackageVersion)</_NETStandardLibraryPackageVersion>
      <_NETCorePlatformsPackageVersion>$(MicrosoftNETCorePlatformsPackageVersion)</_NETCorePlatformsPackageVersion>

<<<<<<< HEAD
      <_NETCoreApp30RuntimePackVersion>3.0.1</_NETCoreApp30RuntimePackVersion>
      <_NETCoreApp30TargetingPackVersion>3.0.0</_NETCoreApp30TargetingPackVersion>
      <_WindowsDesktop30RuntimePackVersion>3.0.1</_WindowsDesktop30RuntimePackVersion>
      <_WindowsDesktop30TargetingPackVersion>3.0.0</_WindowsDesktop30TargetingPackVersion>
      <_AspNet30RuntimePackVersion>3.0.1</_AspNet30RuntimePackVersion>
      <_AspNet30TargetingPackVersion>3.0.1</_AspNet30TargetingPackVersion>
=======
      <_NETCoreApp30RuntimePackVersion>3.0.0</_NETCoreApp30RuntimePackVersion>
      <_NETCoreApp30TargetingPackVersion>3.0.0</_NETCoreApp30TargetingPackVersion>
      
      <_NETCoreApp31RuntimePackVersion>3.1.0-preview1.19506.1</_NETCoreApp31RuntimePackVersion>
      <_NETCoreApp31TargetingPackVersion>$(_NETCoreApp31RuntimePackVersion)</_NETCoreApp31TargetingPackVersion>
      
      <_WindowsDesktop30RuntimePackVersion>$(_NETCoreApp30RuntimePackVersion)</_WindowsDesktop30RuntimePackVersion>
      <_WindowsDesktop30TargetingPackVersion>$(_NETCoreApp30TargetingPackVersion)</_WindowsDesktop30TargetingPackVersion>
      
      <_WindowsDesktop31RuntimePackVersion>$(_NETCoreApp31RuntimePackVersion)</_WindowsDesktop31RuntimePackVersion>
      <_WindowsDesktop31TargetingPackVersion>$(_NETCoreApp31TargetingPackVersion)</_WindowsDesktop31TargetingPackVersion>
      
      <_AspNet30RuntimePackVersion>3.0.0</_AspNet30RuntimePackVersion>
      <_AspNet30TargetingPackVersion>3.0.0</_AspNet30TargetingPackVersion>
      
      <_AspNet31RuntimePackVersion>3.1.0-preview1.19508.20</_AspNet31RuntimePackVersion>
      <_AspNet31TargetingPackVersion>$(_AspNet31RuntimePackVersion)</_AspNet31TargetingPackVersion>
>>>>>>> c97e9756

      <!-- Use only major and minor in target framework version -->
      <_NETCoreAppTargetFrameworkVersion>$(_NETCoreAppPackageVersion.Split('.')[0]).$(_NETCoreAppPackageVersion.Split('.')[1])</_NETCoreAppTargetFrameworkVersion>
      <_NETStandardTargetFrameworkVersion>$(_NETStandardLibraryPackageVersion.Split('.')[0]).$(_NETStandardLibraryPackageVersion.Split('.')[1])</_NETStandardTargetFrameworkVersion>

      <_NETCoreSdkBeingBuiltIsPreview Condition=" '$(DropSuffix)' != 'true' ">true</_NETCoreSdkBeingBuiltIsPreview>
      <_NETCoreSdkBeingBuiltIsPreview Condition=" '$(DropSuffix)' == 'true' ">false</_NETCoreSdkBeingBuiltIsPreview>
    </PropertyGroup>

    <ItemGroup>
      <NetCore30RuntimePackRids Include="
          linux-arm;
          linux-arm64;
          linux-musl-arm64;
          linux-musl-x64;
          linux-x64;
          osx-x64;
          rhel.6-x64;
          tizen.4.0.0-armel;
          tizen.5.0.0-armel;
          win-arm;
          win-arm64;
          win-x64;
          win-x86;
          " />

      <NetCore31RuntimePackRids Include="@(NetCore30RuntimePackRids)"/>
      <NetCoreRuntimePackRids Include="@(NetCore31RuntimePackRids)"/>

      <AspNetCore30RuntimePackRids Include="
        win-x64;
        win-x86;
        win-arm;
        osx-x64;
        linux-musl-x64;
        linux-musl-arm64;
        linux-x64;
        linux-arm;
        linux-arm64;
        " />

      <AspNetCore31RuntimePackRids Include="@(AspNetCore30RuntimePackRids)" />
      <AspNetCoreRuntimePackRids Include="@(AspNetCore31RuntimePackRids)" />

      <WindowsDesktop30RuntimePackRids Include="win-x64;win-x86" />
      <WindowsDesktop31RuntimePackRids Include="@(WindowsDesktop30RuntimePackRids)" />
      <WindowsDesktopRuntimePackRids Include="@(WindowsDesktop31RuntimePackRids)" />
    </ItemGroup>

    <!--
        Setting the property to true if patch == 0 and preview == true. SDK will set DefaultNetCorePatchVersion according to this flag.
        So that we don't need to manually update the version selection logic between when we ship a final release and when we ship the first patch
      -->
    <GetUseBundledNETCoreAppPackageVersionAsDefaultNetCorePatchVersion
      BundledNETCoreAppPackageVersion="$(_NETCoreAppPackageVersion)">
      <Output TaskParameter="UseBundledNETCoreAppPackageVersionAsDefaultNetCorePatchVersion"
              PropertyName="_UseBundledNETCoreAppPackageVersionAsDefaultNetCorePatchVersion" />
    </GetUseBundledNETCoreAppPackageVersionAsDefaultNetCorePatchVersion>

    <ItemGroup>
      <ImplicitPackageVariable Include="Microsoft.NETCore.App"
                               TargetFrameworkVersion="1.0"
                               DefaultVersion="1.0.5"
                               LatestVersion="1.0.16" />
      <ImplicitPackageVariable Include="Microsoft.NETCore.App"
                               TargetFrameworkVersion="1.1"
                               DefaultVersion="1.1.2"
                               LatestVersion="1.1.13" />
      <ImplicitPackageVariable Include="Microsoft.NETCore.App"
                               TargetFrameworkVersion="2.0"
                               DefaultVersion="2.0.0"
                               LatestVersion="2.0.9" />
      <ImplicitPackageVariable Include="Microsoft.NETCore.App"
                               TargetFrameworkVersion="2.1"
                               DefaultVersion="2.1.0"
                               LatestVersion="2.1.14" />
      <ImplicitPackageVariable Include="Microsoft.NETCore.App"
                               TargetFrameworkVersion="2.2"
                               DefaultVersion="2.2.0"
                               LatestVersion="2.2.8" />
      <ImplicitPackageVariable Include="Microsoft.AspNetCore.App"
                               TargetFrameworkVersion="2.1"
                               DefaultVersion="2.1.1"
                               LatestVersion="2.1.14"/>
      <ImplicitPackageVariable Include="Microsoft.AspNetCore.All"
                               TargetFrameworkVersion="2.1"
                               DefaultVersion="2.1.1"
                               LatestVersion="2.1.14"/>

      <ImplicitPackageVariable Include="Microsoft.AspNetCore.App"
                               TargetFrameworkVersion="2.2"
                               DefaultVersion="2.2.0"
                               LatestVersion="2.2.8"/>
      <ImplicitPackageVariable Include="Microsoft.AspNetCore.All"
                               TargetFrameworkVersion="2.2"
                               DefaultVersion="2.2.0"
                               LatestVersion="2.2.8"/>
    </ItemGroup>

    <PropertyGroup>
      <BundledVersionsPropsContent>
<![CDATA[
<!--
***********************************************************************************************
$(BundledVersionsPropsFileName)

WARNING:  DO NOT MODIFY this file unless you are knowledgeable about MSBuild and have
          created a backup copy.  Incorrect changes to this file will make it
          impossible to load or build your projects from the command-line or the IDE.

Copyright (c) .NET Foundation. All rights reserved.
***********************************************************************************************
-->
<Project>
  <PropertyGroup>
    <NetCoreRoot Condition="'%24(NetCoreRoot)' == ''">%24([MSBuild]::NormalizePath('%24(MSBuildThisFileDirectory)..\..\'))</NetCoreRoot>
    <NetCoreTargetingPackRoot Condition="'%24(NetCoreTargetingPackRoot)' == ''">%24([MSBuild]::EnsureTrailingSlash('%24(NetCoreRoot)'))packs</NetCoreTargetingPackRoot>
  
    <NETCoreAppMaximumVersion>$(_NETCoreAppTargetFrameworkVersion)</NETCoreAppMaximumVersion>
    <BundledNETCoreAppTargetFrameworkVersion>$(_NETCoreAppTargetFrameworkVersion)</BundledNETCoreAppTargetFrameworkVersion>
    <BundledNETCoreAppPackageVersion>$(_NETCoreAppPackageVersion)</BundledNETCoreAppPackageVersion>
    <UseBundledNETCoreAppPackageVersionAsDefaultNetCorePatchVersion>$(_UseBundledNETCoreAppPackageVersionAsDefaultNetCorePatchVersion)</UseBundledNETCoreAppPackageVersionAsDefaultNetCorePatchVersion>
    <BundledNETStandardTargetFrameworkVersion>$(_NETStandardTargetFrameworkVersion)</BundledNETStandardTargetFrameworkVersion>
    <BundledNETStandardPackageVersion>$(_NETStandardLibraryPackageVersion)</BundledNETStandardPackageVersion>
    <BundledNETCorePlatformsPackageVersion>$(_NETCorePlatformsPackageVersion)</BundledNETCorePlatformsPackageVersion>
    <BundledRuntimeIdentifierGraphFile>%24(MSBuildThisFileDirectory)RuntimeIdentifierGraph.json</BundledRuntimeIdentifierGraphFile>
    <NETCoreSdkVersion>$(SdkVersion)</NETCoreSdkVersion>
    <NETCoreSdkRuntimeIdentifier>$(ProductMonikerRid)</NETCoreSdkRuntimeIdentifier>
    <_NETCoreSdkIsPreview>$(_NETCoreSdkBeingBuiltIsPreview)</_NETCoreSdkIsPreview>
  </PropertyGroup>
  <ItemGroup>
    @(ImplicitPackageVariable->'<ImplicitPackageReferenceVersion Include="%(Identity)" TargetFrameworkVersion="%(TargetFrameworkVersion)" DefaultVersion="%(DefaultVersion)" LatestVersion="%(LatestVersion)"/>', '
    ')

    <KnownFrameworkReference Include="Microsoft.NETCore.App"
                              TargetFramework="netcoreapp5.0"
                              RuntimeFrameworkName="Microsoft.NETCore.App"
                              DefaultRuntimeFrameworkVersion="$(MicrosoftNETCoreAppRuntimePackageVersion)"
                              LatestRuntimeFrameworkVersion="$(MicrosoftNETCoreAppRuntimePackageVersion)"
                              TargetingPackName="Microsoft.NETCore.App.Ref"
                              TargetingPackVersion="$(MicrosoftNETCoreAppRefPackageVersion)"
                              RuntimePackNamePatterns="Microsoft.NETCore.App.Runtime.**RID**"
                              RuntimePackRuntimeIdentifiers="@(NetCoreRuntimePackRids, '%3B')"
                              IsTrimmable="true"
                              />

    <KnownAppHostPack Include="Microsoft.NETCore.App"
                      TargetFramework="netcoreapp5.0"
                      AppHostPackNamePattern="Microsoft.NETCore.App.Host.**RID**"
                      AppHostPackVersion="$(_NETCoreAppPackageVersion)"
                      AppHostRuntimeIdentifiers="@(NetCoreRuntimePackRids, '%3B')"
                      />
    
    <KnownFrameworkReference Include="Microsoft.WindowsDesktop.App"
                              TargetFramework="netcoreapp5.0"
                              RuntimeFrameworkName="Microsoft.WindowsDesktop.App"
                              DefaultRuntimeFrameworkVersion="$(MicrosoftWindowsDesktopAppRuntimePackageVersion)"
                              LatestRuntimeFrameworkVersion="$(MicrosoftWindowsDesktopAppRuntimePackageVersion)"
                              TargetingPackName="Microsoft.WindowsDesktop.App.Ref"
                              TargetingPackVersion="$(MicrosoftWindowsDesktopAppRefPackageVersion)"
                              RuntimePackNamePatterns="Microsoft.WindowsDesktop.App.Runtime.**RID**"
                              RuntimePackRuntimeIdentifiers="@(WindowsDesktopRuntimePackRids, '%3B')"
                              IsWindowsOnly="true"
                              />

    <KnownFrameworkReference Include="Microsoft.WindowsDesktop.App.WPF"
                              TargetFramework="netcoreapp5.0"
                              RuntimeFrameworkName="Microsoft.WindowsDesktop.App"
                              DefaultRuntimeFrameworkVersion="$(MicrosoftWindowsDesktopAppRuntimePackageVersion)"
                              LatestRuntimeFrameworkVersion="$(MicrosoftWindowsDesktopAppRuntimePackageVersion)"
                              TargetingPackName="Microsoft.WindowsDesktop.App.Ref"
                              TargetingPackVersion="$(MicrosoftWindowsDesktopAppRefPackageVersion)"
                              RuntimePackNamePatterns="Microsoft.WindowsDesktop.App.Runtime.**RID**"
                              RuntimePackRuntimeIdentifiers="@(WindowsDesktopRuntimePackRids, '%3B')"
                              IsWindowsOnly="true"
                              Profile="WPF"
                              />

    <KnownFrameworkReference Include="Microsoft.WindowsDesktop.App.WindowsForms"
                              TargetFramework="netcoreapp5.0"
                              RuntimeFrameworkName="Microsoft.WindowsDesktop.App"
                              DefaultRuntimeFrameworkVersion="$(MicrosoftWindowsDesktopAppRuntimePackageVersion)"
                              LatestRuntimeFrameworkVersion="$(MicrosoftWindowsDesktopAppRuntimePackageVersion)"
                              TargetingPackName="Microsoft.WindowsDesktop.App.Ref"
                              TargetingPackVersion="$(MicrosoftWindowsDesktopAppRefPackageVersion)"
                              RuntimePackNamePatterns="Microsoft.WindowsDesktop.App.Runtime.**RID**"
                              RuntimePackRuntimeIdentifiers="@(WindowsDesktopRuntimePackRids, '%3B')"
                              IsWindowsOnly="true"
                              Profile="WindowsForms"
                              />

    <KnownFrameworkReference Include="Microsoft.AspNetCore.App"
                              TargetFramework="netcoreapp5.0"
                              RuntimeFrameworkName="Microsoft.AspNetCore.App"
                              DefaultRuntimeFrameworkVersion="$(MicrosoftAspNetCoreAppRuntimePackageVersion)"
                              LatestRuntimeFrameworkVersion="$(MicrosoftAspNetCoreAppRuntimePackageVersion)"
                              TargetingPackName="Microsoft.AspNetCore.App.Ref"
                              TargetingPackVersion="$(MicrosoftAspNetCoreAppRefPackageVersion)"
                              RuntimePackNamePatterns="Microsoft.AspNetCore.App.Runtime.**RID**"
                              RuntimePackRuntimeIdentifiers="@(AspNetCoreRuntimePackRids, '%3B')"
                              />

    <!-- .NET Core 3.1  -->
    <KnownFrameworkReference Include="Microsoft.NETCore.App"
                              TargetFramework="netcoreapp3.1"
                              RuntimeFrameworkName="Microsoft.NETCore.App"
                              DefaultRuntimeFrameworkVersion="$(_NETCoreApp31RuntimePackVersion)"
                              LatestRuntimeFrameworkVersion="$(_NETCoreApp31RuntimePackVersion)"
                              TargetingPackName="Microsoft.NETCore.App.Ref"
                              TargetingPackVersion="$(_NETCoreApp31TargetingPackVersion)"
                              RuntimePackNamePatterns="Microsoft.NETCore.App.Runtime.**RID**"
                              RuntimePackRuntimeIdentifiers="@(NetCore31RuntimePackRids, '%3B')"
                              IsTrimmable="true"
                              />

    <KnownAppHostPack Include="Microsoft.NETCore.App"
                      TargetFramework="netcoreapp3.1"
                      AppHostPackNamePattern="Microsoft.NETCore.App.Host.**RID**"
                      AppHostPackVersion="$(_NETCoreApp31RuntimePackVersion)"
                      AppHostRuntimeIdentifiers="@(NetCore31RuntimePackRids, '%3B')"
                      />
    
    <KnownFrameworkReference Include="Microsoft.WindowsDesktop.App"
                              TargetFramework="netcoreapp3.1"
                              RuntimeFrameworkName="Microsoft.WindowsDesktop.App"
                              DefaultRuntimeFrameworkVersion="$(_WindowsDesktop31RuntimePackVersion)"
                              LatestRuntimeFrameworkVersion="$(_WindowsDesktop31RuntimePackVersion)"
                              TargetingPackName="Microsoft.WindowsDesktop.App.Ref"
                              TargetingPackVersion="$(_WindowsDesktop31TargetingPackVersion)"
                              RuntimePackNamePatterns="Microsoft.WindowsDesktop.App.Runtime.**RID**"
                              RuntimePackRuntimeIdentifiers="@(WindowsDesktop31RuntimePackRids, '%3B')"
                              IsWindowsOnly="true"
                              />

    <KnownFrameworkReference Include="Microsoft.WindowsDesktop.App.WPF"
                              TargetFramework="netcoreapp3.1"
                              RuntimeFrameworkName="Microsoft.WindowsDesktop.App"
                              DefaultRuntimeFrameworkVersion="$(_WindowsDesktop31RuntimePackVersion)"
                              LatestRuntimeFrameworkVersion="$(_WindowsDesktop31RuntimePackVersion)"
                              TargetingPackName="Microsoft.WindowsDesktop.App.Ref"
                              TargetingPackVersion="$(_WindowsDesktop31TargetingPackVersion)"
                              RuntimePackNamePatterns="Microsoft.WindowsDesktop.App.Runtime.**RID**"
                              RuntimePackRuntimeIdentifiers="@(WindowsDesktop31RuntimePackRids, '%3B')"
                              IsWindowsOnly="true"
                              Profile="WPF"
                              />

    <KnownFrameworkReference Include="Microsoft.WindowsDesktop.App.WindowsForms"
                              TargetFramework="netcoreapp3.1"
                              RuntimeFrameworkName="Microsoft.WindowsDesktop.App"
                              DefaultRuntimeFrameworkVersion="$(_WindowsDesktop31RuntimePackVersion)"
                              LatestRuntimeFrameworkVersion="$(_WindowsDesktop31RuntimePackVersion)"
                              TargetingPackName="Microsoft.WindowsDesktop.App.Ref"
                              TargetingPackVersion="$(_WindowsDesktop31TargetingPackVersion)"
                              RuntimePackNamePatterns="Microsoft.WindowsDesktop.App.Runtime.**RID**"
                              RuntimePackRuntimeIdentifiers="@(WindowsDesktop31RuntimePackRids, '%3B')"
                              IsWindowsOnly="true"
                              Profile="WindowsForms"
                              />

    <KnownFrameworkReference Include="Microsoft.AspNetCore.App"
                              TargetFramework="netcoreapp3.1"
                              RuntimeFrameworkName="Microsoft.AspNetCore.App"
                              DefaultRuntimeFrameworkVersion="$(_AspNet31RuntimePackVersion)"
                              LatestRuntimeFrameworkVersion="$(_AspNet31RuntimePackVersion)"
                              TargetingPackName="Microsoft.AspNetCore.App.Ref"
                              TargetingPackVersion="$(_AspNet31TargetingPackVersion)"
                              RuntimePackNamePatterns="Microsoft.AspNetCore.App.Runtime.**RID**"
                              RuntimePackRuntimeIdentifiers="@(AspNetCore31RuntimePackRids, '%3B')"
                              />


    <!-- .NET Core 3.0 -->
    <KnownFrameworkReference Include="Microsoft.NETCore.App"
                              TargetFramework="netcoreapp3.0"
                              RuntimeFrameworkName="Microsoft.NETCore.App"
                              DefaultRuntimeFrameworkVersion="3.0.0"
                              LatestRuntimeFrameworkVersion="$(_NETCoreApp30RuntimePackVersion)"
                              TargetingPackName="Microsoft.NETCore.App.Ref"
                              TargetingPackVersion="$(_NETCoreApp30TargetingPackVersion)"
                              RuntimePackNamePatterns="Microsoft.NETCore.App.Runtime.**RID**"
                              RuntimePackRuntimeIdentifiers="@(NetCore30RuntimePackRids, '%3B')"
                              IsTrimmable="true"
                              />

    <KnownAppHostPack Include="Microsoft.NETCore.App"
                      TargetFramework="netcoreapp3.0"
                      AppHostPackNamePattern="Microsoft.NETCore.App.Host.**RID**"
                      AppHostPackVersion="$(_NETCoreApp30RuntimePackVersion)"
                      AppHostRuntimeIdentifiers="@(NetCore30RuntimePackRids, '%3B')"
                      />
    
    <KnownFrameworkReference Include="Microsoft.WindowsDesktop.App"
                              TargetFramework="netcoreapp3.0"
                              RuntimeFrameworkName="Microsoft.WindowsDesktop.App"
                              DefaultRuntimeFrameworkVersion="3.0.0"
                              LatestRuntimeFrameworkVersion="$(_WindowsDesktop30RuntimePackVersion)"
                              TargetingPackName="Microsoft.WindowsDesktop.App.Ref"
                              TargetingPackVersion="$(_WindowsDesktop30TargetingPackVersion)"
                              RuntimePackNamePatterns="Microsoft.WindowsDesktop.App.Runtime.**RID**"
                              RuntimePackRuntimeIdentifiers="@(WindowsDesktop30RuntimePackRids, '%3B')"
                              IsWindowsOnly="true"
                              />

    <KnownFrameworkReference Include="Microsoft.WindowsDesktop.App.WPF"
                              TargetFramework="netcoreapp3.0"
                              RuntimeFrameworkName="Microsoft.WindowsDesktop.App"
                              DefaultRuntimeFrameworkVersion="3.0.0"
                              LatestRuntimeFrameworkVersion="$(_WindowsDesktop30RuntimePackVersion)"
                              TargetingPackName="Microsoft.WindowsDesktop.App.Ref"
                              TargetingPackVersion="$(_WindowsDesktop30TargetingPackVersion)"
                              RuntimePackNamePatterns="Microsoft.WindowsDesktop.App.Runtime.**RID**"
                              RuntimePackRuntimeIdentifiers="@(WindowsDesktop30RuntimePackRids, '%3B')"
                              IsWindowsOnly="true"
                              Profile="WPF"
                              />

    <KnownFrameworkReference Include="Microsoft.WindowsDesktop.App.WindowsForms"
                              TargetFramework="netcoreapp3.0"
                              RuntimeFrameworkName="Microsoft.WindowsDesktop.App"
                              DefaultRuntimeFrameworkVersion="3.0.0"
                              LatestRuntimeFrameworkVersion="$(_WindowsDesktop30RuntimePackVersion)"
                              TargetingPackName="Microsoft.WindowsDesktop.App.Ref"
                              TargetingPackVersion="$(_WindowsDesktop30TargetingPackVersion)"
                              RuntimePackNamePatterns="Microsoft.WindowsDesktop.App.Runtime.**RID**"
                              RuntimePackRuntimeIdentifiers="@(WindowsDesktop30RuntimePackRids, '%3B')"
                              IsWindowsOnly="true"
                              Profile="WindowsForms"
                              />

    <KnownFrameworkReference Include="Microsoft.AspNetCore.App"
                              TargetFramework="netcoreapp3.0"
                              RuntimeFrameworkName="Microsoft.AspNetCore.App"
                              DefaultRuntimeFrameworkVersion="3.0.0"
                              LatestRuntimeFrameworkVersion="$(_AspNet30RuntimePackVersion)"
                              TargetingPackName="Microsoft.AspNetCore.App.Ref"
                              TargetingPackVersion="$(_AspNet30TargetingPackVersion)"
                              RuntimePackNamePatterns="Microsoft.AspNetCore.App.Runtime.**RID**"
                              RuntimePackRuntimeIdentifiers="@(AspNetCore30RuntimePackRids, '%3B')"
                              />
                              
    <KnownFrameworkReference Include="NETStandard.Library"
                              TargetFramework="netstandard2.1"
                              TargetingPackName="NETStandard.Library.Ref"
                              TargetingPackVersion="$(NETStandardLibraryRefPackageVersion)"
                              />
  </ItemGroup>
</Project>
]]>
    </BundledVersionsPropsContent>
  </PropertyGroup>

    <WriteLinesToFile File="$(SdkOutputDirectory)$(BundledVersionsPropsFileName)"
                      Lines="$(BundledVersionsPropsContent)"
                      Overwrite="true" />
  </Target>

  <Target Name="GenerateBundledCliToolsProps" DependsOnTargets="SetupBundledComponents">
    <PropertyGroup>
      <BundledBundledCliToolsPropsFileName>Microsoft.NETCoreSdk.BundledCliTools.props</BundledBundledCliToolsPropsFileName>
    </PropertyGroup>

    <PropertyGroup>
      <BundledBundledCliToolsPropsContent>
<![CDATA[
<!--
***********************************************************************************************
$(BundledBundledCliToolsPropsFileName)

WARNING:  DO NOT MODIFY this file unless you are knowledgeable about MSBuild and have
          created a backup copy.  Incorrect changes to this file will make it
          impossible to load or build your projects from the command-line or the IDE.

Copyright (c) .NET Foundation. All rights reserved.
***********************************************************************************************
-->
<Project>
  <ItemGroup>
@(BundledDotnetTools->HasMetadata('ObsoletesCliTool')->'    %3CBundledDotNetCliToolReference Include="%(ObsoletesCliTool)" /%3E','%0A')
  </ItemGroup>
</Project>
]]>
    </BundledBundledCliToolsPropsContent>
  </PropertyGroup>

    <WriteLinesToFile File="$(SdkOutputDirectory)$(BundledBundledCliToolsPropsFileName)"
                      Lines="$(BundledBundledCliToolsPropsContent)"
                      Overwrite="true" />
  </Target>

  <ItemGroup>
    <PackageDownload Include="Microsoft.NETCore.Platforms" Version="[$(MicrosoftNETCorePlatformsPackageVersion)]" />
  </ItemGroup>

  <Target Name="LayoutRuntimeGraph"
          DependsOnTargets="GenerateBundledVersionsProps">

    <Copy SourceFiles="$(NuGetPackageRoot)/microsoft.netcore.platforms/$(_NETCorePlatformsPackageVersion)/runtime.json"
          DestinationFiles="$(SdkOutputDirectory)RuntimeIdentifierGraph.json" 
          SkipUnchangedFiles="true"/> 
    
  </Target>
</Project><|MERGE_RESOLUTION|>--- conflicted
+++ resolved
@@ -14,32 +14,23 @@
       <_NETStandardLibraryPackageVersion>$(NETStandardLibraryRefPackageVersion)</_NETStandardLibraryPackageVersion>
       <_NETCorePlatformsPackageVersion>$(MicrosoftNETCorePlatformsPackageVersion)</_NETCorePlatformsPackageVersion>
 
-<<<<<<< HEAD
       <_NETCoreApp30RuntimePackVersion>3.0.1</_NETCoreApp30RuntimePackVersion>
       <_NETCoreApp30TargetingPackVersion>3.0.0</_NETCoreApp30TargetingPackVersion>
+      
+      <_NETCoreApp31RuntimePackVersion>3.1.0</_NETCoreApp31RuntimePackVersion>
+      <_NETCoreApp31TargetingPackVersion>3.1.0</_NETCoreApp31TargetingPackVersion>
+      
       <_WindowsDesktop30RuntimePackVersion>3.0.1</_WindowsDesktop30RuntimePackVersion>
       <_WindowsDesktop30TargetingPackVersion>3.0.0</_WindowsDesktop30TargetingPackVersion>
+      
+      <_WindowsDesktop31RuntimePackVersion>3.1.0</_WindowsDesktop31RuntimePackVersion>
+      <_WindowsDesktop31TargetingPackVersion>3.1.0</_WindowsDesktop31TargetingPackVersion>
+      
       <_AspNet30RuntimePackVersion>3.0.1</_AspNet30RuntimePackVersion>
       <_AspNet30TargetingPackVersion>3.0.1</_AspNet30TargetingPackVersion>
-=======
-      <_NETCoreApp30RuntimePackVersion>3.0.0</_NETCoreApp30RuntimePackVersion>
-      <_NETCoreApp30TargetingPackVersion>3.0.0</_NETCoreApp30TargetingPackVersion>
       
-      <_NETCoreApp31RuntimePackVersion>3.1.0-preview1.19506.1</_NETCoreApp31RuntimePackVersion>
-      <_NETCoreApp31TargetingPackVersion>$(_NETCoreApp31RuntimePackVersion)</_NETCoreApp31TargetingPackVersion>
-      
-      <_WindowsDesktop30RuntimePackVersion>$(_NETCoreApp30RuntimePackVersion)</_WindowsDesktop30RuntimePackVersion>
-      <_WindowsDesktop30TargetingPackVersion>$(_NETCoreApp30TargetingPackVersion)</_WindowsDesktop30TargetingPackVersion>
-      
-      <_WindowsDesktop31RuntimePackVersion>$(_NETCoreApp31RuntimePackVersion)</_WindowsDesktop31RuntimePackVersion>
-      <_WindowsDesktop31TargetingPackVersion>$(_NETCoreApp31TargetingPackVersion)</_WindowsDesktop31TargetingPackVersion>
-      
-      <_AspNet30RuntimePackVersion>3.0.0</_AspNet30RuntimePackVersion>
-      <_AspNet30TargetingPackVersion>3.0.0</_AspNet30TargetingPackVersion>
-      
-      <_AspNet31RuntimePackVersion>3.1.0-preview1.19508.20</_AspNet31RuntimePackVersion>
-      <_AspNet31TargetingPackVersion>$(_AspNet31RuntimePackVersion)</_AspNet31TargetingPackVersion>
->>>>>>> c97e9756
+      <_AspNet31RuntimePackVersion>3.1.0</_AspNet31RuntimePackVersion>
+      <_AspNet31TargetingPackVersion>3.1.0</_AspNet31TargetingPackVersion>
 
       <!-- Use only major and minor in target framework version -->
       <_NETCoreAppTargetFrameworkVersion>$(_NETCoreAppPackageVersion.Split('.')[0]).$(_NETCoreAppPackageVersion.Split('.')[1])</_NETCoreAppTargetFrameworkVersion>
