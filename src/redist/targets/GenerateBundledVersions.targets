--- conflicted
+++ resolved
@@ -26,13 +26,8 @@
 
   <PropertyGroup>
       <VersionFeature21>30</VersionFeature21>
-<<<<<<< HEAD
-      <VersionFeature31>$([MSBuild]::Add($(VersionFeature), 20))</VersionFeature31>
-      <VersionFeature50>$([MSBuild]::Add($(VersionFeature), 12))</VersionFeature50>
-=======
       <VersionFeature31>$([MSBuild]::Add($(VersionFeature), 22))</VersionFeature31>
       <VersionFeature50>$([MSBuild]::Add($(VersionFeature), 14))</VersionFeature50>
->>>>>>> 09dfccd9
   </PropertyGroup>
 
   <Target Name="GenerateBundledVersionsProps" DependsOnTargets="SetupBundledComponents">
