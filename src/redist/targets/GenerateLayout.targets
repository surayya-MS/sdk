--- conflicted
+++ resolved
@@ -206,11 +206,7 @@
           AfterTargets="Build">
     <PropertyGroup>
       <ReplacementPattern>"version": ".*"</ReplacementPattern>
-<<<<<<< HEAD
-      <ReplacementString>"version": "$(MicrosoftNETCoreAppRuntimewinx64PackageVersion)"</ReplacementString>
-=======
       <ReplacementString>"version": "$(MicrosoftNETCoreAppRuntimePackageVersion)"</ReplacementString>
->>>>>>> 195f3e36
     </PropertyGroup>
     <ItemGroup>
       <!-- Exclude F# from retargeting: https://github.com/dotnet/toolset/issues/2866 -->
