<?xml version="1.0" encoding="utf-8"?>
<WixLocalization Culture="en-us" Language="1033" xmlns="http://schemas.microsoft.com/wix/2006/localization">
  <String Id="Caption">[WixBundleName] Yükleyicisi</String>
  <String Id="Title">[BUNDLEMONIKER]</String>
  <String Id="ConfirmCancelMessage">İptal etmek istediğinizden emin misiniz?</String>
  <String Id="ExecuteUpgradeRelatedBundleMessage">Önceki sürüm</String>
  <String Id="HelpHeader">Kurulum Yardımı</String>
  <String Id="HelpText">/install | /repair | /uninstall | /layout [\[]"dizin"[\]] - dizinde bir paketi yükler, onarır, kaldırır ya da
   paketin tam bir yerel kopyasını oluşturur. Varsayılan '/install' değeridir.

/passive | /quiet - istem olmadan en az düzeyde UI gösterir ya da hiç UI ve
   istem göstermez. Varsayılan olarak UI ve tüm istemler görüntülenir.

/norestart - yeniden başlama denemelerini engeller. Varsayılan olarak UI yeniden başlatılmadan önce sorar.
/log [\[]"günlük.txt"[\]] - belirli bir günlük dosyası tutar. Varsayılan olarak %TEMP% içinde bir günlük dosyası oluşturulur.</String>
  <String Id="HelpCloseButton">&amp;Kapat</String>
  <String Id="InstallAcceptCheckbox">&amp;Lisans hüküm ve koşullarını kabul ediyorum</String>
  <String Id="InstallOptionsButton">&amp;Seçenekler</String>
  <String Id="InstallInstallButton">Yü&amp;kle</String>
  <String Id="InstallCloseButton">&amp;Kapat</String>
  <String Id="ProgressHeader">Kurulum İlerleme Durumu</String>
  <String Id="ProgressLabel">İşleniyor:</String>
  <String Id="OverallProgressPackageText">Başlatılıyor...</String>
  <String Id="ProgressCancelButton">&amp;İptal</String>
  <String Id="ModifyHeader">Kurulumu Değiştir</String>
  <String Id="ModifyRepairButton">&amp;Onar</String>
  <String Id="ModifyUninstallButton">&amp;Kaldır</String>
  <String Id="ModifyCloseButton">&amp;Kapat</String>
  <String Id="SuccessRepairHeader">Onarım Başarıyla Tamamlandı</String>
  <String Id="SuccessUninstallHeader">Kaldırma Başarıyla Tamamlandı</String>
  <String Id="SuccessHeader">Kurulum Başarılı</String>
  <String Id="SuccessLaunchButton">&amp;Başlat</String>
  <String Id="SuccessRestartText">Yazılım yükleme işlemini tamamlamak için bilgisayarınızı yeniden başlatmanız gerekir.</String>
  <String Id="SuccessRestartButton">&amp;Yeniden Başlat</String>
  <String Id="SuccessCloseButton">&amp;Kapat</String>
  <String Id="FailureHeader">Kurulum Başarısız</String>
  <String Id="FailureInstallHeader">Kurulum Başarısız</String>
  <String Id="FailureUninstallHeader">Yükleme Başarısız</String>
  <String Id="FailureRepairHeader">Onarım Başarısız</String>
  <String Id="FailureHyperlinkLogText">En az bir sorun nedeniyle kurulum başarısız oldu. Lütfen bu sorunları düzeltin ve kurulumu yeniden deneyin. Daha fazla bilgi için &lt;a href="#"&gt;günlük dosyasına&lt;/a&gt; bakın.</String>
  <String Id="FailureRestartText">Yazılımın geri alınmasını tamamlamak için bilgisayarınızı yeniden başlatmanız gerekiyor.</String>
  <String Id="FailureRestartButton">&amp;Yeniden Başlat</String>
  <String Id="FailureCloseButton">&amp;Kapat</String>
  <String Id="FilesInUseHeader">Kullanımda Olan Dosyalar</String>
  <String Id="FilesInUseLabel">Şu uygulamalar güncelleştirilmesi gereken dosyaları kullanıyor:</String>
  <String Id="FilesInUseCloseRadioButton">&amp;Uygulamaları kapatın ve yeniden başlatmayı deneyin.</String>
  <String Id="FilesInUseDontCloseRadioButton">&amp;Uygulamaları kapatmayın. Sistemi yeniden başlatmanız gerekir.</String>
  <String Id="FilesInUseOkButton">&amp;Tamam</String>
  <String Id="FilesInUseCancelButton">&amp;İptal</String>
  <String Id="FirstTimeWelcomeMessage">Yükleme başarılı oldu.

Aşağıdakiler şu konumda yüklü: '[DOTNETHOME]'
    • .NET SDK [DOTNETSDKVERSION]
    • .NET Çalışma Zamanı [DOTNETRUNTIMEVERSION]
    • ASP.NET Core Çalışma Zamanı [ASPNETCOREVERSION]
    • .NET Windows Masaüstü Çalışma Zamanı [WINFORMSANDWPFVERSION]

Bu ürün, kullanım verilerini toplar
    • Daha fazla bilgi ve katılmamayı seçmek için bkz. https://aka.ms/dotnet-cli-telemetry

Kaynaklar
    • .NET Belgeleri https://aka.ms/dotnet-docs
    • SDK Belgeleri https://aka.ms/dotnet-sdk-docs
<<<<<<< HEAD
    • Sürüm Notları https://aka.ms/dotnet6-release-notes
=======
    • Sürüm Notları https://aka.ms/dotnet5-release-notes
    • Öğreticiler https://aka.ms/dotnet-tutorials</String>
<String Id="FirstTimeWelcomeMessageArm64">Yükleme başarılı oldu.

Aşağıdakiler şu konumda yüklü: '[DOTNETHOME]'
    • .NET SDK [DOTNETSDKVERSION]
    • .NET Çalışma Zamanı [DOTNETRUNTIMEVERSION]
    • ASP.NET Core Çalışma Zamanı [ASPNETCOREVERSION]

Bu ürün, kullanım verilerini toplar
    • Daha fazla bilgi ve katılmamayı seçmek için bkz. https://aka.ms/dotnet-cli-telemetry

Kaynaklar
    • .NET Belgeleri https://aka.ms/dotnet-docs
    • SDK Belgeleri https://aka.ms/dotnet-sdk-docs
    • Sürüm Notları https://aka.ms/dotnet5-release-notes
>>>>>>> b14b0c3e
    • Öğreticiler https://aka.ms/dotnet-tutorials</String>
  <String Id="WelcomeHeaderMessage">.NET SDK</String>
  <String Id="WelcomeDescription">
    .NET SDK, .NET uygulamalarını derlemek, çalıştırmak ve test etmek için kullanılır. Birden çok dil, düzenleyici ve geliştirici aracı arasından seçim yapabilirsiniz ve web, mobil, masaüstü, oyun ve IoT uygulamaları oluşturmak için büyük bir kitaplık ekosisteminden yararlanabilirsiniz. Beğeneceğinizi umuyoruz!</String>
  <String Id="LearnMoreTitle">.NET hakkında daha fazla bilgi edinin</String>
  <String Id="ResourcesHeader">Kaynaklar</String>
  <String Id="CoreDocumentationLink">&lt;A HREF="https://aka.ms/dotnet-docs"&gt;.NET Belgeleri&lt;/A&gt;</String>
  <String Id="SDKDocumentation">&lt;A HREF="https://aka.ms/dotnet-cli-docs"&gt;SDK Belgeleri&lt;/A&gt;</String>
  <String Id="PrivacyStatementLink">&lt;A HREF="https://aka.ms/dev-privacy"&gt;Gizlilik Bildirimi&lt;/A&gt;</String>
  <String Id="DotNetEulaLink">&lt;A HREF="https://aka.ms/dotnet-license-windows"&gt;.NET için Lisans Bilgileri&lt;/A&gt;</String>
  <String Id="DotNetCLITelemetryLink">&lt;A HREF="https://aka.ms/dotnet-cli-telemetry"&gt;Telemetri koleksiyonu ve katılmamayı seçme&lt;/A&gt;</String>
  <String Id="InstallationNoteTitle">Yükleme notu</String>
  <String Id="InstallationNote">Yükleme işlemi sırasında, proje geri yükleme hızını artıran ve çevrimdışı erişimi etkinleştiren bir komut çalıştırılır. Tamamlanması bir dakikanızı alır.
  </String>
<<<<<<< HEAD
  <String Id="VisualStudioWarning">Visual Studio ile .NET 6.0 kullanmayı planlıyorsanız Visual Studio 2019 16.8 veya daha yeni bir sürüm gerekir. &lt;A HREF="https://aka.ms/dotnet6-release-notes"&gt;Daha Fazla Bilgi&lt;/A&gt;.
=======
  <String Id="VisualStudioWarning">Visual Studio ile .NET 5.0 kullanmayı planlıyorsanız Visual Studio 2019 16.8 veya üzeri bir sürüm gerekir. &lt;A HREF="https://aka.ms/dotnet5-release-notes"&gt;Daha Fazla Bilgi&lt;/A&gt;.
>>>>>>> b14b0c3e
  </String>
  <String Id="LicenseAssent">Yükle'ye tıklayarak aşağıdaki koşulları kabul etmiş olursunuz.</String>
</WixLocalization><|MERGE_RESOLUTION|>--- conflicted
+++ resolved
@@ -61,9 +61,6 @@
 Kaynaklar
     • .NET Belgeleri https://aka.ms/dotnet-docs
     • SDK Belgeleri https://aka.ms/dotnet-sdk-docs
-<<<<<<< HEAD
-    • Sürüm Notları https://aka.ms/dotnet6-release-notes
-=======
     • Sürüm Notları https://aka.ms/dotnet5-release-notes
     • Öğreticiler https://aka.ms/dotnet-tutorials</String>
 <String Id="FirstTimeWelcomeMessageArm64">Yükleme başarılı oldu.
@@ -80,7 +77,6 @@
     • .NET Belgeleri https://aka.ms/dotnet-docs
     • SDK Belgeleri https://aka.ms/dotnet-sdk-docs
     • Sürüm Notları https://aka.ms/dotnet5-release-notes
->>>>>>> b14b0c3e
     • Öğreticiler https://aka.ms/dotnet-tutorials</String>
   <String Id="WelcomeHeaderMessage">.NET SDK</String>
   <String Id="WelcomeDescription">
@@ -95,11 +91,7 @@
   <String Id="InstallationNoteTitle">Yükleme notu</String>
   <String Id="InstallationNote">Yükleme işlemi sırasında, proje geri yükleme hızını artıran ve çevrimdışı erişimi etkinleştiren bir komut çalıştırılır. Tamamlanması bir dakikanızı alır.
   </String>
-<<<<<<< HEAD
-  <String Id="VisualStudioWarning">Visual Studio ile .NET 6.0 kullanmayı planlıyorsanız Visual Studio 2019 16.8 veya daha yeni bir sürüm gerekir. &lt;A HREF="https://aka.ms/dotnet6-release-notes"&gt;Daha Fazla Bilgi&lt;/A&gt;.
-=======
   <String Id="VisualStudioWarning">Visual Studio ile .NET 5.0 kullanmayı planlıyorsanız Visual Studio 2019 16.8 veya üzeri bir sürüm gerekir. &lt;A HREF="https://aka.ms/dotnet5-release-notes"&gt;Daha Fazla Bilgi&lt;/A&gt;.
->>>>>>> b14b0c3e
   </String>
   <String Id="LicenseAssent">Yükle'ye tıklayarak aşağıdaki koşulları kabul etmiş olursunuz.</String>
 </WixLocalization>