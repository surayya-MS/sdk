<?xml version="1.0" encoding="utf-8"?>
<WixLocalization Culture="en-us" Language="1033" xmlns="http://schemas.microsoft.com/wix/2006/localization">
  <String Id="Caption">[WixBundleName] インストーラー</String>
  <String Id="Title">[BUNDLEMONIKER]</String>
  <String Id="ConfirmCancelMessage">取り消しますか?</String>
  <String Id="ExecuteUpgradeRelatedBundleMessage">以前のバージョン</String>
  <String Id="HelpHeader">セットアップのヘルプ</String>
  <String Id="HelpText">/install | /repair | /uninstall | /layout [\[]"directory"[\]] - ディレクトリ内のバンドル
の完全なローカル コピーをインストール、修復、アンインストール、または作成します。既定は '/install' です。

/passive | /quiet - 最低限の UI を表示して確認メッセージ
を表示しないか、UI も確認メッセージも表示しません。既定では、UI およびすべての確認メッセージが表示されます。

/norestart - 再起動の試みをすべて抑制します。既定では、再起動前に UI に確認メッセージが表示されます。
/log [\[]"log.txt"[\]] - 特定のファイルにログを記録します。既定では、ログ ファイルは %TEMP% に作成されます。</String>
  <String Id="HelpCloseButton">閉じる(&amp;C)</String>
  <String Id="InstallAcceptCheckbox">ライセンス条項および使用条件に同意する(&amp;A)</String>
  <String Id="InstallOptionsButton">オプション(&amp;O)</String>
  <String Id="InstallInstallButton">インストール(&amp;I)</String>
  <String Id="InstallCloseButton">閉じる(&amp;C)</String>
  <String Id="ProgressHeader">セットアップの進行状況</String>
  <String Id="ProgressLabel">処理中:</String>
  <String Id="OverallProgressPackageText">初期化しています...</String>
  <String Id="ProgressCancelButton">キャンセル(&amp;C)</String>
  <String Id="ModifyHeader">セットアップの変更</String>
  <String Id="ModifyRepairButton">修復(&amp;R)</String>
  <String Id="ModifyUninstallButton">アンインストール(&amp;U)</String>
  <String Id="ModifyCloseButton">閉じる(&amp;C)</String>
  <String Id="SuccessRepairHeader">修復が正常に完了しました</String>
  <String Id="SuccessUninstallHeader">アンインストールが正常に完了しました</String>
  <String Id="SuccessHeader">セットアップ完了</String>
  <String Id="SuccessLaunchButton">起動(&amp;L)</String>
  <String Id="SuccessRestartText">ソフトウェアのインストールを完了するには、コンピューターを再起動する必要があります。</String>
  <String Id="SuccessRestartButton">再起動(&amp;R)</String>
  <String Id="SuccessCloseButton">閉じる(&amp;C)</String>
  <String Id="FailureHeader">セットアップに失敗しました</String>
  <String Id="FailureInstallHeader">セットアップに失敗しました</String>
  <String Id="FailureUninstallHeader">アンインストールに失敗しました</String>
  <String Id="FailureRepairHeader">修復に失敗しました</String>
  <String Id="FailureHyperlinkLogText">1 つまたは複数の問題により、セットアップが失敗しました。問題を解決してからセットアップを再試行してください。詳細については、&lt;a href="#"&gt;ログ ファイル&lt;/a&gt;を参照してください。</String>
  <String Id="FailureRestartText">ソフトウェアのロールバックを完了するには、コンピューターを再起動する必要があります。</String>
  <String Id="FailureRestartButton">再起動(&amp;R)</String>
  <String Id="FailureCloseButton">閉じる(&amp;C)</String>
  <String Id="FilesInUseHeader">ファイルが使用中</String>
  <String Id="FilesInUseLabel">次のアプリケーションは、更新の必要があるファイルを使用しています:</String>
  <String Id="FilesInUseCloseRadioButton">アプリケーションを閉じて再起動を試みる。(&amp;A)</String>
  <String Id="FilesInUseDontCloseRadioButton">アプリケーションを終了させない (コンピューターの再起動が必要になります)(&amp;D)</String>
  <String Id="FilesInUseOkButton">OK(&amp;O)</String>
  <String Id="FilesInUseCancelButton">キャンセル(&amp;C)</String>
  <String Id="FirstTimeWelcomeMessage">インストールが成功しました。

'[DOTNETHOME]' に以下がインストールされました
    • .NET SDK [DOTNETSDKVERSION]
    • .NET Runtime [DOTNETRUNTIMEVERSION]
    • ASP.NET Core Runtime [ASPNETCOREVERSION]
    • .NET Windows Desktop Runtime [WINFORMSANDWPFVERSION]

この製品は使用状況データを収集します
    • 詳細およびオプトアウト https://aka.ms/dotnet-cli-telemetry

リソース
    • .NET ドキュメント https://aka.ms/dotnet-docs
    • SDK ドキュメント https://aka.ms/dotnet-sdk-docs
<<<<<<< HEAD
    • リリース ノート https://aka.ms/dotnet6-release-notes
=======
    • リリース ノート https://aka.ms/dotnet5-release-notes
    • チュートリアル https://aka.ms/dotnet-tutorials</String>
<String Id="FirstTimeWelcomeMessageArm64">インストールが成功しました。

'[DOTNETHOME]' に以下がインストールされました
    • .NET SDK [DOTNETSDKVERSION]
    • .NET Runtime [DOTNETRUNTIMEVERSION]
    • ASP.NET Core Runtime [ASPNETCOREVERSION]

この製品は使用状況データを収集します
    • 詳細およびオプトアウト https://aka.ms/dotnet-cli-telemetry

リソース
    • .NET ドキュメント https://aka.ms/dotnet-docs
    • SDK ドキュメント https://aka.ms/dotnet-sdk-docs
    • リリース ノート https://aka.ms/dotnet5-release-notes
>>>>>>> b14b0c3e
    • チュートリアル https://aka.ms/dotnet-tutorials</String>
  <String Id="WelcomeHeaderMessage">.NET SDK</String>
  <String Id="WelcomeDescription">
    .Net SDK は、.NET アプリケーションをビルド、実行、テストするために使用されます。複数の言語、エディター、開発者ツールから選択し、ライブラリの大規模なエコシステムを利用して、Web、モバイル、デスクトップ、ゲーム、IoT 用のアプリを作成できます。ぜひご利用ください。</String>
  <String Id="LearnMoreTitle">.Net の詳細情報</String>
  <String Id="ResourcesHeader">リソース</String>
  <String Id="CoreDocumentationLink">&lt;A HREF="https://aka.ms/dotnet-docs"&gt;.NET ドキュメント&lt;/A&gt;</String>
  <String Id="SDKDocumentation">&lt;A HREF="https://aka.ms/dotnet-cli-docs"&gt;SDK ドキュメント&lt;/A&gt;</String>
  <String Id="PrivacyStatementLink">&lt;A HREF="https://aka.ms/dev-privacy"&gt;プライバシーに関する声明&lt;/A&gt;</String>
  <String Id="DotNetEulaLink">&lt;A HREF="https://aka.ms/dotnet-license-windows"&gt;.NET のライセンス情報&lt;/A&gt;</String>
  <String Id="DotNetCLITelemetryLink">&lt;A HREF="https://aka.ms/dotnet-cli-telemetry"&gt;テレメトリ コレクションおよびオプトアウト&lt;/A&gt;</String>
  <String Id="InstallationNoteTitle">インストール メモ</String>
  <String Id="InstallationNote">コマンドはインストール処理中に実行されるので、プロジェクトの復元速度が向上し、オフラインでアクセスできます。完了するまでに最大 1 分かかります。
  </String>
<<<<<<< HEAD
  <String Id="VisualStudioWarning">.NET 6.0 を Visual Studio と共に使用する場合は、Visual Studio 2019 16.8 以降が必要です。&lt;A HREF="https://aka.ms/dotnet6-release-notes"&gt;詳細情報&lt;/A&gt;。
=======
  <String Id="VisualStudioWarning">.NET 5.0 を Visual Studio で使用する場合は、Visual Studio 2019 16.8 以降が必要です。&lt;A HREF="https://aka.ms/dotnet5-release-notes"&gt;詳細情報&lt;/A&gt;。
>>>>>>> b14b0c3e
  </String>
  <String Id="LicenseAssent">[インストール] をクリックすると、次の条項に同意したものと見なされます。</String>
</WixLocalization><|MERGE_RESOLUTION|>--- conflicted
+++ resolved
@@ -61,9 +61,6 @@
 リソース
     • .NET ドキュメント https://aka.ms/dotnet-docs
     • SDK ドキュメント https://aka.ms/dotnet-sdk-docs
-<<<<<<< HEAD
-    • リリース ノート https://aka.ms/dotnet6-release-notes
-=======
     • リリース ノート https://aka.ms/dotnet5-release-notes
     • チュートリアル https://aka.ms/dotnet-tutorials</String>
 <String Id="FirstTimeWelcomeMessageArm64">インストールが成功しました。
@@ -80,7 +77,6 @@
     • .NET ドキュメント https://aka.ms/dotnet-docs
     • SDK ドキュメント https://aka.ms/dotnet-sdk-docs
     • リリース ノート https://aka.ms/dotnet5-release-notes
->>>>>>> b14b0c3e
     • チュートリアル https://aka.ms/dotnet-tutorials</String>
   <String Id="WelcomeHeaderMessage">.NET SDK</String>
   <String Id="WelcomeDescription">
@@ -95,11 +91,7 @@
   <String Id="InstallationNoteTitle">インストール メモ</String>
   <String Id="InstallationNote">コマンドはインストール処理中に実行されるので、プロジェクトの復元速度が向上し、オフラインでアクセスできます。完了するまでに最大 1 分かかります。
   </String>
-<<<<<<< HEAD
-  <String Id="VisualStudioWarning">.NET 6.0 を Visual Studio と共に使用する場合は、Visual Studio 2019 16.8 以降が必要です。&lt;A HREF="https://aka.ms/dotnet6-release-notes"&gt;詳細情報&lt;/A&gt;。
-=======
   <String Id="VisualStudioWarning">.NET 5.0 を Visual Studio で使用する場合は、Visual Studio 2019 16.8 以降が必要です。&lt;A HREF="https://aka.ms/dotnet5-release-notes"&gt;詳細情報&lt;/A&gt;。
->>>>>>> b14b0c3e
   </String>
   <String Id="LicenseAssent">[インストール] をクリックすると、次の条項に同意したものと見なされます。</String>
 </WixLocalization>