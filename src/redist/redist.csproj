--- conflicted
+++ resolved
@@ -1,9 +1,5 @@
 ﻿<Project Sdk="Microsoft.NET.Sdk" ToolsVersion="15.0">
   <Import Project="$([MSBuild]::GetDirectoryNameOfFileAbove($(MSBuildThisFileDirectory), dir.tasks))\dir.tasks" />
-<<<<<<< HEAD
-=======
-  <Import Project="$(RepoRoot)/build/compile/LzmaArchive.targets" />
->>>>>>> c921ea92
   <Import Project="$(RepoRoot)/build/MSBuildExtensions.targets" />
 
   <PropertyGroup>
@@ -13,41 +9,20 @@
     <GenerateRuntimeConfigurationFiles>true</GenerateRuntimeConfigurationFiles>
     <CopyBuildOutputToPublishDirectory>false</CopyBuildOutputToPublishDirectory>
     <AssetTargetFallback>dotnet5.4</AssetTargetFallback>
-<<<<<<< HEAD
     <PublishDir>$(CliOutputDirectory)</PublishDir>
     <VersionSuffix>$(BuildNumber)</VersionSuffix>
-=======
-    <PublishDir>$(SdkOutputDirectory)</PublishDir>
-    <VersionSuffix>$(CommitCount)</VersionSuffix>
->>>>>>> c921ea92
   </PropertyGroup>
 
   <ItemGroup>
     <PackageReference Include="Microsoft.NETCore.App" Version="$(MicrosoftNETCoreAppPackageVersion)" />
-<<<<<<< HEAD
     <!-- The project json migration commands depend on an older version of Roslyn.
          Lift the version here to match what tool_roslyn depends on (otherwise an older version will
          be added to the TPA when we crossgen and we won't be able to crossgen tool_roslyn -->
     <PackageReference Include="Microsoft.CodeAnalysis.CSharp" Version="$(MicrosoftCodeAnalysisCSharpPackageVersion)" />
-=======
-    <PackageReference Include="NuGet.Build.Tasks" Version="$(NuGetBuildTasksPackageVersion)" />
-    <PackageReference Include="Microsoft.TestPlatform.CLI" Version="$(MicrosoftTestPlatformCLIPackageVersion)" />
-    <PackageReference Include="Microsoft.TestPlatform.Build" Version="$(MicrosoftTestPlatformBuildPackageVersion)" />
-    <PackageReference Condition=" '$(DotNetBuildFromSource)' != 'true' " Include="NuGet.Localization" Version="$(NuGetProjectModelPackageVersion)" />
-    <PackageReference Include="NuGet.ProjectModel" Version="$(NuGetProjectModelPackageVersion)" />
-    <PackageReference Include="Microsoft.NETCore.Compilers" Version="$(MicrosoftNETCoreCompilersPackageVersion)">
-      <ExcludeAssets>All</ExcludeAssets>
-    </PackageReference>
->>>>>>> c921ea92
   </ItemGroup>
 
   <ItemGroup>
     <ProjectReference Include="..\dotnet\dotnet.csproj" />
-<<<<<<< HEAD
-=======
-    <ProjectReference Include="..\tool_msbuild\tool_msbuild.csproj" />
-    <ProjectReference Include="..\tool_nuget\tool_nuget.csproj" />
->>>>>>> c921ea92
   </ItemGroup>
 
   <ItemGroup>
@@ -56,60 +31,6 @@
     </Content>
   </ItemGroup>
 
-<<<<<<< HEAD
-=======
-  <Target Name="PublishAspNetSharedFramework"
-          AfterTargets="CrossgenPublishDir">
-    <ItemGroup>
-      <AspNetSharedFramework Remove="*" />
-      <AspNetSharedFramework Include="$(AspNetCoreSharedFxPublishDirectory)/**/*" />
-    </ItemGroup>
-
-    <Copy SourceFiles="@(AspNetSharedFramework)"
-          DestinationFiles="@(AspNetSharedFramework->'$(OutputDirectory)/%(RecursiveDir)%(Filename)%(Extension)')" />
-  </Target>
-
-  <Target Name="PublishSharedFramework"
-          BeforeTargets="Publish">
-    <ItemGroup>
-      <SharedFramework Remove="*" />
-      <SharedFramework Include="$(SharedFrameworkPublishDirectory)/**/*" />
-    </ItemGroup>
-
-    <Copy SourceFiles="@(SharedFramework)"
-          DestinationFiles="@(SharedFramework->'$(OutputDirectory)/%(RecursiveDir)%(Filename)%(Extension)')" />
-  </Target>
-
-  <Target Name="PublishVersionFile"
-          BeforeTargets="Publish">
-
-    <WriteLinesToFile File="$(PublishDir)/.version"
-                      Lines="$(CommitHash);$(SdkVersion);$(Rid)"
-                      Overwrite="true" />
-  </Target>
-
-  <Target Name="PublishRoslyn"
-          BeforeTargets="Publish">
-
-    <ItemGroup>
-      <RoslynBits Include="$(NuGetPackagesDir)/microsoft.netcore.compilers/$(MicrosoftNETCoreCompilersPackageVersion)/tools/**/*" />
-    </ItemGroup>
-    <Copy SourceFiles="@(RoslynBits)" DestinationFiles="@(RoslynBits->'$(RoslynDirectory)/%(RecursiveDir)%(Filename)%(Extension)')" />
-    <ItemGroup>
-      <RoslynFrameworkAssemblies Include="$(RoslynDirectory)/System.*.dll;$(RoslynDirectory)/runtimes/**/System.*.dll" Exclude="$(RoslynDirectory)/runtimes/**/System.IO.Pipes.AccessControl.dll"/>
-    </ItemGroup>
-    <Delete Files="@(RoslynFrameworkAssemblies)" />
-  </Target>
-
-  <Target Name="PublishFSharp"
-          BeforeTargets="Publish">
-
-    <DotNetPublish ToolPath="$(PreviousStageDirectory)"
-                   Configuration="$(Configuration)"
-                   ProjectPath="$(SrcDirectory)/tool_fsharp/tool_fsc.csproj" MSBuildArgs="/p:PublishDir=$(FSharpDirectory)" />
-  </Target>
-
->>>>>>> c921ea92
   <Target Name="GenerateCliRuntimeConfigurationFiles"
           AfterTargets="Publish">
     <RemoveAssetFromDepsPackages DepsFile="$(PublishDir)/$(TargetName).deps.json"
@@ -141,35 +62,9 @@
         <DestinationPath Condition="'%(MSBuildExtensionsContent.DestinationPath)' == ''">$(PublishDir)/%(MSBuildExtensionsContent.DeploymentSubpath)%(RecursiveDir)%(Filename)%(Extension)</DestinationPath>
       </MSBuildExtensionsContent>
     </ItemGroup>
-<<<<<<< HEAD
-    
+
     <Copy SourceFiles="@(MSBuildExtensionsContent)"
           DestinationFiles="%(MSBuildExtensionsContent.DestinationPath)" />
-=======
-
-      <Copy SourceFiles="@(MSBuildExtensionsContent)"
-            DestinationFiles="%(MSBuildExtensionsContent.DestinationPath)" />
-
-      <PropertyGroup>
-        <MSBuildTargetsDirectory>$(PublishDir)/runtimes/any/native</MSBuildTargetsDirectory>
-      </PropertyGroup>
-
-      <ItemGroup>
-        <NuPkgContentForMSBuildExtensions Include="$(MSBuildTargetsDirectory)/**/*.targets;
-                                                   $(MSBuildTargetsDirectory)/**/*.props;
-                                                   $(MSBuildTargetsDirectory)/**/*.overridetasks;
-                                                   $(MSBuildTargetsDirectory)/**/*.tasks" />
-
-        <NuPkgContentForMSBuildExtensionsRelativePaths Include="@(NuPkgContentForMSBuildExtensions->'runtimes/any/native/%(RecursiveDir)%(Filename)%(Extension)')" />
-      </ItemGroup>
-
-      <Move SourceFiles="@(NuPkgContentForMSBuildExtensions)"
-            DestinationFiles="@(NuPkgContentForMSBuildExtensions->'$(PublishDir)/%(RecursiveDir)%(Filename)%(Extension)')" />
-
-      <RemoveAssetFromDepsPackages DepsFile="$(PublishDir)/$(TargetName).deps.json"
-                                   SectionName="runtimeTargets"
-                                   AssetPath="%(NuPkgContentForMSBuildExtensionsRelativePaths.Identity)" />
->>>>>>> c921ea92
   </Target>
 
   <!-- The msdia140typelib_clr0200.dll file is not MIT licensed (and it only used on Windows). Remove it, so
@@ -201,7 +96,6 @@
     </MSBuild>
   </Target>
 
-<<<<<<< HEAD
   <Target Name="ChmodPublishDir"
           AfterTargets="PublishMSBuildExtensions"
           Condition=" '$(OS)' != 'Windows_NT' ">
@@ -213,195 +107,7 @@
   <Target Name="SeparateSymbolsFromPublishDir"
           AfterTargets="PublishMSBuildExtensions"
           Condition="'$(SeparateSymbolsArchive)' != 'false'">
-=======
-  <Target Name="PublishTemplates"
-          AfterTargets="Publish">
-    <ItemGroup>
-      <TemplatesToBundle Include="$(RepoRoot)/build/BundledTemplates.proj">
-        <Properties>
-          TemplateLayoutDirectory=$(SdkOutputDirectory)/Templates;
-          TemplateFillInPackageName=%(BundledTemplate.Identity);
-          TemplateFillInPackageVersion=%(BundledTemplate.Version);
-          PreviousStageDirectory=$(PreviousStageDirectory)
-        </Properties>
-      </TemplatesToBundle>
-    </ItemGroup>
 
-    <MSBuild
-      BuildInParallel="False"
-      Projects="@(TemplatesToBundle)">
-    </MSBuild>
-  </Target>
-
-  <Target Name="PublishDotnetTools"
-          Condition="'$(CLIBUILD_SKIP_BUNDLEDDOTNETTOOLS)' != 'true'"
-          AfterTargets="Publish">
-    <ItemGroup>
-      <DotnetToolsToBundle Include="$(RepoRoot)/build/BundledDotnetTools.proj">
-        <Properties>
-          DotnetToolsLayoutDirectory=$(SdkOutputDirectory)/DotnetTools;
-          TemplateFillInPackageName=%(BundledDotnetTools.Identity);
-          TemplateFillInPackageVersion=%(BundledDotnetTools.Version);
-          PreviousStageDirectory=$(PreviousStageDirectory)
-        </Properties>
-      </DotnetToolsToBundle>
-    </ItemGroup>
-
-    <MSBuild
-      BuildInParallel="False"
-      Projects="@(DotnetToolsToBundle)">
-    </MSBuild>
-  </Target>
-
-  <Target Name="PublishAppHostTemplate"
-          AfterTargets="Publish">
-
-    <PropertyGroup>
-      <NETCoreDotNetAppHostPackageName>Microsoft.NETCore.DotNetAppHost</NETCoreDotNetAppHostPackageName>
-    </PropertyGroup>
-
-    <ItemGroup>
-      <NETCoreDotNetAppHostPackageVersions Include="@(PackageDefinitions->'%(Version)')"
-                                           Condition="%(PackageDefinitions.Name) == $(NETCoreDotNetAppHostPackageName)" />
-    </ItemGroup>
-
-    <Error Condition="@(NETCoreDotNetAppHostPackageVersions->Distinct()->Count()) != 1"
-           Text="Failed to determine the $(NETCoreDotNetAppHostPackageName) version pulled in Microsoft.NETCore.App" />
-
-    <PropertyGroup>
-      <_NETCoreDotNetAppHostPackageVersion>@(NETCoreDotNetAppHostPackageVersions->Distinct())</_NETCoreDotNetAppHostPackageVersion>
-    </PropertyGroup>
-
-    <ItemGroup>
-      <AppHostTemplate Include="$(RepoRoot)/build/AppHostTemplate.proj">
-        <Properties>
-          AppHostTemplatePath=$(SdkOutputDirectory)/AppHostTemplate;
-          TemplateFillInPackageName=$(NETCoreDotNetAppHostPackageName);
-          TemplateFillInPackageVersion=$(_NETCoreDotNetAppHostPackageVersion);
-          PreviousStageDirectory=$(PreviousStageDirectory);
-          AppHostIntermediateDirectory=$(IntermediateDirectory)/AppHostIntermediate
-        </Properties>
-      </AppHostTemplate>
-    </ItemGroup>
-
-    <MSBuild
-      BuildInParallel="False"
-      Projects="@(AppHostTemplate)">
-    </MSBuild>
-
-  </Target>
-
-  <Target Name="PublishLzmaArchive"
-          Condition="'$(CLIBUILD_SKIP_LZMA)' != 'true'"
-          DependsOnTargets="GetNuGetPackagesArchive"
-          AfterTargets="Publish">
-  </Target>
-
-  <Target Name="CrossgenPublishDir"
-          Condition=" '$(DISABLE_CROSSGEN)' == '' And '$(Architecture)' != 'arm' "
-          AfterTargets="PublishSdks">
-    <ItemGroup>
-      <RoslynFiles Include="$(PublishDir)Roslyn\bincore\**\*" />
-      <FSharpFiles Include="$(PublishDir)FSharp\**\*" Exclude="$(PublishDir)FSharp\FSharp.Build.dll" />
-      <RemainingFiles Include="$(PublishDir)**\*" Exclude="@(RoslynFiles);@(FSharpFiles)" />
-
-      <!-- Removing Full CLR built TestHost assemblies from getting Crossgen as it is throwing error -->
-      <RemainingFiles Remove="$(PublishDir)TestHost*\**\*" />
-      <RemainingFiles Remove="$(PublishDir)Sdks\**\*" />
-      <RemainingFiles Remove="$(PublishDir)**\Microsoft.TestPlatform.Extensions.EventLogCollector.dll" />
-
-      <!-- Add back the .NET Core assemblies in the Sdks folder -->
-      <RemainingFiles Include="$(PublishDir)Sdks\Microsoft.NET.Sdk\tools\netcoreapp2.0\**\*" />
-      <RemainingFiles Include="$(PublishDir)Sdks\NuGet.Build.Tasks.Pack\CoreCLR\**\*" />
-
-      <!-- Don't try to CrossGen .NET Framework support assemblies for .NET Standard -->
-      <RemainingFiles Remove="$(PublishDir)Microsoft\Microsoft.NET.Build.Extensions\net*\**\*" />
-
-      <!-- Don't crossgen satellite assemblies -->
-      <RoslynFiles Remove="$(PublishDir)Roslyn\bincore\**\*.resources.dll" />
-      <FSharpFiles Remove="$(PublishDir)FSharp\**\*.resources.dll" />
-      <RemainingFiles Remove="$(PublishDir)**\*.resources.dll" />
-
-      <DiasymReaderPath Include="$(SharedFrameworkNameVersionPath)/Microsoft.DiaSymReader.Native.*.dll" />
-    </ItemGroup>
-
-    <AddMetadataIsPE Items="@(RoslynFiles)">
-      <Output TaskParameter="ResultItems" ItemName="RoslynFilesWithPEMarker" />
-    </AddMetadataIsPE>
-    <AddMetadataIsPE Items="@(FSharpFiles)">
-      <Output TaskParameter="ResultItems" ItemName="FSharpFilesWithPEMarker" />
-    </AddMetadataIsPE>
-    <AddMetadataIsPE Items="@(RemainingFiles)">
-      <Output TaskParameter="ResultItems" ItemName="RemainingFilesWithPEMarker" />
-    </AddMetadataIsPE>
-
-    <ItemGroup>
-      <RoslynTargets Include="%(RoslynFilesWithPEMarker.FullPath)" Condition=" '%(RoslynFilesWithPEMarker.IsPE)' == 'True' " />
-      <FSharpTargets Include="%(FSharpFilesWithPEMarker.FullPath)" Condition=" '%(FSharpFilesWithPEMarker.IsPE)' == 'True' " />
-      <RemainingTargets Include="%(RemainingFilesWithPEMarker.FullPath)" Condition=" '%(RemainingFilesWithPEMarker.IsPE)' == 'True' " />
-
-      <RoslynFolders Include="@(RoslynTargets-&gt;DirectoryName()-&gt;Distinct())" />
-      <FSharpFolders Include="@(FSharpTargets-&gt;DirectoryName()-&gt;Distinct())" />
-      <RemainingFolders Include="@(RemainingTargets-&gt;DirectoryName()-&gt;Distinct())" />
-
-      <!-- FSharp.Build.dll causes the FSharp folder to be included. Remove it, as we don't want other FSharp dlls being included in the crossgen. -->
-      <RemainingFolders Remove="$(PublishDir)FSharp\**\*" />
-    </ItemGroup>
-
-    <!-- Ensure crossgen tool is executable.  See https://github.com/NuGet/Home/issues/4424 -->
-    <Chmod Condition=" '$(OSName)' != 'win' "
-           Glob="$(CrossgenPath)"
-           Mode="u+x" />
-
-    <!-- Crossgen does not support generating symbols on Mac  -->
-    <PropertyGroup Condition="'$(CreateCrossgenSymbols)' == ''">
-      <CreateCrossgenSymbols>true</CreateCrossgenSymbols>
-      <CreateCrossgenSymbols Condition="'$(OSName)' == 'osx'">false</CreateCrossgenSymbols>
-   </PropertyGroup>
-
-    <Crossgen
-        SourceAssembly="%(RoslynTargets.FullPath)"
-        DestinationPath="%(RoslynTargets.FullPath)"
-        JITPath="$(LibCLRJitPath)"
-        CrossgenPath="$(CrossgenPath)"
-        ReadyToRun="True"
-        CreateSymbols="$(CreateCrossgenSymbols)"
-        DiasymReaderPath="@(DiasymReaderPath)"
-        PlatformAssemblyPaths="@(PlatformAssemblies);@(RoslynFolders);$(SharedFrameworkNameVersionPath)" />
-
-    <Crossgen
-        SourceAssembly="%(FSharpTargets.FullPath)"
-        DestinationPath="%(FSharpTargets.FullPath)"
-        JITPath="$(LibCLRJitPath)"
-        CrossgenPath="$(CrossgenPath)"
-        ReadyToRun="True"
-        CreateSymbols="$(CreateCrossgenSymbols)"
-        DiasymReaderPath="@(DiasymReaderPath)"
-        PlatformAssemblyPaths="@(PlatformAssemblies);@(FSharpFolders);$(SharedFrameworkNameVersionPath)" />
-
-    <Crossgen
-        SourceAssembly="%(RemainingTargets.FullPath)"
-        DestinationPath="%(RemainingTargets.FullPath)"
-        JITPath="$(LibCLRJitPath)"
-        CrossgenPath="$(CrossgenPath)"
-        ReadyToRun="True"
-        CreateSymbols="$(CreateCrossgenSymbols)"
-        DiasymReaderPath="@(DiasymReaderPath)"
-        PlatformAssemblyPaths="@(PlatformAssemblies);@(RemainingFolders);$(SharedFrameworkNameVersionPath)" />
-  </Target>
-
-  <Target Name="ChmodPublishDir"
-          AfterTargets="CrossgenPublishDir"
-          Condition=" '$(OSName)' != 'win' ">
-
-    <Exec Command="find $(SdkOutputDirectory) -type d -exec chmod 755 {} \;" />
-    <Exec Command="find $(SdkOutputDirectory) -type f -exec chmod 644 {} \;" />
-    <Chmod Mode="755" Glob="$(SdkOutputDirectory)/FSharp/RunFsc.sh" />
-  </Target>
-
-  <Target Name="SeparateSymbolsFromPublishDir"
-          AfterTargets="CrossgenPublishDir">
->>>>>>> c921ea92
     <ItemGroup>
       <PdbsToMove Include="$(PublishDir)/**/*.pdb" />
       <PdbsToMove Include="$(PublishDir)/**/*.ni.*.map" />
@@ -410,39 +116,4 @@
     <Move SourceFiles="@(PdbsToMove)"
           DestinationFiles="@(PdbsToMove->'$(SymbolsDirectory)/sdk/$(SdkVersion)/%(RecursiveDir)%(Filename)%(Extension)')" />
   </Target>
-<<<<<<< HEAD
-=======
-
-  <Target Name="PublishStage2WithBackwardsCompatibleRuntimes"
-          AfterTargets="PublishLzmaArchive;">
-    <ItemGroup>
-      <BackwardsCompatibleSharedFrameworks Remove="*" />
-      <BackwardsCompatibleSharedFrameworks Include="$(BackwardsCompatibleSharedFrameworksPublishDirectory)/**/*" />
-
-      <Stage2Cli Remove="*" />
-      <Stage2Cli Include="$(OutputDirectory)/**/*" />
-    </ItemGroup>
-
-    <Copy SourceFiles="@(BackwardsCompatibleSharedFrameworks)"
-          DestinationFiles="@(BackwardsCompatibleSharedFrameworks->'$(Stage2WithBackwardsCompatibleRuntimesOutputDirectory)/%(RecursiveDir)%(Filename)%(Extension)')" />
-
-    <Copy SourceFiles="@(Stage2Cli)"
-          DestinationFiles="@(Stage2Cli->'$(Stage2WithBackwardsCompatibleRuntimesOutputDirectory)/%(RecursiveDir)%(Filename)%(Extension)')" />
-  </Target>
-
-  <Target Name="RetargetVSTestConsole"
-          BeforeTargets="PublishStage2WithBackwardsCompatibleRuntimes"
-          AfterTargets="Publish">
-    <PropertyGroup>
-      <VSTestRuntimeConfigPath>$(PublishDir)/vstest.console.runtimeconfig.json</VSTestRuntimeConfigPath>
-      <ReplacementPattern>"version": ".*"</ReplacementPattern>
-      <ReplacementString>"version": "$(MicrosoftNETCoreAppPackageVersion)"</ReplacementString>
-    </PropertyGroup>
-    <ReplaceFileContents
-      InputFiles="$(VSTestRuntimeConfigPath)"
-      DestinationFiles="$(VSTestRuntimeConfigPath)"
-      ReplacementPatterns="$(ReplacementPattern)"
-      ReplacementStrings="$(ReplacementString)" />
-  </Target>
->>>>>>> c921ea92
 </Project>