--- conflicted
+++ resolved
@@ -12,12 +12,8 @@
     <Import Project="BundledSdks.targets" />
     <Import Project="BundledDotnetTools.targets" />
     <Import Project="GenerateBundledVersions.targets" />
+    <Import Project="GeneratePackagePruneData.targets" />
     <Import Project="GenerateLayout.targets" />
-<<<<<<< HEAD
-    <Import Project="GeneratePackagePruneData.targets" />
-    <Import Project="OverlaySdkOnLKG.targets" Condition="'$(DotNetBuild)' != 'true'" />
-=======
->>>>>>> 5fa2458f
 
     <Import Project="BundledTemplates.targets" />
     <Import Project="Crossgen.targets" />
