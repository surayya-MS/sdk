<Project>

  <ItemGroup>
    <PackageDownload Include="Microsoft.NETCore.Platforms" Version="[$(MicrosoftNETCorePlatformsPackageVersion)]" />
  </ItemGroup>

  <Target Name="PublishPortableRuntimeIdentifierGraph">
    <Copy SourceFiles="$(NuGetPackageRoot)/microsoft.netcore.platforms/$(MicrosoftNETCorePlatformsPackageVersion)/runtime.json"
          DestinationFiles="$(OutputPath)RuntimeIdentifierGraph.json"
          SkipUnchangedFiles="true" />

    <Copy SourceFiles="$(NuGetPackageRoot)/microsoft.netcore.platforms/$(MicrosoftNETCorePlatformsPackageVersion)/PortableRuntimeIdentifierGraph.json"
          DestinationFolder="$(OutputPath)"
          SkipUnchangedFiles="true" />

    <GenerateSdkRuntimeIdentifierChain
          RuntimeIdentifier="$(PortableProductMonikerRid)"
          RuntimeIdentifierGraphPath="$(OutputPath)PortableRuntimeIdentifierGraph.json"
          RuntimeIdentifierChainOutputPath="$(OutputPath)NETCoreSdkRuntimeIdentifierChain.txt" />
  </Target>

  <Target Name="PublishVersionFile">
    <WriteLinesToFile File="$(OutputPath)/.toolsetversion"
                      Lines="$(SourceRevisionId);$(Version);$(Rid)"
                      Overwrite="true" />

    <!-- The .version file in the final product will be the .NET Core SDK version.  But
         for the layout we produce here, use the toolset information, so that we don't
         just always use the stage 0 version. -->
    <WriteLinesToFile File="$(OutputPath)/.version"
                      Lines="$(SourceRevisionId);$(Version);$(Rid)"
                      Overwrite="true" />

	<!-- Development env and CI loads DotnetFiles type from the following location
	      The resolution of the product version (https://github.com/dotnet/sdk/blob/main/src/Cli/Microsoft.DotNet.Cli.Utils/DotnetFiles.cs#L21)
		  then need the version file there as well. -->
    <Copy SourceFiles="$(OutputPath)/.version" DestinationFiles="$(BaseOutputPath)$(Configuration)/.version" SkipUnchangedFiles="true" />
  </Target>

  <Target Name="PublishRoslyn">
    <PropertyGroup>
      <RoslynDirectory>$(OutputPath)/Roslyn</RoslynDirectory>
    </PropertyGroup>

    <ItemGroup>
      <RoslynBits Include="$(NuGetPackageRoot)/microsoft.net.compilers.toolset/$(MicrosoftNetCompilersToolsetVersion)/tasks/netcore/**/*" />
    </ItemGroup>

    <Error Condition="'@(RoslynBits)' == ''" Text="Something moved around in Roslyn package, adjust code here accordingly. TFM change?" />
    <Copy SourceFiles="@(RoslynBits)" DestinationFiles="@(RoslynBits->'$(RoslynDirectory)/%(RecursiveDir)%(Filename)%(Extension)')" />

    <ItemGroup>
      <RoslynFrameworkAssemblies Include="$(RoslynDirectory)/System.*.dll;$(RoslynDirectory)/runtimes/**/System.*.dll" Exclude="$(RoslynDirectory)/runtimes/**/System.IO.Pipes.AccessControl.dll"/>
    </ItemGroup>

    <Delete Files="@(RoslynFrameworkAssemblies)" />
  </Target>

  <Target Name="PublishNETAnalyzers">
    <PropertyGroup>
      <AnalyzerAssembliesDirectory>$(ArtifactsBinDir)$(Configuration)\Sdks\Microsoft.NET.Sdk\analyzers</AnalyzerAssembliesDirectory>
      <AnalyzerTargetsDirectory>$(AnalyzerAssembliesDirectory)\build</AnalyzerTargetsDirectory>
      <AnalyzerConfigDirectory>$(AnalyzerTargetsDirectory)\config</AnalyzerConfigDirectory>
      <CodeStyleAssembliesCSharpDirectory>$(ArtifactsBinDir)$(Configuration)\Sdks\Microsoft.NET.Sdk\codestyle\cs</CodeStyleAssembliesCSharpDirectory>
      <CodeStyleAssembliesVisualBasicDirectory>$(ArtifactsBinDir)$(Configuration)\Sdks\Microsoft.NET.Sdk\codestyle\vb</CodeStyleAssembliesVisualBasicDirectory>
      <CodeStyleCSharpTargetsDirectory>$(CodeStyleAssembliesCSharpDirectory)\build</CodeStyleCSharpTargetsDirectory>
      <CodeStyleVisualBasicTargetsDirectory>$(CodeStyleAssembliesVisualBasicDirectory)\build</CodeStyleVisualBasicTargetsDirectory>
      <CodeStyleCSharpConfigDirectory>$(CodeStyleCSharpTargetsDirectory)\config</CodeStyleCSharpConfigDirectory>
      <CodeStyleVisualBasicConfigDirectory>$(CodeStyleVisualBasicTargetsDirectory)\config</CodeStyleVisualBasicConfigDirectory>
    </PropertyGroup>

    <ItemGroup>
      <AnalyzerAssemblies Include="$(PkgMicrosoft_CodeAnalysis_NetAnalyzers)/analyzers/dotnet/cs/**/*.dll" />
      <AnalyzerAssemblies Include="$(PkgMicrosoft_CodeAnalysis_NetAnalyzers)/analyzers/dotnet/vb/Microsoft.CodeAnalysis.VisualBasic.NetAnalyzers.dll" />
      <AnalyzerTargets Include="$(PkgMicrosoft_CodeAnalysis_NetAnalyzers)/buildTransitive/Microsoft.CodeAnalysis.NetAnalyzers.props" />
      <AnalyzerTargets Include="$(PkgMicrosoft_CodeAnalysis_NetAnalyzers)/buildTransitive/Microsoft.CodeAnalysis.NetAnalyzers.targets" />
      <AnalyzerConfig Include="$(PkgMicrosoft_CodeAnalysis_NetAnalyzers)/buildTransitive/config/**/*" />

      <CodeStyleCSharpAssemblies Include="$(PkgMicrosoft_CodeAnalysis_CSharp_CodeStyle)/analyzers/dotnet/cs/**/*.dll" />
      <CodeStyleVisualBasicAssemblies Include="$(PkgMicrosoft_CodeAnalysis_VisualBasic_CodeStyle)/analyzers/dotnet/vb/**/*.dll" />
      <!-- The props files from these packages explicitly say they should never be included in the SDK -->
      <CodeStyleCSharpTargets Include="$(PkgMicrosoft_CodeAnalysis_CSharp_CodeStyle)/build/Microsoft.CodeAnalysis.CSharp.CodeStyle.targets" />
      <CodeStyleVisualBasicTargets Include="$(PkgMicrosoft_CodeAnalysis_VisualBasic_CodeStyle)/build/Microsoft.CodeAnalysis.VisualBasic.CodeStyle.targets" />
      <!-- The files in the build/config folder are identical across packages -->
      <CodeStyleCSharpConfig Include="$(PkgMicrosoft_CodeAnalysis_CSharp_CodeStyle)/build/config/**/*" />
      <CodeStyleVisualBasicConfig Include="$(PkgMicrosoft_CodeAnalysis_VisualBasic_CodeStyle)/build/config/**/*" />
    </ItemGroup>

    <Error Condition="'@(AnalyzerAssemblies)' == ''" Text="Something moved around in Analyzer package, adjust code here accordingly. TFM change?" />
    <Error Condition="'@(AnalyzerTargets)' == ''" Text="Something moved around in Analyzer package, adjust code here accordingly. TFM change?" />
    <Error Condition="'@(AnalyzerConfig)' == ''" Text="Something moved around in Analyzer package, adjust code here accordingly. TFM change?" />
    <Error Condition="'@(CodeStyleCSharpAssemblies)' == ''" Text="Something moved around in the C# Code style package, could not find assembles. Adjust code here accordingly. TFM change?" />
    <Error Condition="'@(CodeStyleVisualBasicAssemblies)' == ''" Text="Something moved around in the VB Code style package, could not find assembles. Adjust code here accordingly. TFM change?" />
    <Error Condition="'@(CodeStyleCSharpTargets)' == ''" Text="Something moved around in Code style packeges, could not find targets/props. Adjust code here accordingly. TFM change?" />
    <Error Condition="'@(CodeStyleVisualBasicTargets)' == ''" Text="Something moved around in Code style packeges, could not find targets/props. Adjust code here accordingly. TFM change?" />
    <Error Condition="'@(CodeStyleCSharpConfig)' == ''" Text="Something moved around in Code style packeges, could not find globalconfig files. Adjust code here accordingly. TFM change?" />
    <Error Condition="'@(CodeStyleVisualBasicConfig)' == ''" Text="Something moved around in Code style packeges, could not find globalconfig files. Adjust code here accordingly. TFM change?" />

    <Copy SourceFiles="@(AnalyzerAssemblies)" DestinationFiles="@(AnalyzerAssemblies->'$(AnalyzerAssembliesDirectory)/%(RecursiveDir)%(Filename)%(Extension)')" />
    <Copy SourceFiles="@(AnalyzerTargets)" DestinationFiles="@(AnalyzerTargets->'$(AnalyzerTargetsDirectory)/%(RecursiveDir)%(Filename)%(Extension)')" />
    <Copy SourceFiles="@(AnalyzerConfig)" DestinationFiles="@(AnalyzerConfig->'$(AnalyzerConfigDirectory)/%(RecursiveDir)%(Filename)%(Extension)')" />
    <Copy SourceFiles="@(CodeStyleCSharpAssemblies)" DestinationFiles="@(CodeStyleCSharpAssemblies->'$(CodeStyleAssembliesCSharpDirectory)/%(RecursiveDir)%(Filename)%(Extension)')" />
    <Copy SourceFiles="@(CodeStyleVisualBasicAssemblies)" DestinationFiles="@(CodeStyleVisualBasicAssemblies->'$(CodeStyleAssembliesVisualBasicDirectory)/%(RecursiveDir)%(Filename)%(Extension)')" />
    <Copy SourceFiles="@(CodeStyleCSharpTargets)" DestinationFiles="@(CodeStyleCSharpTargets->'$(CodeStyleCSharpTargetsDirectory)/%(RecursiveDir)%(Filename)%(Extension)')" />
    <Copy SourceFiles="@(CodeStyleVisualBasicTargets)" DestinationFiles="@(CodeStyleVisualBasicTargets->'$(CodeStyleVisualBasicTargetsDirectory)/%(RecursiveDir)%(Filename)%(Extension)')" />
    <Copy SourceFiles="@(CodeStyleCSharpConfig)" DestinationFiles="@(CodeStyleCSharpConfig->'$(CodeStyleCSharpConfigDirectory)/%(RecursiveDir)%(Filename)%(Extension)')" />
    <Copy SourceFiles="@(CodeStyleVisualBasicConfig)" DestinationFiles="@(CodeStyleVisualBasicConfig->'$(CodeStyleVisualBasicConfigDirectory)/%(RecursiveDir)%(Filename)%(Extension)')" />
    <Copy SourceFiles="@(ILLinkAnalyzersTargets)" DestinationFiles="@(ILLinkAnalyzersTargets->'$(AnalyzerTargetsDirectory)/%(RecursiveDir)%(Filename)%(Extension)')" />
    <Copy SourceFiles="@(ILLinkAnalyzersAssemblies)" DestinationFiles="@(ILLinkAnalyzersAssemblies->'$(AnalyzerAssembliesDirectory)/%(RecursiveDir)%(Filename)%(Extension)')" />
  </Target>

  <Target Name="PublishDotnetFormat">
    <PropertyGroup>
      <DotnetFormatDestinationDirectory>$(OutputPath)/DotnetTools/dotnet-format</DotnetFormatDestinationDirectory>
    </PropertyGroup>

    <ItemGroup>
      <DotnetFormatDllFiles Include="$(ArtifactsBinDir)/dotnet-format/$(Configuration)/$(NetCurrent)/**/*.dll" />
      <DotnetFormatDllFiles Include="$(ArtifactsBinDir)/dotnet-format/$(Configuration)/$(NetCurrent)/**/*.exe" />
      <DotnetFormatConfigFiles Include="$(ArtifactsBinDir)/dotnet-format/$(Configuration)/$(NetCurrent)/**/*.json" />
      <DotnetFormatConfigFiles Include="$(ArtifactsBinDir)/dotnet-format/$(Configuration)/$(NetCurrent)/**/*.config" />
    </ItemGroup>

    <Copy SourceFiles="@(DotnetFormatDllFiles)" DestinationFiles="@(DotnetFormatDllFiles->'$(DotnetFormatDestinationDirectory)/%(RecursiveDir)%(Filename)%(Extension)')" />
    <Copy SourceFiles="@(DotnetFormatConfigFiles)" DestinationFiles="@(DotnetFormatConfigFiles->'$(DotnetFormatDestinationDirectory)/%(RecursiveDir)%(Filename)%(Extension)')" />
  </Target>

  <Target Name="PublishMSBuildExtensions">
    <PropertyGroup>
      <MSBuildExtensionsPackageName>Microsoft.NET.Build.Extensions</MSBuildExtensionsPackageName>
      <MSBuildExtensionsVersionSubfolder>Current</MSBuildExtensionsVersionSubfolder>
      <MSBuildExtensionsSourceRoot>$(ArtifactsBinDir)$(Configuration)\Sdks\$(MSBuildExtensionsPackageName)</MSBuildExtensionsSourceRoot>
    </PropertyGroup>

    <ItemGroup>
      <!-- Include MSBuild imports that are checked into repo -->
      <MSBuildExtensionsContent Include="$(MSBuildProjectDirectory)/MSBuildImports/**/*" />
      <MSBuildExtensionsContent Include="$(MSBuildExtensionsSourceRoot)\msbuildExtensions\**\*.*" />

      <!-- Don't include .NET Framework MS.NET.Build.Extensions tasks in CLI layout -->
      <MSBuildExtensionsContent Remove="$(MSBuildExtensionsSourceRoot)\msbuildExtensions\Microsoft\Microsoft.NET.Build.Extensions\tools\net472\**" />

      <MSBuildExtensionsContent Include="$(MSBuildExtensionsSourceRoot)\msbuildExtensions-ver\**\*.*"
                                DeploymentSubpath="$(MSBuildExtensionsVersionSubfolder)/" />
    </ItemGroup>

    <Copy SourceFiles="@(MSBuildExtensionsContent)"
          DestinationFiles="@(MSBuildExtensionsContent->'$(OutputPath)\%(DeploymentSubpath)\%(RecursiveDir)%(Filename)%(Extension)')" />
  </Target>

  <Target Name="PublishNetSdks" DependsOnTargets="PublishNETAnalyzers;PublishDotnetFormat;PublishBlazorWasmTools;PublishStaticWebAssetsTools;PublishRazorSdkTools">
    <ItemGroup>
      <WebSdkProjectFile Include="$(RepoRoot)src\WebSdk\**\*.csproj" />
    </ItemGroup>

    <MSBuild Projects="@(WebSdkProjectFile)" />

    <PropertyGroup>
      <NETSdkSourceRoot>$(ArtifactsBinDir)$(Configuration)\Sdks\Microsoft.NET.Sdk</NETSdkSourceRoot>
      <NETSdkWebSourceRoot>$(ArtifactsBinDir)$(Configuration)\Sdks\Microsoft.NET.Sdk.Web</NETSdkWebSourceRoot>
      <NETSdkPublishSourceRoot>$(ArtifactsBinDir)$(Configuration)\Sdks\Microsoft.NET.Sdk.Publish</NETSdkPublishSourceRoot>
      <NETSdkWebProjectSystemSourceRoot>$(ArtifactsBinDir)$(Configuration)\Sdks\Microsoft.NET.Sdk.Web.ProjectSystem</NETSdkWebProjectSystemSourceRoot>
      <NETSdkWorkerSourceRoot>$(ArtifactsBinDir)$(Configuration)\Sdks\Microsoft.NET.Sdk.Worker</NETSdkWorkerSourceRoot>
      <NETSdkBlazorWasmSourceRoot>$(ArtifactsBinDir)$(Configuration)\Sdks\Microsoft.NET.Sdk.BlazorWebAssembly</NETSdkBlazorWasmSourceRoot>
      <NETSdkWasmSourceRoot>$(ArtifactsBinDir)$(Configuration)\Sdks\Microsoft.NET.Sdk.WebAssembly</NETSdkWasmSourceRoot>
      <NETSdkRazorSourceRoot>$(ArtifactsBinDir)$(Configuration)\Sdks\Microsoft.NET.Sdk.Razor</NETSdkRazorSourceRoot>
      <NETSdkStaticWebAssetsSourceRoot>$(ArtifactsBinDir)$(Configuration)\Sdks\Microsoft.NET.Sdk.StaticWebAssets</NETSdkStaticWebAssetsSourceRoot>
    </PropertyGroup>

    <ItemGroup>
      <NETSdksContent Include="$(NETSdkSourceRoot)\**\*.*"
                     DeploymentSubPath="Sdks\Microsoft.NET.Sdk"/>
      <NETSdksContent Include="$(NETSdkWebSourceRoot)\**\*.*"
                     DeploymentSubPath="Sdks\Microsoft.NET.Sdk.Web"/>
      <NETSdksContent Include="$(NETSdkPublishSourceRoot)\**\*.*"
                     DeploymentSubPath="Sdks\Microsoft.NET.Sdk.Publish"/>
      <NETSdksContent Include="$(NETSdkWebProjectSystemSourceRoot)\**\*.*"
                     DeploymentSubPath="Sdks\Microsoft.NET.Sdk.Web.ProjectSystem"/>
      <NETSdksContent Include="$(NETSdkWorkerSourceRoot)\**\*.*"
                     DeploymentSubPath="Sdks\Microsoft.NET.Sdk.Worker"/>
      <NETSdksContent Include="$(NETSdkBlazorWasmSourceRoot)\**\*.*"
                     DeploymentSubPath="Sdks\Microsoft.NET.Sdk.BlazorWebAssembly"/>
      <NETSdksContent Include="$(NETSdkWasmSourceRoot)\**\*.*"
                     DeploymentSubPath="Sdks\Microsoft.NET.Sdk.WebAssembly"/>
      <NETSdksContent Include="$(NETSdkRazorSourceRoot)\**\*.*"
                     DeploymentSubPath="Sdks\Microsoft.NET.Sdk.Razor"/>
      <NETSdksContent Include="$(NETSdkStaticWebAssetsSourceRoot)\**\*.*"
                     DeploymentSubPath="Sdks\Microsoft.NET.Sdk.StaticWebAssets"/>
    </ItemGroup>

    <Copy SourceFiles="@(NETSdksContent)"
          DestinationFiles="@(NETSdksContent->'$(OutputPath)\%(DeploymentSubpath)\%(RecursiveDir)%(Filename)%(Extension)')" />
  </Target>

  <Target Name="PublishTestCli">
    <PropertyGroup>
      <TestCliNuGetDirectoryTargetFramework Condition="'$(DotNetBuildSourceOnly)' != 'true'" >net9.0</TestCliNuGetDirectoryTargetFramework>
      <TestCliNuGetDirectoryTargetFramework Condition="'$(DotNetBuildSourceOnly)' == 'true' and '$(DotNetBuildOrchestrator)' == 'true'" >$(NetCurrent)</TestCliNuGetDirectoryTargetFramework>
      <TestCliNuGetDirectoryTargetFramework Condition="'$(DotNetBuildSourceOnly)' == 'true' and '$(DotNetBuildOrchestrator)' != 'true'" >net9.0</TestCliNuGetDirectoryTargetFramework>
      <TestCliNuGetDirectory>$(NuGetPackageRoot)/microsoft.testplatform.cli/$(MicrosoftTestPlatformCLIPackageVersion)/contentFiles/any/$(TestCliNuGetDirectoryTargetFramework)/</TestCliNuGetDirectory>
    </PropertyGroup>

    <ItemGroup>
      <!-- https://github.com/microsoft/vstest/issues/1886 -->
      <TestCliBitsToExclude Include="$(TestCliNuGetDirectory)NewtonSoft.Json.dll" />
      <TestCliBitsToExclude Include="$(TestCliNuGetDirectory)Microsoft.Extensions.DependencyModel.dll" />
      <TestCliBitsToExclude Include="$(TestCliNuGetDirectory)Microsoft.Extensions.FileSystemGlobbing.dll" />
      <TestCliBitsToExclude Include="$(TestCliNuGetDirectory)System.Memory.dll" />
      <TestCliBitsToExclude Include="$(TestCliNuGetDirectory)System.Runtime.CompilerServices.Unsafe.dll" />
      <TestCliBitsToExclude Include="$(TestCliNuGetDirectory)NuGet.Frameworks.dll" />
      <TestCliBitsToExclude Include="$(TestCliNuGetDirectory)System.Text.Json.dll" />
      <TestCliBits Include="$(TestCliNuGetDirectory)**/*"
                   Exclude="@(TestCliBitsToExclude)" />
    </ItemGroup>

    <Error Condition="'@(TestCliBits)' == ''" Text="Something moved around in Test CLI package, adjust code here accordingly. TFM change?" />
    <Copy SourceFiles="@(TestCliBits)" DestinationFiles="@(TestCliBits->'$(OutputPath)/%(RecursiveDir)%(Filename)%(Extension)')" />
  </Target>

  <Target Name="PublishFSharp">
    <MSBuild
      Targets="Publish"
      Projects="$(MSBuildProjectDirectory)\tools\tool_fsc.csproj"
      Properties="Configuration=$(Configuration);PublishDir=$(OutputPath)/FSharp" />
  </Target>

  <Target Name="PublishContainersSdk">
    <ItemGroup>
      <BuildFiles Include="$(RepoRoot)/src/Containers/packaging/build/Microsoft.NET.Build.Containers.props" />
      <BuildFiles Include="$(RepoRoot)/src/Containers/packaging/build/Microsoft.NET.Build.Containers.targets" />
    </ItemGroup>

    <Copy SourceFiles="@(BuildFiles)" DestinationFolder="$(OutputPath)/Containers/build" />

    <MSBuild
      Targets="Publish"
      Projects="$(RepoRoot)/src/Containers/Microsoft.NET.Build.Containers/Microsoft.NET.Build.Containers.csproj"
      Properties="Configuration=$(Configuration);PublishDir=$(OutputPath)/Containers/tasks/net472;TargetFramework=net472"
      Condition="'$(OSName)' == 'win'" />
    <MSBuild
      Targets="Publish"
      Projects="$(RepoRoot)/src/Containers/Microsoft.NET.Build.Containers/Microsoft.NET.Build.Containers.csproj"
      Properties="Configuration=$(Configuration);PublishDir=$(OutputPath)/Containers/tasks/$(SdkTargetFramework);TargetFramework=$(SdkTargetFramework)" />
    <MSBuild
      Targets="Publish"
      Projects="$(RepoRoot)/src/Containers/containerize/containerize.csproj"
      Properties="Configuration=$(Configuration);PublishDir=$(OutputPath)/Containers/containerize"
      Condition="'$(OSName)' == 'win'" />
  </Target>

  <Target Name="GenerateCliRuntimeConfigurationFiles" DependsOnTargets="PublishTargetExtensions">
    <ItemGroup>
      <BundledTools Include="MSBuild;
                            dotnet;
                            NuGet.CommandLine.XPlat" />

      <BundledToolProjects Include="tool_msbuild;
                                    tool_nuget;
                                    tool_cli;
                                    redist;" />
    </ItemGroup>

    <RemoveAssetFromDepsPackages DepsFile="$(OutputPath)/$(TargetName).deps.json"
                                 SectionName="runtime"
                                 AssetPath="%(BundledToolProjects.Identity).dll" />

    <Copy SourceFiles="$(OutputPath)/$(TargetName).deps.json"
          DestinationFiles="$(OutputPath)/%(BundledTools.Identity).deps.json" />

    <Copy SourceFiles="$(OutputPath)/$(TargetName).runtimeconfig.json"
          DestinationFiles="$(OutputPath)/%(BundledTools.Identity).runtimeconfig.json" />

    <Delete Files="$(OutputPath)/$(TargetName).deps.json;
                   $(OutputPath)/$(TargetName).runtimeconfig.json" />

    <Delete Files="$(OutputPath)/%(BundledToolProjects.Identity).dll;
                   $(OutputPath)/%(BundledToolProjects.Identity).pdb" />

    <ChangeEntryPointLibraryName
          DepsFile="$(OutputPath)/%(BundledTools.Identity).deps.json"
          NewName="%(BundledTools.Identity).deps.json" />
  </Target>

  <Target Name="RemoveResourcesFromDotnetDeps">
    <RemoveAssetFromDepsPackages DepsFile="$(OutputPath)/dotnet.deps.json"
               SectionName="resources"
               AssetPath="*" />
  </Target>

  <Target Name="MakeFscRunnableAndMoveToPublishDir" BeforeTargets="RemoveFilesAfterPublish">
    <PropertyGroup>
      <FSharpDirectory>$(OutputPath)/FSharp</FSharpDirectory>
    </PropertyGroup>

    <ItemGroup>
      <AssetsToRemoveFromDeps Include="tool_fsc.dll"
                              SectionName="runtime"/>
    </ItemGroup>

    <RemoveAssetFromDepsPackages DepsFile="$(FSharpDirectory)/tool_fsc.deps.json"
                                 SectionName="%(AssetsToRemoveFromDeps.SectionName)"
                                 AssetPath="%(AssetsToRemoveFromDeps.Identity)" />

    <!-- Deploy deps and runtime config for fsc.exe and fsi.exe.  Both apps have exactly the same dependencies so this is Ok -->
    <Copy SourceFiles="$(FSharpDirectory)/tool_fsc.runtimeconfig.json;
                       $(FSharpDirectory)/tool_fsc.deps.json;"
          DestinationFiles="$(FSharpDirectory)/fsc.runtimeconfig.json;
                            $(FSharpDirectory)/fsc.deps.json;"/>
    <Copy SourceFiles="$(FSharpDirectory)/tool_fsc.runtimeconfig.json;
                       $(FSharpDirectory)/tool_fsc.deps.json;"
          DestinationFiles="$(FSharpDirectory)/fsi.runtimeconfig.json;
                            $(FSharpDirectory)/fsi.deps.json;"/>
  </Target>

  <Target Name="RemoveFscFilesAfterPublish">
    <Delete Files="$(FSharpDirectory)/tool_fsc.dll" />
    <Delete Files="$(FSharpDirectory)/tool_fsc.pdb" />
    <Delete Files="$(FSharpDirectory)/tool_fsc.runtimeconfig.json" />
    <Delete Files="$(FSharpDirectory)/tool_fsc.deps.json" />
  </Target>

  <Target Name="PublishBlazorWasmTools">
    <MSBuild
      Targets="Publish"
      Projects="$(RepoRoot)/src/BlazorWasmSdk/Tool/Microsoft.NET.Sdk.BlazorWebAssembly.Tool.csproj"
      Properties="Configuration=$(Configuration)" />

    <ItemGroup>
      <_WebAssemblyToolsOutput Include="$(ArtifactsBinDir)Microsoft.NET.Sdk.BlazorWebAssembly.Tool\$(Configuration)\$(SdkTargetFramework)\publish\*.*" />
    </ItemGroup>

    <Error
      Text="WebAssembly SDK tools outputs were not found in $(ArtifactsBinDir)Microsoft.NET.Sdk.BlazorWebAssembly.Tool\$(Configuration)\$(SdkTargetFramework)\publish"
      Condition="'@(_WebAssemblyToolsOutput->Count())' == '0'" />

    <Copy
      SourceFiles="@(_WebAssemblyToolsOutput)"
      DestinationFolder="$(ArtifactsBinDir)$(Configuration)\Sdks\Microsoft.NET.Sdk.BlazorWebAssembly\tools\$(SdkTargetFramework)\"
      SkipUnchangedFiles="true" />
  </Target>

  <Target Name="PublishStaticWebAssetsTools">
    <MSBuild
      Targets="Publish"
      Projects="$(RepoRoot)/src/StaticWebAssetsSdk/Tool/Microsoft.NET.Sdk.StaticWebAssets.Tool.csproj"
      Properties="Configuration=$(Configuration)" />

    <ItemGroup>
      <_StaticWebAssetsToolsOutput Include="$(ArtifactsBinDir)Microsoft.NET.Sdk.StaticWebAssets.Tool\$(Configuration)\$(SdkTargetFramework)\publish\*.*" />
    </ItemGroup>

    <Error
      Text="StaticWebAssets SDK tools outputs were not found in $(ArtifactsBinDir)Microsoft.NET.Sdk.StaticWebAssets.Tool\$(Configuration)\$(SdkTargetFramework)\publish"
      Condition="'@(_StaticWebAssetsToolsOutput->Count())' == '0'" />

    <Copy
      SourceFiles="@(_StaticWebAssetsToolsOutput)"
      DestinationFolder="$(ArtifactsBinDir)$(Configuration)\Sdks\Microsoft.NET.Sdk.StaticWebAssets\tools\$(SdkTargetFramework)\"
      SkipUnchangedFiles="true" />
  </Target>

  <Target Name="PublishRazorSdkTools">
    <MSBuild
      Targets="Publish"
      Projects="$(RepoRoot)/src/RazorSdk/Tool/Microsoft.NET.Sdk.Razor.Tool.csproj"
      Properties="Configuration=$(Configuration)" />

    <ItemGroup>
      <_RazorToolOutput Include="$(ArtifactsBinDir)Microsoft.NET.Sdk.Razor.Tool\$(Configuration)\$(SdkTargetFramework)\publish\*.*" />
      <!-- To reduce the size of the SDK, we use the compiler dependencies that are located in the `Rosyln/bincore` location
      instead of shipping our own copies in the Razor compiler. These assemblies will be resolved by path in the
      rzc executable. -->
      <_RazorToolOutput Remove="$(ArtifactsBinDir)Microsoft.NET.Sdk.Razor.Tool\$(Configuration)\$(SdkTargetFramework)\publish\Microsoft.CodeAnalysis.dll" />
      <_RazorToolOutput Remove="$(ArtifactsBinDir)Microsoft.NET.Sdk.Razor.Tool\$(Configuration)\$(SdkTargetFramework)\publish\Microsoft.CodeAnalysis.CSharp.dll" />
      <_RazorSourceGeneratorsOutput Include="$(PkgMicrosoft_NET_Sdk_Razor_SourceGenerators_Transport)\source-generators\*" />
    </ItemGroup>

    <Copy SourceFiles="@(_RazorToolOutput)"
      DestinationFolder="$(ArtifactsBinDir)$(Configuration)\Sdks\Microsoft.NET.Sdk.Razor\tools\"
      SkipUnchangedFiles="true" />
    <Copy SourceFiles="@(_RazorSourceGeneratorsOutput)"
      DestinationFolder="$(ArtifactsBinDir)$(Configuration)\Sdks\Microsoft.NET.Sdk.Razor\source-generators\"
      SkipUnchangedFiles="true" />
  </Target>

  <Target Name="PublishTargetExtensions">
      <PropertyGroup>
        <MSBuildTargetsDirectory>$(OutputPath)runtimes/any/native</MSBuildTargetsDirectory>
      </PropertyGroup>

      <ItemGroup>
        <NuPkgContentForMSBuildExtensions Include="
          $(MSBuildTargetsDirectory)/**/*.targets;
          $(MSBuildTargetsDirectory)/**/*.props;
          $(MSBuildTargetsDirectory)/**/*.overridetasks;
          $(MSBuildTargetsDirectory)/**/*.tasks" />

        <NuPkgContentForMSBuildExtensionsRelativePaths Include="@(NuPkgContentForMSBuildExtensions->'runtimes/any/native/%(RecursiveDir)%(Filename)%(Extension)')" />
      </ItemGroup>

      <Copy SourceFiles="@(NuPkgContentForMSBuildExtensions)"
            DestinationFiles="@(NuPkgContentForMSBuildExtensions->'$(OutputPath)/%(RecursiveDir)%(Filename)%(Extension)')" />

      <RemoveAssetFromDepsPackages DepsFile="$(OutputPath)/$(TargetName).deps.json"
                                   SectionName="runtimeTargets"
                                   AssetPath="%(NuPkgContentForMSBuildExtensionsRelativePaths.Identity)" />
  </Target>

  <Target Name="ChmodPublishDir"
          DependsOnTargets="GenerateCliRuntimeConfigurationFiles"
          Condition="'$(OSName)' != 'win'">

    <Exec Command="find $(OutputPath) -type d -exec chmod 755 {} \;" />
    <Exec Command="find $(OutputPath) -type f -exec chmod 644 {} \;" />
  </Target>

  <Target Name="DeleteSymbolsFromPublishDir" DependsOnTargets="GenerateCliRuntimeConfigurationFiles">
    <ItemGroup>
      <PdbsToDelete Include="$(OutputPath)/**/*.pdb" />
      <PdbsToDelete Include="$(OutputPath)/**/*.ni.*.map" />
    </ItemGroup>

    <Delete Files="@(PdbsToDelete)" />
  </Target>

  <Target Name="RetargetTools">
    <PropertyGroup>
      <ReplacementPattern>"version": ".*"</ReplacementPattern>
      <ReplacementString>"version": "$(MicrosoftNETCoreAppRuntimePackageVersion)"</ReplacementString>
    </PropertyGroup>
    <ItemGroup>
      <!-- Exclude F# from retargeting: https://github.com/dotnet/toolset/issues/2866 -->
      <!-- Exclude testhost from retargeting: https://github.com/dotnet/sdk/issues/24769 -->
      <ToolRuntimeConfigPath Include="$(OutputPath)/**/*.runtimeconfig.json"
                             Exclude="$(OutputPath)/**/fsc.runtimeconfig.json;$(OutputPath)/**/fsi.runtimeconfig.json;$(OutputPath)/**/testhost-*.runtimeconfig.json"/>

      <MSBuild15Items Include="$(OutputPath)/15.0/**/*" />
    </ItemGroup>

    <ReplaceFileContents
      InputFiles="@(ToolRuntimeConfigPath)"
      DestinationFiles="@(ToolRuntimeConfigPath)"
      ReplacementPatterns="$(ReplacementPattern)"
      ReplacementStrings="$(ReplacementString)" />

    <Move
      SourceFiles="@(MSBuild15Items)"
      DestinationFiles="@(MSBuild15Items -> '$(OutputPath)/Current/%(RecursiveDir)%(Filename)%(Extension)')" />

    <RemoveDir Directories="$(OutputPath)/15.0" />
  </Target>

  <Target Name="GenerateLayout"
          DependsOnTargets="PublishPortableRuntimeIdentifierGraph;
                            PublishVersionFile;
                            PublishRoslyn;
                            PublishMSBuildExtensions;
                            PublishNetSdks;
                            PublishTestCli;
                            PublishFSharp;
<<<<<<< HEAD
                            PublishBlazorWasmTools;
                            PublishStaticWebAssetsTools;
                            GeneratePackagePruneData;
=======
                            PublishContainersSdk;
>>>>>>> ad154d6a
                            GenerateCliRuntimeConfigurationFiles;
                            MakeFscRunnableAndMoveToPublishDir;
                            RemoveFscFilesAfterPublish;
                            PublishTargetExtensions;
                            PublishSdks;
                            ChmodPublishDir;
                            DeleteSymbolsFromPublishDir;
                            RetargetTools;
                            RemoveResourcesFromDotnetDeps;
                            GetDotnetWatchRedistOutputDirectory"
          AfterTargets="Build">
    <ItemGroup>
      <ToolsetLayoutInput Include="$(OutputPath)/**/*" />
      <!-- Include redist outputs published by dotnet-watch.csproj build. -->
      <ToolsetLayoutInput Include="$(DotnetWatchRedistOutputDirectory)/**/*" LayoutSubdirectory="DotnetTools\dotnet-watch\"/>
    </ItemGroup>

    <Copy SourceFiles="@(ToolsetLayoutInput)"
          DestinationFiles="@(ToolsetLayoutInput->'$(SdkLayoutOutputDirectory)\%(LayoutSubdirectory)%(RecursiveDir)%(Filename)%(Extension)')"
          SkipUnchangedFiles="true" />
  </Target>

</Project><|MERGE_RESOLUTION|>--- conflicted
+++ resolved
@@ -458,13 +458,8 @@
                             PublishNetSdks;
                             PublishTestCli;
                             PublishFSharp;
-<<<<<<< HEAD
-                            PublishBlazorWasmTools;
-                            PublishStaticWebAssetsTools;
                             GeneratePackagePruneData;
-=======
                             PublishContainersSdk;
->>>>>>> ad154d6a
                             GenerateCliRuntimeConfigurationFiles;
                             MakeFscRunnableAndMoveToPublishDir;
                             RemoveFscFilesAfterPublish;
