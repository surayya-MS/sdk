// Licensed to the .NET Foundation under one or more agreements.
// The .NET Foundation licenses this file to you under the MIT license.

using System.CommandLine;
using System.Runtime.CompilerServices;
using ManifestReaderTests;
using Microsoft.DotNet.Cli.NuGetPackageDownloader;
using Microsoft.DotNet.Cli.Utils;
using Microsoft.DotNet.Workloads.Workload;
using Microsoft.DotNet.Workloads.Workload.Install;
using Microsoft.DotNet.Workloads.Workload.List;
<<<<<<< HEAD
using Microsoft.Extensions.EnvironmentAbstractions;
using Microsoft.NET.Sdk.WorkloadManifestReader;
=======
using Microsoft.Deployment.DotNet.Releases;
>>>>>>> 3d3f450a

namespace Microsoft.DotNet.Cli.Workload.Install.Tests
{
    public class GivenDotnetWorkloadInstall : SdkTest
    {
        private readonly BufferedReporter _reporter;
        private readonly string _manifestPath;

        public GivenDotnetWorkloadInstall(ITestOutputHelper log) : base(log)
        {
            _reporter = new BufferedReporter();
            _manifestPath = Path.Combine(_testAssetsManager.GetAndValidateTestProjectDirectory("SampleManifest"), "Sample.json");
        }

        // These two tests hit an IOException when run in helix on non-windows
        [WindowsOnlyFact]
        public void GivenWorkloadInstallItErrorsOnFakeWorkloadName()
        {
            var command = new DotnetCommand(Log);
            command
                .WithEnvironmentVariable("DOTNET_MSBUILD_SDK_RESOLVER_CLI_DIR", string.Empty)
                .WithEnvironmentVariable("PATH", "fake")
                .Execute("workload", "install", "fake", "--skip-manifest-update")
                .Should()
                .Fail()
                .And
                .HaveStdErrContaining(string.Format(Workloads.Workload.Install.LocalizableStrings.WorkloadNotRecognized, "fake"));
        }

        [Fact(Skip = "https://github.com/dotnet/sdk/issues/26624")]
        public void ItErrorUsingSkipManifestAndRollback()
        {
            var command = new DotnetCommand(Log);
            command
                .WithEnvironmentVariable("DOTNET_MSBUILD_SDK_RESOLVER_CLI_DIR", string.Empty)
                .WithEnvironmentVariable("PATH", "fake")
                .Execute("workload", "install", "wasm-tools", "--skip-manifest-update", "--from-rollback-file", "foo.txt")
                .Should()
                .Fail()
                .And
                .HaveStdErrContaining(string.Format(Workloads.Workload.Install.LocalizableStrings.CannotCombineSkipManifestAndRollback, "skip-manifest-update", "from-rollback-file", "skip-manifest-update", "from-rollback-file"));
        }


        [Theory]
        [InlineData(true, "6.0.100")]
        [InlineData(true, "6.0.101")]
        [InlineData(true, "6.0.102-preview1")]
        [InlineData(false, "6.0.100")]
        public void GivenWorkloadInstallItCanInstallPacks(bool userLocal, string sdkVersion)
        {
            var mockWorkloadIds = new WorkloadId[] { new WorkloadId("xamarin-android") };
            var parseResult = Parser.Instance.Parse(new string[] { "dotnet", "workload", "install", "xamarin-android", "--skip-manifest-update" });
            (_, var installManager, var installer, _, _, _) = GetTestInstallers(parseResult, userLocal, sdkVersion, installedFeatureBand: sdkVersion);

            installManager.InstallWorkloads(mockWorkloadIds, true);

            installer.GarbageCollectionCalled.Should().BeTrue();
            installer.CachePath.Should().BeNull();
            installer.InstallationRecordRepository.WorkloadInstallRecord.Should().BeEquivalentTo(mockWorkloadIds);
            installer.InstalledPacks.Count.Should().Be(8);
            installer.InstalledPacks.Where(pack => pack.Id.ToString().Contains("Android")).Count().Should().Be(8);
        }

        [Theory]
        [InlineData(true, "6.0.100")]
        [InlineData(true, "6.0.101")]
        [InlineData(true, "6.0.102-preview1")]
        [InlineData(false, "6.0.100")]
        public void GivenWorkloadInstallItCanRollBackPackInstallation(bool userLocal, string sdkVersion)
        {
            var mockWorkloadIds = new WorkloadId[] { new WorkloadId("xamarin-android"), new WorkloadId("xamarin-android-build") };
            var parseResult = Parser.Instance.Parse(new string[] { "dotnet", "workload", "install", "xamarin-android", "xamarin-android-build", "--skip-manifest-update" });
            (_, var installManager, var installer, var workloadResolver, _, _) = GetTestInstallers(parseResult, userLocal, sdkVersion, failingWorkload: "xamarin-android-build", installedFeatureBand: sdkVersion);

            var exceptionThrown = Assert.Throws<Exception>(() => installManager.InstallWorkloads(mockWorkloadIds, true));
            exceptionThrown.Message.Should().Be("Failing workload: xamarin-android-build");
            var expectedPacks = mockWorkloadIds
                .SelectMany(workloadId => workloadResolver.GetPacksInWorkload(workloadId))
                .Distinct()
                .Select(packId => workloadResolver.TryGetPackInfo(packId))
                .Where(pack => pack != null);
            installer.RolledBackPacks.Should().BeEquivalentTo(expectedPacks);
            installer.InstallationRecordRepository.WorkloadInstallRecord.Should().BeEmpty();
        }

        [Fact]
        public void GivenWorkloadInstallOnFailingRollbackItDisplaysTopLevelError()
        {
            var mockWorkloadIds = new WorkloadId[] { new WorkloadId("xamarin-android"), new WorkloadId("xamarin-android-build") };
            var testDirectory = _testAssetsManager.CreateTestDirectory().Path;
            var dotnetRoot = Path.Combine(testDirectory, "dotnet");
            var installer = new MockPackWorkloadInstaller(failingWorkload: "xamarin-android-build", failingRollback: true);
            var workloadResolver = WorkloadResolver.CreateForTests(new MockManifestProvider(new[] { _manifestPath }), dotnetRoot);
            var parseResult = Parser.Instance.Parse(new string[] { "dotnet", "workload", "install", "xamarin-android", "xamarin-android-build", "--skip-manifest-update" });
            var workloadResolverFactory = new MockWorkloadResolverFactory(dotnetRoot, "6.0.100", workloadResolver);

            var installManager = new WorkloadInstallCommand(parseResult, reporter: _reporter, workloadResolverFactory, workloadInstaller: installer);

            var exceptionThrown = Assert.Throws<Exception>(() => installManager.InstallWorkloads(mockWorkloadIds, true));
            exceptionThrown.Message.Should().Be("Failing workload: xamarin-android-build");
            string.Join(" ", _reporter.Lines).Should().Contain("Rollback failure");
        }

        [Theory]
        [InlineData(true, "6.0.100")]
        [InlineData(true, "6.0.101")]
        [InlineData(true, "6.0.102-preview1")]
        [InlineData(false, "6.0.100")]
        public void GivenWorkloadInstallItCanUpdateAdvertisingManifests(bool userLocal, string sdkVersion)
        {
            var parseResult = Parser.Instance.Parse(new string[] { "dotnet", "workload", "install", "xamarin-android" });
            (_, var installManager, var installer, _, var manifestUpdater, _) = GetTestInstallers(parseResult, userLocal, sdkVersion, installedFeatureBand: sdkVersion);

            installManager.InstallWorkloads(new List<WorkloadId>(), false); // Don't actually do any installs, just update manifests

            installer.InstalledManifests.Should().BeEmpty(); // Didn't try to alter any installed manifests
            manifestUpdater.CalculateManifestUpdatesCallCount.Should().Be(1);
            manifestUpdater.UpdateAdvertisingManifestsCallCount.Should().Be(1);
        }

        [Fact]
        public void GivenWorkloadInstallItWarnsOnGarbageCollectionFailure()
        {
            _reporter.Clear();
            var mockWorkloadIds = new WorkloadId[] { new WorkloadId("xamarin-android"), new WorkloadId("xamarin-android-build") };
            var testDirectory = _testAssetsManager.CreateTestDirectory().Path;
            var dotnetRoot = Path.Combine(testDirectory, "dotnet");
            var installer = new MockPackWorkloadInstaller(failingGarbageCollection: true);
            var workloadResolver = WorkloadResolver.CreateForTests(new MockManifestProvider(new[] { _manifestPath }), dotnetRoot);
            var parseResult = Parser.Instance.Parse(new string[] { "dotnet", "workload", "install", "xamarin-android", "xamarin-android-build", "--skip-manifest-update" });
            var workloadResolverFactory = new MockWorkloadResolverFactory(dotnetRoot, "6.0.100", workloadResolver);
            var installManager = new WorkloadInstallCommand(parseResult, reporter: _reporter, workloadResolverFactory, workloadInstaller: installer);

            installManager.InstallWorkloads(mockWorkloadIds, true);
            string.Join(" ", _reporter.Lines).Should().Contain("Failing garbage collection");
        }

        [Fact]
        public void GivenInfoOptionWorkloadBaseCommandAcceptsThatOption()
        {
            var command = new DotnetCommand(Log);
            var commandResult = command
                .WithEnvironmentVariable("DOTNET_MSBUILD_SDK_RESOLVER_CLI_DIR", string.Empty)
                .WithEnvironmentVariable("PATH", "fake")
                .Execute("workload", "--info");

            commandResult.Should().Pass();
        }

        [Fact]
        public void GivenNoWorkloadsInstalledInfoOptionRemarksOnThat()
        {
            // We can't easily mock the end to end process of installing a workload and testing --info on it so we are adding that to the manual testing document.
            // However, we can test a setup where no workloads are installed and --info is provided. 

            _reporter.Clear();
            var mockWorkloadIds = new WorkloadId[] { new WorkloadId("xamarin-android"), new WorkloadId("xamarin-android-build") };
            var testDirectory = _testAssetsManager.CreateTestDirectory().Path;
            var dotnetRoot = Path.Combine(testDirectory, "dotnet");
            var installer = new MockPackWorkloadInstaller();
            var workloadResolver = WorkloadResolver.CreateForTests(new MockManifestProvider(new[] { _manifestPath }), dotnetRoot);
            var parseResult = Parser.Instance.Parse(new string[] { "dotnet", "workload", "install", "xamarin-android" });

<<<<<<< HEAD
            IWorkloadInfoHelper workloadInfoHelper = new WorkloadInfoHelper(isInteractive: false, workloadResolver: workloadResolver);
=======
            WorkloadInfoHelper workloadInfoHelper = new WorkloadInfoHelper(isInteractive: false, workloadResolver: workloadResolver);
>>>>>>> 3d3f450a
            WorkloadCommandParser.ShowWorkloadsInfo(parseResult, workloadInfoHelper: workloadInfoHelper, reporter: _reporter);
            _reporter.Lines.Should().Contain("There are no installed workloads to display.");
        }

        [Fact]
        public void GivenBadOptionWorkloadBaseInformsRequiredCommandWasNotProvided()
        {
            _reporter.Clear();
            var command = new DotnetCommand(Log);
            command
                .WithEnvironmentVariable("DOTNET_MSBUILD_SDK_RESOLVER_CLI_DIR", string.Empty)
                .WithEnvironmentVariable("PATH", "fake")
                .Execute("workload", "--infoz")
                .Should()
                .Fail()
                .And
                .HaveStdErrContaining("Required command was not provided.");
        }

        [Theory]
        [InlineData(true, "6.0.100")]
        [InlineData(true, "6.0.101")]
        [InlineData(true, "6.0.102-preview1")]
        [InlineData(false, "6.0.100")]
        public void GivenWorkloadInstallItCanUpdateInstalledManifests(bool userLocal, string sdkVersion)
        {
            var parseResult =
                Parser.Instance.Parse(new string[] { "dotnet", "workload", "install", "xamarin-android" });
            var featureBand = new SdkFeatureBand(sdkVersion);
            var manifestsToUpdate =
                new (ManifestVersionUpdate manifestUpdate, Dictionary<WorkloadId, WorkloadDefinition> Workloads)[]
                    {
                        (new ManifestVersionUpdate(new ManifestId("mock-manifest"), new ManifestVersion("1.0.0"), featureBand.ToString(), new ManifestVersion("2.0.0"), featureBand.ToString()),
                            null),
                    };
            (_, var installManager, var installer, _, _, _) =
                GetTestInstallers(parseResult, userLocal, sdkVersion, manifestUpdates: manifestsToUpdate, installedFeatureBand: sdkVersion);

            installManager.InstallWorkloads(new List<WorkloadId>(), false); // Don't actually do any installs, just update manifests

            installer.InstalledManifests[0].manifestUpdate.ManifestId.Should().Be(manifestsToUpdate[0].manifestUpdate.ManifestId);
            installer.InstalledManifests[0].manifestUpdate.NewVersion.Should().Be(manifestsToUpdate[0].manifestUpdate.NewVersion);
            installer.InstalledManifests[0].manifestUpdate.NewFeatureBand.Should().Be(new SdkFeatureBand(sdkVersion).ToString());
            installer.InstalledManifests[0].offlineCache.Should().Be(null);
        }

        [Theory]
        [InlineData(true, "6.0.100")]
        [InlineData(true, "6.0.101")]
        [InlineData(true, "6.0.102-preview1")]
        [InlineData(false, "6.0.100")]
        public void GivenWorkloadInstallFromCacheItInstallsCachedManifest(bool userLocal, string sdkVersion)
        {
            var featureBand = new SdkFeatureBand(sdkVersion);
            var manifestsToUpdate =
                new (ManifestVersionUpdate manifestUpdate, Dictionary<WorkloadId, WorkloadDefinition>
                    Workloads)[]
                    {
                        (new ManifestVersionUpdate(new ManifestId("mock-manifest"), new ManifestVersion("1.0.0"), featureBand.ToString(), new ManifestVersion("2.0.0"), featureBand.ToString()),
                            null)
                    };
            var cachePath = Path.Combine(_testAssetsManager.CreateTestDirectory(identifier: AppendForUserLocal("mockCache_", userLocal) + sdkVersion).Path,
                "mockCachePath");
            var parseResult = Parser.Instance.Parse(new string[]
            {
                "dotnet", "workload", "install", "xamarin-android", "--from-cache", cachePath
            });
            (_, var installManager, var installer, _, _, _) = GetTestInstallers(parseResult, userLocal, sdkVersion,
                tempDirManifestPath: _manifestPath, manifestUpdates: manifestsToUpdate, installedFeatureBand: sdkVersion);

            installManager.Execute();

            installer.InstalledManifests[0].manifestUpdate.ManifestId.Should().Be(manifestsToUpdate[0].manifestUpdate.ManifestId);
            installer.InstalledManifests[0].manifestUpdate.NewVersion.Should().Be(manifestsToUpdate[0].manifestUpdate.NewVersion);
            installer.InstalledManifests[0].manifestUpdate.NewFeatureBand.Should().Be(new SdkFeatureBand(sdkVersion).ToString());
            installer.InstalledManifests[0].offlineCache.Should().Be(new DirectoryPath(cachePath));
        }

        [Theory]
        [InlineData(true, "6.0.100")]
        [InlineData(true, "6.0.101")]
        [InlineData(true, "6.0.102-preview1")]
        [InlineData(false, "6.0.100")]
        public void GivenWorkloadInstallItCanDownloadToOfflineCache(bool userLocal, string sdkVersion)
        {
            var cachePath = Path.Combine(_testAssetsManager.CreateTestDirectory(identifier: AppendForUserLocal("mockCache_", userLocal) + sdkVersion).Path, "mockCachePath");
            var parseResult = Parser.Instance.Parse(new string[] { "dotnet", "workload", "install", "xamarin-android", "--download-to-cache", cachePath });
            (_, var installManager, var installer, _, var manifestUpdater, var packageDownloader) = GetTestInstallers(parseResult, userLocal, sdkVersion, tempDirManifestPath: _manifestPath, installedFeatureBand: sdkVersion);

            installManager.Execute();

            // Manifest packages should have been 'downloaded' and used for pack resolution
            manifestUpdater.GetManifestPackageDownloadsCallCount.Should().Be(1);
            // 8 android pack packages, plus 1 manifest
            packageDownloader.DownloadCallParams.Count.Should().Be(9);
            foreach (var downloadParams in packageDownloader.DownloadCallParams)
            {
                downloadParams.downloadFolder.Value.Value.Should().Be(cachePath);
            }
        }

        [Theory]
        [InlineData(true, "6.0.100")]
        [InlineData(true, "6.0.101")]
        [InlineData(true, "6.0.102-preview1")]
        [InlineData(false, "6.0.100")]
        public void GivenWorkloadInstallItCanInstallFromOfflineCache(bool userLocal, string sdkVersion)
        {
            var mockWorkloadIds = new WorkloadId[] { new WorkloadId("xamarin-android") };
            var cachePath = "mockCachePath";
            var parseResult = Parser.Instance.Parse(new string[] { "dotnet", "workload", "install", "xamarin-android", "--from-cache", cachePath });
            (_, var installManager, var installer, _, _, var nugetDownloader) = GetTestInstallers(parseResult, userLocal, sdkVersion, installedFeatureBand: sdkVersion);

            installManager.Execute();

            installer.GarbageCollectionCalled.Should().BeTrue();
            installer.CachePath.Should().Contain(cachePath);
            installer.InstallationRecordRepository.WorkloadInstallRecord.Should().BeEquivalentTo(mockWorkloadIds);
            installer.InstalledPacks.Count.Should().Be(8);
            installer.InstalledPacks.Where(pack => pack.Id.ToString().Contains("Android")).Count().Should().Be(8);
            nugetDownloader.DownloadCallParams.Count().Should().Be(0);
        }

        [Theory]
        [InlineData(true, "6.0.100")]
        [InlineData(true, "6.0.101")]
        [InlineData(true, "6.0.102-preview1")]
        [InlineData(false, "6.0.100")]
        public void GivenWorkloadInstallItPrintsDownloadUrls(bool userLocal, string sdkVersion)
        {
            var parseResult = Parser.Instance.Parse(new string[] { "dotnet", "workload", "install", "xamarin-android", "--print-download-link-only" });
            (_, var installManager, _, _, _, _) = GetTestInstallers(parseResult, userLocal, sdkVersion, tempDirManifestPath: _manifestPath, installedFeatureBand: sdkVersion);

            installManager.Execute();

            string.Join(" ", _reporter.Lines).Should().Contain("http://mock-url/xamarin.android.sdk.8.4.7.nupkg");
            string.Join(" ", _reporter.Lines).Should().Contain("http://mock-url/mock-manifest-package.1.0.5.nupkg");
        }

        [Fact]
        public void GivenWorkloadInstallItErrorsOnUnsupportedPlatform()
        {
            var mockWorkloadId = "unsupported";
            var manifestPath = Path.Combine(_testAssetsManager.GetAndValidateTestProjectDirectory("SampleManifest"), "UnsupportedPlatform.json");
            var testDirectory = _testAssetsManager.CreateTestDirectory().Path;
            var dotnetRoot = Path.Combine(testDirectory, "dotnet");
            var installer = new MockPackWorkloadInstaller();
            var workloadResolver = WorkloadResolver.CreateForTests(new MockManifestProvider(new[] { manifestPath }), dotnetRoot);
            var nugetDownloader = new MockNuGetPackageDownloader(dotnetRoot);
            var manifestUpdater = new MockWorkloadManifestUpdater();
            var parseResult = Parser.Instance.Parse(new string[] { "dotnet", "workload", "install", mockWorkloadId });
            var workloadResolverFactory = new MockWorkloadResolverFactory(dotnetRoot, "6.0.100", workloadResolver, userProfileDir: testDirectory);

<<<<<<< HEAD
            var exceptionThrown = Assert.Throws<GracefulException>(() => new WorkloadInstallCommand(parseResult, reporter: _reporter, workloadResolver: workloadResolver, workloadInstaller: installer,
                nugetPackageDownloader: nugetDownloader, workloadManifestUpdater: manifestUpdater, userProfileDir: testDirectory, dotnetDir: dotnetRoot, version: "6.0.100", installedFeatureBand: "6.0.100"));
            exceptionThrown.Message.Should().Be(string.Format(Workloads.Workload.Install.LocalizableStrings.WorkloadNotSupportedOnPlatform, mockWorkloadId));
=======
            var exceptionThrown = Assert.Throws<GracefulException>(() => new WorkloadInstallCommand(parseResult, reporter: _reporter, workloadResolverFactory, workloadInstaller: installer,
                nugetPackageDownloader: nugetDownloader, workloadManifestUpdater: manifestUpdater));
            exceptionThrown.Message.Should().Be(String.Format(Workloads.Workload.Install.LocalizableStrings.WorkloadNotSupportedOnPlatform, mockWorkloadId));
>>>>>>> 3d3f450a
        }

        [Theory]
        [InlineData(true)]
        [InlineData(false)]
        public void GivenWorkloadInstallItDoesNotRemoveOldInstallsOnRollback(bool userLocal)
        {
            var testDirectory = _testAssetsManager.CreateTestDirectory(identifier: userLocal ? "userlocal" : "default").Path;
            var dotnetRoot = Path.Combine(testDirectory, "dotnet");
            var userProfileDir = Path.Combine(testDirectory, "user-profile");
            var tmpDir = Path.Combine(testDirectory, "tmp");
            var manifestPath = Path.Combine(_testAssetsManager.GetAndValidateTestProjectDirectory("SampleManifest"), "MockWorkloadsSample.json");
            var workloadResolver = WorkloadResolver.CreateForTests(new MockManifestProvider(new[] { manifestPath }), dotnetRoot, userLocal, userProfileDir);
            var nugetDownloader = new FailingNuGetPackageDownloader(tmpDir);
            var manifestUpdater = new MockWorkloadManifestUpdater();
            var sdkFeatureVersion = "6.0.100";
            var existingWorkload = "mock-1";
            var installingWorkload = "mock-2";
            var workloadResolverFactory = new MockWorkloadResolverFactory(dotnetRoot, sdkFeatureVersion, workloadResolver, userProfileDir);


            if (userLocal)
            {
                WorkloadFileBasedInstall.SetUserLocal(dotnetRoot, sdkFeatureVersion);
            }

            // Successfully install a workload
            var installParseResult = Parser.Instance.Parse(new string[] { "dotnet", "workload", "install", existingWorkload });
            var installCommand = new WorkloadInstallCommand(installParseResult, reporter: _reporter, workloadResolverFactory, nugetPackageDownloader: new MockNuGetPackageDownloader(tmpDir),
                workloadManifestUpdater: manifestUpdater, tempDirPath: testDirectory);
            installCommand.Execute();

            // Install a workload with a mocked nuget failure
            installParseResult = Parser.Instance.Parse(new string[] { "dotnet", "workload", "install", installingWorkload });
            installCommand = new WorkloadInstallCommand(installParseResult, reporter: _reporter, workloadResolverFactory, nugetPackageDownloader: nugetDownloader,
                workloadManifestUpdater: manifestUpdater, tempDirPath: testDirectory);
            var exceptionThrown = Assert.Throws<GracefulException>(() => installCommand.Execute());
            exceptionThrown.Message.Should().Contain("Test Failure");

            // Existing installation is still present
            string installRoot = userLocal ? userProfileDir : dotnetRoot;
            var installRecordPath = Path.Combine(installRoot, "metadata", "workloads", sdkFeatureVersion, "InstalledWorkloads");
            Directory.GetFiles(installRecordPath).Count().Should().Be(1);
            File.Exists(Path.Combine(installRecordPath, existingWorkload))
                .Should().BeTrue();
            var packRecordDirs = Directory.GetDirectories(Path.Combine(installRoot, "metadata", "workloads", "InstalledPacks", "v1"));
            packRecordDirs.Count().Should().Be(3);
            var installPacks = Directory.GetDirectories(Path.Combine(installRoot, "packs"));
            installPacks.Count().Should().Be(3);
        }

        [Fact]
        public void GivenWorkloadInstallItTreatsPreviewsAsSeparateFeatureBands()
        {
            var testDirectory = _testAssetsManager.CreateTestDirectory().Path;
            var dotnetRoot = Path.Combine(testDirectory, "dotnet");
            var userProfileDir = Path.Combine(testDirectory, "user-profile");
            var tmpDir = Path.Combine(testDirectory, "tmp");
            var manifestPath = Path.Combine(_testAssetsManager.GetAndValidateTestProjectDirectory("SampleManifest"), "MockWorkloadsSample.json");
            
            var manifestUpdater = new MockWorkloadManifestUpdater();
            var prev7SdkFeatureVersion = "6.0.100-preview.7.21379.14";
            var prev7FormattedFeatureVersion = "6.0.100-preview.7";
            var rc1SdkFeatureVersion = "6.0.100-rc.1.21463.6";
            var rc1FormattedFeatureVersion = "6.0.100-rc.1";

            static void CreateFile(string path)
            {
                string directory = Path.GetDirectoryName(path);
                Directory.CreateDirectory(directory);
                using var _ = File.Create(path);
            }

            //  Create fake SDK directories (so garbage collector will see them as installed versions)
            CreateFile(Path.Combine(dotnetRoot, "sdk", prev7SdkFeatureVersion, "dotnet.dll"));
            CreateFile(Path.Combine(dotnetRoot, "sdk", rc1SdkFeatureVersion, "dotnet.dll"));

            var existingWorkload = "mock-1";
            var workloadResolver = WorkloadResolver.CreateForTests(new MockManifestProvider(new[] { manifestPath }), dotnetRoot, userProfileDir: userProfileDir);
            var prev7workloadResolverFactory = new MockWorkloadResolverFactory(dotnetRoot, prev7SdkFeatureVersion, workloadResolver, userProfileDir);
            var rc1WorkloadResolverFactory = new MockWorkloadResolverFactory(dotnetRoot, rc1SdkFeatureVersion, workloadResolver, userProfileDir);

            // Install a workload for preview 7
            var installParseResult = Parser.Instance.Parse(new string[] { "dotnet", "workload", "install", existingWorkload });
            var installCommand = new WorkloadInstallCommand(installParseResult, reporter: _reporter, prev7workloadResolverFactory, nugetPackageDownloader: new MockNuGetPackageDownloader(tmpDir),
                workloadManifestUpdater: manifestUpdater, tempDirPath: testDirectory);
            installCommand.Execute();

            // Install workload for RC1
            installCommand = new WorkloadInstallCommand(installParseResult, reporter: _reporter, rc1WorkloadResolverFactory, nugetPackageDownloader: new MockNuGetPackageDownloader(tmpDir),
                workloadManifestUpdater: manifestUpdater, tempDirPath: testDirectory);
            installCommand.Execute();

            // Existing installation is present
            var prev7InstallRecordPath = Path.Combine(dotnetRoot, "metadata", "workloads", prev7FormattedFeatureVersion, "InstalledWorkloads");
            Directory.GetFiles(prev7InstallRecordPath).Count().Should().Be(1);
            File.Exists(Path.Combine(prev7InstallRecordPath, existingWorkload))
                .Should().BeTrue();

            var rc1InstallRecordPath = Path.Combine(dotnetRoot, "metadata", "workloads", rc1FormattedFeatureVersion, "InstalledWorkloads");
            Directory.GetFiles(rc1InstallRecordPath).Count().Should().Be(1);
            File.Exists(Path.Combine(rc1InstallRecordPath, existingWorkload))
                .Should().BeTrue();

            // Assert that packs have been installed
            var packRecordDirs = Directory.GetDirectories(Path.Combine(dotnetRoot, "metadata", "workloads", "InstalledPacks", "v1"));
            packRecordDirs.Count().Should().Be(3);
            var installPacks = Directory.GetDirectories(Path.Combine(dotnetRoot, "packs"));
            installPacks.Count().Should().Be(2);

            // Assert feature band records are correct
            var featureBandRecords = Directory.GetFiles(Directory.GetDirectories(packRecordDirs[0])[0]);
            featureBandRecords.Count().Should().Be(2);
            featureBandRecords.Select(recordPath => Path.GetFileName(recordPath))
                .Should().BeEquivalentTo(new string[] { prev7FormattedFeatureVersion, rc1FormattedFeatureVersion });
        }

        private (string, WorkloadInstallCommand, MockPackWorkloadInstaller, IWorkloadResolver, MockWorkloadManifestUpdater, MockNuGetPackageDownloader) GetTestInstallers(
                ParseResult parseResult,
                bool userLocal,
                string sdkVersion,
                [CallerMemberName] string testName = "",
                string failingWorkload = null,
                IEnumerable<(ManifestVersionUpdate manifestUpdate, Dictionary<WorkloadId, WorkloadDefinition> Workloads)> manifestUpdates = null,
                string tempDirManifestPath = null,
                string installedFeatureBand = null)
        {
            _reporter.Clear();
            var testDirectory = _testAssetsManager.CreateTestDirectory(testName: testName, identifier: (userLocal ? "userlocal" : "default") + sdkVersion).Path;
            var dotnetRoot = Path.Combine(testDirectory, "dotnet");
            var userProfileDir = Path.Combine(testDirectory, "user-profile");
            var workloadResolver = WorkloadResolver.CreateForTests(new MockManifestProvider(new[] { _manifestPath }), dotnetRoot);
            var installer = new MockPackWorkloadInstaller(failingWorkload)
            {
                WorkloadResolver = workloadResolver
            };

            var nugetDownloader = new MockNuGetPackageDownloader(dotnetRoot);
            var manifestUpdater = new MockWorkloadManifestUpdater(manifestUpdates, tempDirManifestPath);
            if (userLocal)
            {
                WorkloadFileBasedInstall.SetUserLocal(dotnetRoot, sdkVersion);
            }
            var workloadResolverFactory = new MockWorkloadResolverFactory(dotnetRoot, sdkVersion, workloadResolver, userProfileDir);

            var installManager = new WorkloadInstallCommand(
                parseResult,
                reporter: _reporter,
                workloadResolverFactory: workloadResolverFactory,
                workloadInstaller: installer,
                nugetPackageDownloader: nugetDownloader,
                workloadManifestUpdater: manifestUpdater);

            return (testDirectory, installManager, installer, workloadResolver, manifestUpdater, nugetDownloader);
        }

        [Fact]
        public void GivenWorkloadInstallItErrorsOnInvalidWorkloadRollbackFile()
        {
            _reporter.Clear();
            var testDirectory = _testAssetsManager.CreateTestDirectory().Path;
            var dotnetRoot = Path.Combine(testDirectory, "dotnet");
            var userProfileDir = Path.Combine(testDirectory, "user-profile");
            var tmpDir = Path.Combine(testDirectory, "tmp");
            var manifestPath = Path.Combine(_testAssetsManager.GetAndValidateTestProjectDirectory("SampleManifest"), "MockWorkloadsSample.json");
            var workloadResolver = WorkloadResolver.CreateForTests(new MockManifestProvider(new[] { manifestPath }), dotnetRoot);
            var sdkFeatureVersion = "6.0.100";
            var workload = "mock-1";
            var mockRollbackFileContent = @"{""fake.manifest.name"":""1.0.0""}";
            var rollbackFilePath = Path.Combine(testDirectory, "rollback.json");
            File.WriteAllText(rollbackFilePath, mockRollbackFileContent);
            var workloadResolverFactory = new MockWorkloadResolverFactory(dotnetRoot, sdkFeatureVersion, workloadResolver, userProfileDir);

            var installParseResult = Parser.Instance.Parse(new string[] { "dotnet", "workload", "install", workload, "--from-rollback-file", rollbackFilePath });
<<<<<<< HEAD
            var installCommand = new WorkloadInstallCommand(installParseResult, reporter: _reporter, workloadResolver: workloadResolver, nugetPackageDownloader: new MockNuGetPackageDownloader(tmpDir),
                userProfileDir: userProfileDir, version: sdkFeatureVersion, dotnetDir: dotnetRoot, tempDirPath: testDirectory, installedFeatureBand: "6.0.100");

=======
            var installCommand = new WorkloadInstallCommand(installParseResult, reporter: _reporter, workloadResolverFactory, nugetPackageDownloader: new MockNuGetPackageDownloader(tmpDir),
                tempDirPath: testDirectory);
            
>>>>>>> 3d3f450a
            Assert.Throws<GracefulException>(() => installCommand.Execute());
            string.Join(" ", _reporter.Lines).Should().Contain("Invalid rollback definition");
        }

        [Fact]
        public void GivenWorkloadInstallItWarnsWhenTheWorkloadIsAlreadyInstalled()
        {
            var testDirectory = _testAssetsManager.CreateTestDirectory().Path;
            var dotnetRoot = Path.Combine(testDirectory, "dotnet");
            var userProfileDir = Path.Combine(testDirectory, "user-profile");
            var tmpDir = Path.Combine(testDirectory, "tmp");
            var manifestPath = Path.Combine(_testAssetsManager.GetAndValidateTestProjectDirectory("SampleManifest"), "MockWorkloadsSample.json");
            var workloadResolver = WorkloadResolver.CreateForTests(new MockManifestProvider(new[] { manifestPath }), dotnetRoot, false, userProfileDir);
            var manifestUpdater = new MockWorkloadManifestUpdater();
            var sdkFeatureVersion = "6.0.100";
            var workloadId = "mock-1";
            var workloadResolverFactory = new MockWorkloadResolverFactory(dotnetRoot, sdkFeatureVersion, workloadResolver, userProfileDir);

            // Successfully install a workload
            var installParseResult = Parser.Instance.Parse(new string[] { "dotnet", "workload", "install", workloadId });
            var installCommand = new WorkloadInstallCommand(installParseResult, reporter: _reporter, workloadResolverFactory, nugetPackageDownloader: new MockNuGetPackageDownloader(tmpDir),
                workloadManifestUpdater: manifestUpdater, tempDirPath: testDirectory);
            installCommand.Execute()
                .Should().Be(0);
            _reporter.Clear();

            // Install again, this time it should tell you that you already have the workload installed
            installParseResult = Parser.Instance.Parse(new string[] { "dotnet", "workload", "install", workloadId, "mock-2" });
            installCommand = new WorkloadInstallCommand(installParseResult, reporter: _reporter, workloadResolverFactory, nugetPackageDownloader: new MockNuGetPackageDownloader(tmpDir),
                workloadManifestUpdater: manifestUpdater, tempDirPath: testDirectory);
            installCommand.Execute()
                .Should().Be(0);

            // Install command warns
            string.Join(" ", _reporter.Lines).Should().Contain(string.Format(Workloads.Workload.Install.LocalizableStrings.WorkloadAlreadyInstalled, workloadId));

            // Both workloads are installed
            var installRecordPath = Path.Combine(dotnetRoot, "metadata", "workloads", sdkFeatureVersion, "InstalledWorkloads");
            Directory.GetFiles(installRecordPath).Count().Should().Be(2);
        }

        [Fact(Skip = "https://github.com/dotnet/sdk/issues/25175")]
        public void HideManifestUpdateCheckWhenVerbosityIsQuiet()
        {
            var command = new DotnetCommand(Log);
            command
                .WithEnvironmentVariable("DOTNET_MSBUILD_SDK_RESOLVER_CLI_DIR", string.Empty)
                .WithEnvironmentVariable("PATH", "fake")
                .Execute("workload", "install", "--verbosity:quiet", "wasm-tools")
                .Should()
                .NotHaveStdOutContaining(Workloads.Workload.Install.LocalizableStrings.CheckForUpdatedWorkloadManifests)
                .And
                .NotHaveStdOutContaining(Workloads.Workload.Install.LocalizableStrings.AdManifestUpdated);
        }


        [Theory(Skip = "https://github.com/dotnet/sdk/issues/25175")]
        [InlineData("--verbosity:minimal")]
        [InlineData("--verbosity:normal")]
        public void HideManifestUpdatesWhenVerbosityIsMinimalOrNormal(string verbosityFlag)
        {
            var command = new DotnetCommand(Log);
            command
                .WithEnvironmentVariable("DOTNET_MSBUILD_SDK_RESOLVER_CLI_DIR", string.Empty)
                .WithEnvironmentVariable("PATH", "fake")
                .Execute("workload", "install", verbosityFlag, "wasm-tools")
                .Should()
                .HaveStdOutContaining(Workloads.Workload.Install.LocalizableStrings.CheckForUpdatedWorkloadManifests)
                .And
                .NotHaveStdOutContaining(Workloads.Workload.Install.LocalizableStrings.AdManifestUpdated);
        }

        [Theory(Skip = "https://github.com/dotnet/sdk/issues/25175")]
        [InlineData("--verbosity:detailed")]
        [InlineData("--verbosity:diagnostic")]
        public void ShowManifestUpdatesWhenVerbosityIsDetailedOrDiagnostic(string verbosityFlag)
        {
            string sdkFeatureBand = "6.0.300";

            var parseResult =
               Parser.Instance.Parse(new string[] { "dotnet", "workload", "install", verbosityFlag, "xamarin-android" });
            var manifestsToUpdate =
                new (ManifestVersionUpdate manifestUpdate, Dictionary<WorkloadId, WorkloadDefinition>
                    Workloads)[]
                    {
                        (new ManifestVersionUpdate(new ManifestId("mock-manifest"), new ManifestVersion("1.0.0"), sdkFeatureBand, new ManifestVersion("2.0.0"), sdkFeatureBand),
                            null),
                    };
            (_, var installManager, var installer, _, _, _) =
                GetTestInstallers(parseResult, true, sdkFeatureBand, manifestUpdates: manifestsToUpdate);

            installManager.InstallWorkloads(new List<WorkloadId>(), false); // Don't actually do any installs, just update manifests

            string.Join(" ", _reporter.Lines).Should().Contain(Workloads.Workload.Install.LocalizableStrings.CheckForUpdatedWorkloadManifests);
            string.Join(" ", _reporter.Lines).Should().Contain(string.Format(Workloads.Workload.Install.LocalizableStrings.CheckForUpdatedWorkloadManifests, "mock-manifest"));
        }

        private string AppendForUserLocal(string identifier, bool userLocal)
        {
            if (!userLocal)
            {
                return identifier;
            }

            return $"{identifier}_userlocal";
        }
    }
}<|MERGE_RESOLUTION|>--- conflicted
+++ resolved
@@ -9,12 +9,9 @@
 using Microsoft.DotNet.Workloads.Workload;
 using Microsoft.DotNet.Workloads.Workload.Install;
 using Microsoft.DotNet.Workloads.Workload.List;
-<<<<<<< HEAD
 using Microsoft.Extensions.EnvironmentAbstractions;
 using Microsoft.NET.Sdk.WorkloadManifestReader;
-=======
 using Microsoft.Deployment.DotNet.Releases;
->>>>>>> 3d3f450a
 
 namespace Microsoft.DotNet.Cli.Workload.Install.Tests
 {
@@ -179,11 +176,7 @@
             var workloadResolver = WorkloadResolver.CreateForTests(new MockManifestProvider(new[] { _manifestPath }), dotnetRoot);
             var parseResult = Parser.Instance.Parse(new string[] { "dotnet", "workload", "install", "xamarin-android" });
 
-<<<<<<< HEAD
-            IWorkloadInfoHelper workloadInfoHelper = new WorkloadInfoHelper(isInteractive: false, workloadResolver: workloadResolver);
-=======
             WorkloadInfoHelper workloadInfoHelper = new WorkloadInfoHelper(isInteractive: false, workloadResolver: workloadResolver);
->>>>>>> 3d3f450a
             WorkloadCommandParser.ShowWorkloadsInfo(parseResult, workloadInfoHelper: workloadInfoHelper, reporter: _reporter);
             _reporter.Lines.Should().Contain("There are no installed workloads to display.");
         }
@@ -337,15 +330,9 @@
             var parseResult = Parser.Instance.Parse(new string[] { "dotnet", "workload", "install", mockWorkloadId });
             var workloadResolverFactory = new MockWorkloadResolverFactory(dotnetRoot, "6.0.100", workloadResolver, userProfileDir: testDirectory);
 
-<<<<<<< HEAD
-            var exceptionThrown = Assert.Throws<GracefulException>(() => new WorkloadInstallCommand(parseResult, reporter: _reporter, workloadResolver: workloadResolver, workloadInstaller: installer,
-                nugetPackageDownloader: nugetDownloader, workloadManifestUpdater: manifestUpdater, userProfileDir: testDirectory, dotnetDir: dotnetRoot, version: "6.0.100", installedFeatureBand: "6.0.100"));
-            exceptionThrown.Message.Should().Be(string.Format(Workloads.Workload.Install.LocalizableStrings.WorkloadNotSupportedOnPlatform, mockWorkloadId));
-=======
             var exceptionThrown = Assert.Throws<GracefulException>(() => new WorkloadInstallCommand(parseResult, reporter: _reporter, workloadResolverFactory, workloadInstaller: installer,
                 nugetPackageDownloader: nugetDownloader, workloadManifestUpdater: manifestUpdater));
             exceptionThrown.Message.Should().Be(String.Format(Workloads.Workload.Install.LocalizableStrings.WorkloadNotSupportedOnPlatform, mockWorkloadId));
->>>>>>> 3d3f450a
         }
 
         [Theory]
@@ -520,15 +507,9 @@
             var workloadResolverFactory = new MockWorkloadResolverFactory(dotnetRoot, sdkFeatureVersion, workloadResolver, userProfileDir);
 
             var installParseResult = Parser.Instance.Parse(new string[] { "dotnet", "workload", "install", workload, "--from-rollback-file", rollbackFilePath });
-<<<<<<< HEAD
-            var installCommand = new WorkloadInstallCommand(installParseResult, reporter: _reporter, workloadResolver: workloadResolver, nugetPackageDownloader: new MockNuGetPackageDownloader(tmpDir),
-                userProfileDir: userProfileDir, version: sdkFeatureVersion, dotnetDir: dotnetRoot, tempDirPath: testDirectory, installedFeatureBand: "6.0.100");
-
-=======
             var installCommand = new WorkloadInstallCommand(installParseResult, reporter: _reporter, workloadResolverFactory, nugetPackageDownloader: new MockNuGetPackageDownloader(tmpDir),
                 tempDirPath: testDirectory);
             
->>>>>>> 3d3f450a
             Assert.Throws<GracefulException>(() => installCommand.Execute());
             string.Join(" ", _reporter.Lines).Should().Contain("Invalid rollback definition");
         }
