// Copyright (c) .NET Foundation and contributors. All rights reserved.
// Licensed under the MIT license. See LICENSE file in the project root for full license information.

using System;
using System.Collections;
using System.Linq;
using System.Reflection;

namespace NuGet
{
    internal static class ManifestVersionUtility
    {
        public const int DefaultVersion = 1;
        public const int SemverVersion = 3;
        public const int TargetFrameworkSupportForDependencyContentsAndToolsVersion = 4;
        public const int TargetFrameworkSupportForReferencesVersion = 5;
        public const int XdtTransformationVersion = 6;
        // Note that this version should change from 7 to 8 when the PackageType
        // schema is merged into here
        public const int ServiceableVersion = 7;

        public static int GetManifestVersion(ManifestMetadata metadata)
        {
            return Math.Max(GetVersionFromObject(metadata), GetMaxVersionFromMetadata(metadata));
        }

        private static int GetMaxVersionFromMetadata(ManifestMetadata metadata)
        {
            // Important: always add newer version checks at the top
<<<<<<< HEAD
            if (metadata.Serviceable)
            {
                return ServiceableVersion;
            }
=======
>>>>>>> 7ec2a0e7

            bool referencesHasTargetFramework =
              metadata.PackageAssemblyReferences != null &&
              metadata.PackageAssemblyReferences.Any(r => r.TargetFramework != null);

            if (referencesHasTargetFramework)
            {
                return TargetFrameworkSupportForReferencesVersion;
            }

            bool dependencyHasTargetFramework =
                metadata.DependencySets != null &&
                metadata.DependencySets.Any(d => d.TargetFramework != null);

            if (dependencyHasTargetFramework)
            {
                return TargetFrameworkSupportForDependencyContentsAndToolsVersion;
            }

            if (metadata.Version.IsPrerelease)
            {
                return SemverVersion;
            }

            return DefaultVersion;
        }

        private static int GetVersionFromObject(object obj)
        {
            // all public, gettable, non-static properties
            return obj?.GetType()
                       .GetRuntimeProperties()
                       .Where(prop => prop.GetMethod != null && prop.GetMethod.IsPublic && !prop.GetMethod.IsStatic)
                       .Select(prop => GetVersionFromPropertyInfo(obj, prop))
                       .Max()
                      ?? DefaultVersion;
        }

        private static int GetVersionFromPropertyInfo(object obj, PropertyInfo property)
        {
            var value = property.GetValue(obj, index: null);
            if (value == null)
            {
                return DefaultVersion;
            }

            int? version = GetPropertyVersion(property);
            if (!version.HasValue)
            {
                return DefaultVersion;
            }

            var stringValue = value as string;
            if (stringValue != null)
            {
                if (!string.IsNullOrEmpty(stringValue))
                {
                    return version.Value;
                }

                return DefaultVersion;
            }

            // For all other object types a null check would suffice.
            return version.Value;
        }

        private static int VisitList(IEnumerable list)
        {
            int version = DefaultVersion;

            foreach (var item in list)
            {
                version = Math.Max(version, GetVersionFromObject(item));
            }

            return version;
        }

        private static int? GetPropertyVersion(PropertyInfo property)
        {
            var attribute = property.GetCustomAttribute<ManifestVersionAttribute>();
            return attribute?.Version;
        }
    }
}<|MERGE_RESOLUTION|>--- conflicted
+++ resolved
@@ -26,15 +26,6 @@
 
         private static int GetMaxVersionFromMetadata(ManifestMetadata metadata)
         {
-            // Important: always add newer version checks at the top
-<<<<<<< HEAD
-            if (metadata.Serviceable)
-            {
-                return ServiceableVersion;
-            }
-=======
->>>>>>> 7ec2a0e7
-
             bool referencesHasTargetFramework =
               metadata.PackageAssemblyReferences != null &&
               metadata.PackageAssemblyReferences.Any(r => r.TargetFramework != null);
