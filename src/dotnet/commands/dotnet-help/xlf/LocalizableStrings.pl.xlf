﻿<?xml version="1.0" encoding="utf-8"?>
<xliff xmlns="urn:oasis:names:tc:xliff:document:1.2" xmlns:xsi="http://www.w3.org/2001/XMLSchema-instance" version="1.2" xsi:schemaLocation="urn:oasis:names:tc:xliff:document:1.2 xliff-core-1.2-transitional.xsd">
  <file datatype="xml" source-language="en" target-language="pl" original="../LocalizableStrings.resx">
    <body>
      <trans-unit id="Usage">
        <source>Usage</source>
        <target state="translated">Użycie</target>
        <note />
      </trans-unit>
      <trans-unit id="Arguments">
        <source>Arguments</source>
        <target state="translated">Argumenty</target>
        <note />
      </trans-unit>
      <trans-unit id="CommandDefinition">
        <source>The command to execute</source>
        <target state="translated">Polecenie do wykonania</target>
        <note />
      </trans-unit>
      <trans-unit id="ArgumentsDefinition">
        <source>Arguments to pass to the command</source>
        <target state="translated">Argumenty, które zostaną przekazane do polecenia</target>
        <note />
      </trans-unit>
      <trans-unit id="HostOptionsDefinition">
        <source>Options specific to dotnet (host)</source>
        <target state="translated">Opcje specyficzne dla poleceń dotnet (hosta)</target>
        <note />
      </trans-unit>
      <trans-unit id="OptionsDescription">
        <source>Options common to all commands</source>
        <target state="translated">Opcje wspólne dla wszystkich poleceń</target>
        <note />
      </trans-unit>
      <trans-unit id="CommonOptions">
        <source>Common options</source>
        <target state="translated">Opcje wspólne</target>
        <note />
      </trans-unit>
      <trans-unit id="HelpDefinition">
        <source>Show help.</source>
        <target state="translated">Pokaż pomoc.</target>
        <note />
      </trans-unit>
      <trans-unit id="HostOptions">
        <source>Host options (passed before the command)</source>
        <target state="translated">Opcje hosta (przekazywane przed poleceniem)</target>
        <note />
      </trans-unit>
      <trans-unit id="VersionDescription">
        <source>Display .NET CLI Version Number</source>
        <target state="translated">Wyświetl numer wersji interfejsu wiersza polecenia platformy .NET</target>
        <note />
      </trans-unit>
      <trans-unit id="InfoDescription">
        <source>Display .NET CLI Info</source>
        <target state="translated">Wyświetl informacje o interfejsie wiersza polecenia platformy .NET</target>
        <note />
      </trans-unit>
      <trans-unit id="Commands">
        <source>SDK commands</source>
        <target state="translated">Polecenia zestawu SDK</target>
        <note />
      </trans-unit>
      <trans-unit id="NewDefinition">
        <source>Initialize .NET projects.</source>
        <target state="translated">Zainicjuj projekty platformy .NET.</target>
        <note />
      </trans-unit>
      <trans-unit id="RestoreDefinition">
        <source>Restore dependencies specified in the .NET project.</source>
        <target state="translated">Przywróć zależności określone w projekcie platformy .NET.</target>
        <note />
      </trans-unit>
      <trans-unit id="BuildDefinition">
        <source>Builds a .NET project.</source>
        <target state="translated">Kompiluje projekt platformy .NET.</target>
        <note />
      </trans-unit>
      <trans-unit id="PublishDefinition">
        <source>Publishes a .NET project for deployment (including the runtime).</source>
        <target state="translated">Publikuje projekt platformy .NET do wdrożenia (w tym środowisko uruchomieniowe).</target>
        <note />
      </trans-unit>
      <trans-unit id="RunDefinition">
        <source>Compiles and immediately executes a .NET project.</source>
        <target state="translated">Kompiluje i natychmiast wykonuje projekt platformy .NET.</target>
        <note />
      </trans-unit>
      <trans-unit id="TestDefinition">
        <source>Runs unit tests using the test runner specified in the project.</source>
        <target state="translated">Uruchamia testy jednostkowe przy użyciu określonego w projekcie modułu uruchamiającego testy.</target>
        <note />
      </trans-unit>
      <trans-unit id="PackDefinition">
        <source>Creates a NuGet package.</source>
        <target state="translated">Tworzy pakiet NuGet.</target>
        <note />
      </trans-unit>
      <trans-unit id="MigrateDefinition">
        <source>Migrates a project.json based project to a msbuild based project.</source>
        <target state="translated">Migruje projekt oparty na pliku project.json do projektu opartego na programie MSBuild.</target>
        <note />
      </trans-unit>
      <trans-unit id="ProjectModificationCommands">
        <source>Project modification commands</source>
        <target state="translated">Polecenia modyfikacji projektu</target>
        <note />
      </trans-unit>
      <trans-unit id="AddDefinition">
        <source>Add reference to the project.</source>
        <target state="translated">Dodaj odwołanie do projektu.</target>
        <note />
      </trans-unit>
      <trans-unit id="RemoveDefinition">
        <source>Remove reference from the project.</source>
        <target state="translated">Usuń odwołanie z projektu.</target>
        <note />
      </trans-unit>
      <trans-unit id="AdvancedCommands">
        <source>Advanced Commands</source>
        <target state="translated">Polecenia zaawansowane</target>
        <note />
      </trans-unit>
      <trans-unit id="NugetDefinition">
        <source>Provides additional NuGet commands.</source>
        <target state="translated">Udostępnia dodatkowe polecenia NuGet.</target>
        <note />
      </trans-unit>
      <trans-unit id="MsBuildDefinition">
        <source>Runs Microsoft Build Engine (MSBuild).</source>
        <target state="translated">Uruchamia aparat Microsoft Build Engine (MSBuild).</target>
        <note />
      </trans-unit>
      <trans-unit id="VsTestDefinition">
        <source>Runs Microsoft Test Execution Command Line Tool.</source>
        <target state="translated">Uruchamia narzędzie Microsoft Test Execution Command Line Tool.</target>
        <note />
      </trans-unit>
      <trans-unit id="DiagnosticsDefinition">
        <source>Enable diagnostic output</source>
        <target state="translated">Włącz diagnostyczne dane wyjściowe</target>
        <note />
      </trans-unit>
      <trans-unit id="CleanDefinition">
        <source>Clean build output(s).</source>
        <target state="translated">Wyczyść dane wyjściowe kompilacji.</target>
        <note />
      </trans-unit>
      <trans-unit id="SlnDefinition">
        <source>Modify solution (SLN) files.</source>
        <target state="translated">Modyfikuj pliki rozwiązania (SLN).</target>
        <note />
      </trans-unit>
      <trans-unit id="ListDefinition">
        <source>List project references or installed tools.</source>
        <target state="translated">Wyświetl listę odwołań projektu lub zainstalowanych narzędzi.</target>
        <note />
      </trans-unit>
      <trans-unit id="CommandDoesNotExist">
        <source>Specified command '{0}' is not a valid CLI command. Please specify a valid CLI commands. For more information, run dotnet help.</source>
        <target state="translated">Określone polecenie („{0}”) nie jest prawidłowym poleceniem interfejsu wiersza polecenia. Określ prawidłowe polecenia interfejsu wiersza polecenia. Aby uzyskać więcej informacji, uruchom polecenie dotnet help.</target>
        <note />
      </trans-unit>
      <trans-unit id="AppFullName">
        <source>.NET CLI help utility</source>
        <target state="translated">Narzędzie pomocy interfejsu wiersza polecenia platformy .NET</target>
        <note />
      </trans-unit>
      <trans-unit id="AppDescription">
        <source>Utility to get more detailed help about each of the CLI commands.</source>
        <target state="translated">Narzędzie pozwalające uzyskać bardziej szczegółową pomoc dotyczącą poszczególnych poleceń interfejsu wiersza polecenia.</target>
        <note />
      </trans-unit>
      <trans-unit id="CommandArgumentName">
        <source>COMMAND_NAME</source>
        <target state="translated">NAZWA_POLECENIA</target>
        <note />
      </trans-unit>
      <trans-unit id="CommandArgumentDescription">
        <source>CLI command for which to view more detailed help.</source>
        <target state="translated">Polecenie interfejsu wiersza polecenie, dla którego chcesz wyświetlić bardziej szczegółową pomoc.</target>
        <note />
      </trans-unit>
      <trans-unit id="PathToApplicationDefinition">
        <source>The path to an application .dll file to execute.</source>
        <target state="translated">Ścieżka do pliku dll aplikacji do wykonania.</target>
        <note />
      </trans-unit>
      <trans-unit id="SDKVersionCommandDefinition">
        <source>Display .NET Core SDK version.</source>
        <target state="translated">Wyświetl wersję zestawu SDK programu .NET Core.</target>
        <note />
      </trans-unit>
      <trans-unit id="SDKInfoCommandDefinition">
        <source>Display .NET Core information.</source>
        <target state="translated">Wyświetl informacje o programie .NET Core.</target>
        <note />
      </trans-unit>
      <trans-unit id="SDKListSdksCommandDefinition">
        <source>Display the installed SDKs.</source>
        <target state="translated">Wyświetl zainstalowane zestawy SDK.</target>
        <note />
      </trans-unit>
      <trans-unit id="SDKListRuntimesCommandDefinition">
        <source>Display the installed runtimes.</source>
        <target state="translated">Wyświetl zainstalowane środowiska uruchomieniowe.</target>
        <note />
      </trans-unit>
      <trans-unit id="SDKDiagnosticsCommandDefinition">
        <source>Enable diagnostic output.</source>
        <target state="translated">Włącz diagnostyczne dane wyjściowe.</target>
        <note />
      </trans-unit>
      <trans-unit id="RunDotnetCommandHelpForMore">
        <source>Run 'dotnet COMMAND --help' for more information on a command.</source>
        <target state="translated">Uruchom polecenie „dotnet POLECENIE --help”, aby uzyskać więcej informacji o danym poleceniu.</target>
        <note />
      </trans-unit>
      <trans-unit id="AdditionalprobingpathDefinition">
        <source>Path containing probing policy and assemblies to probe for.</source>
        <target state="translated">Ścieżka zawierająca zasady sondowania i zestawy do sondowania.</target>
        <note />
      </trans-unit>
      <trans-unit id="DepsfilDefinition">
        <source>Path to &lt;application&gt;.deps.json file.</source>
        <target state="translated">Ścieżka do pliku &lt;aplikacja&gt;.deps.json.</target>
        <note />
      </trans-unit>
      <trans-unit id="RuntimeconfigDefinition">
        <source>Path to &lt;application&gt;.runtimeconfig.json file.</source>
        <target state="translated">Ścieżka do pliku &lt;aplikacja&gt;.runtimeconfig.json.</target>
        <note />
      </trans-unit>
      <trans-unit id="FxVersionDefinition">
        <source>Version of the installed Shared Framework to use to run the application.</source>
        <target state="translated">Wersja zainstalowanej platformy współużytkowanej służącej do uruchamiania aplikacji.</target>
        <note />
      </trans-unit>
      <trans-unit id="RollForwardOnNoCandidateFxDefinition">
        <source>Roll forward on no candidate shared framework is enabled.</source>
        <target state="translated">Nie przenoś do przodu w czasie dla żadnego kandydata, dla którego jest włączona platforma współużytkowana.</target>
        <note />
      </trans-unit>
      <trans-unit id="AdditionalDeps">
        <source>Path to additional deps.json file.</source>
        <target state="translated">Ścieżka do dodatkowego pliku deps.json.</target>
        <note />
      </trans-unit>
      <trans-unit id="StoreDefinition">
        <source>Stores the specified assemblies in the runtime store.</source>
        <target state="translated">Przechowuje określone zestawy w magazynie środowiska uruchomieniowego.</target>
        <note />
      </trans-unit>
<<<<<<< HEAD
      <trans-unit id="InstallDefinition">
        <source>Installs an item into the development environment.</source>
        <target state="translated">Instaluje element w środowisku deweloperskim.</target>
        <note />
      </trans-unit>
      <trans-unit id="UninstallDefinition">
        <source>Uninstalls an item from the development environment.</source>
        <target state="translated">Odinstalowuje element ze środowiska deweloperskiego.</target>
        <note />
      </trans-unit>
      <trans-unit id="UpdateDefinition">
        <source>Updates an item in the development environment.</source>
        <target state="new">Updates an item in the development environment.</target>
=======
      <trans-unit id="ToolDefinition">
        <source>Modify tools.</source>
        <target state="new">Modify tools.</target>
>>>>>>> 14098449
        <note />
      </trans-unit>
    </body>
  </file>
</xliff><|MERGE_RESOLUTION|>--- conflicted
+++ resolved
@@ -252,25 +252,9 @@
         <target state="translated">Przechowuje określone zestawy w magazynie środowiska uruchomieniowego.</target>
         <note />
       </trans-unit>
-<<<<<<< HEAD
-      <trans-unit id="InstallDefinition">
-        <source>Installs an item into the development environment.</source>
-        <target state="translated">Instaluje element w środowisku deweloperskim.</target>
-        <note />
-      </trans-unit>
-      <trans-unit id="UninstallDefinition">
-        <source>Uninstalls an item from the development environment.</source>
-        <target state="translated">Odinstalowuje element ze środowiska deweloperskiego.</target>
-        <note />
-      </trans-unit>
-      <trans-unit id="UpdateDefinition">
-        <source>Updates an item in the development environment.</source>
-        <target state="new">Updates an item in the development environment.</target>
-=======
       <trans-unit id="ToolDefinition">
         <source>Modify tools.</source>
         <target state="new">Modify tools.</target>
->>>>>>> 14098449
         <note />
       </trans-unit>
     </body>
