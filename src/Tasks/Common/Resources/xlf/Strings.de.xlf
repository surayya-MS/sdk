--- conflicted
+++ resolved
@@ -158,13 +158,8 @@
         <note>{StrBegin="NETSDK1194: "}</note>
       </trans-unit>
       <trans-unit id="CannotHaveSolutionLevelRuntimeIdentifier">
-<<<<<<< HEAD
-        <source>NETSDK1134: Building a solution with a specific RuntimeIdentifier is not supported. If you would like to publish for a single RID, specifiy the RID at the individual project level instead.</source>
-        <target state="new">NETSDK1134: Building a solution with a specific RuntimeIdentifier is not supported. If you would like to publish for a single RID, specifiy the RID at the individual project level instead.</target>
-=======
         <source>NETSDK1134: Building a solution with a specific RuntimeIdentifier is not supported. If you would like to publish for a single RID, specify the RID at the individual project level instead.</source>
         <target state="needs-review-translation">NETSDK1134: Das Erstellen einer Lösung mit einem bestimmten RuntimeIdentifier wird nicht unterstützt. Wenn Sie für eine einzelne RID veröffentlichen möchten, geben Sie die RID auf individueller Projektebene an.</target>
->>>>>>> 68079cde
         <note>{StrBegin="NETSDK1134: "}</note>
       </trans-unit>
       <trans-unit id="CannotHaveSupportedOSPlatformVersionHigherThanTargetPlatformVersion">
