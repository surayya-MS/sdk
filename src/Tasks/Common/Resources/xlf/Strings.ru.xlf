﻿<?xml version="1.0" encoding="utf-8"?>
<xliff xmlns="urn:oasis:names:tc:xliff:document:1.2" xmlns:xsi="http://www.w3.org/2001/XMLSchema-instance" version="1.2" xsi:schemaLocation="urn:oasis:names:tc:xliff:document:1.2 xliff-core-1.2-transitional.xsd">
  <file datatype="xml" source-language="en" target-language="ru" original="../Strings.resx">
    <body>
      <trans-unit id="AddResourceWithNonIntegerResource">
        <source>NETSDK1076: AddResource can only be used with integer resource types.</source>
        <target state="translated">NETSDK1076: AddResource можно использовать только с целочисленными типами ресурсов.</target>
        <note>{StrBegin="NETSDK1076: "}</note>
      </trans-unit>
      <trans-unit id="AotNoValidRuntimePackageError">
        <source>NETSDK1183: Unable to optimize assemblies for ahead-of-time compilation: a valid runtime package was not found. Either set the PublishAot property to false, or use a supported runtime identifier when publishing. When targeting .NET 7 or higher, make sure to restore packages with the PublishAot property set to true.</source>
<<<<<<< HEAD
        <target state="new">NETSDK1183: Unable to optimize assemblies for ahead-of-time compilation: a valid runtime package was not found. Either set the PublishAot property to false, or use a supported runtime identifier when publishing. When targeting .NET 7 or higher, make sure to restore packages with the PublishAot property set to true.</target>
=======
        <target state="translated">NETSDK1183: невозможно оптимизировать сборки для АОТ-компиляции: не найден допустимый пакет среды выполнения. Задайте для свойства PublishAot значение ЛОЖЬ или используйте поддерживаемый идентификатор среды выполнения при публикации. При нацеливании на .NET 7 или более позднюю версию обязательно восстанавливайте пакеты со свойством PublishAot, для которого задано значение ИСТИНА.</target>
>>>>>>> cae29a03
        <note>{StrBegin="NETSDK1183: "}</note>
      </trans-unit>
      <trans-unit id="AotNotSupported">
        <source>NETSDK1195: The SDK does not support ahead-of-time compilation. Set the PublishAot property to false.</source>
        <target state="translated">NETSDK1195: пакет SDK не поддерживает АОТ-компиляцию. Задайте для свойства PublishAot значение ЛОЖЬ.</target>
        <note>{StrBegin="NETSDK1195: "}</note>
      </trans-unit>
      <trans-unit id="AppConfigRequiresRootConfiguration">
        <source>NETSDK1070: The application configuration file must have root configuration element.</source>
        <target state="translated">NETSDK1070: В файле конфигурации приложения должен присутствовать корневой элемент конфигурации.</target>
        <note>{StrBegin="NETSDK1070: "}</note>
      </trans-unit>
      <trans-unit id="AppHostCreationFailedWithRetry">
        <source>NETSDK1113: Failed to create apphost (attempt {0} out of {1}): {2}</source>
        <target state="translated">NETSDK1113: не удалось создать AppHost (попытка {0} из {1}): {2}</target>
        <note>{StrBegin="NETSDK1113: "}</note>
      </trans-unit>
      <trans-unit id="AppHostCustomizationRequiresWindowsHostWarning">
        <source>NETSDK1074: The application host executable will not be customized because adding resources requires that the build be performed on Windows (excluding Nano Server).</source>
        <target state="translated">NETSDK1074: исполняемый файл узла приложения не будет настроен, так как для добавления ресурсов требуется, чтобы сборка выполнялась в Windows (за исключением Nano Server).</target>
        <note>{StrBegin="NETSDK1074: "}</note>
      </trans-unit>
      <trans-unit id="AppHostHasBeenModified">
        <source>NETSDK1029: Unable to use '{0}' as application host executable as it does not contain the expected placeholder byte sequence '{1}' that would mark where the application name would be written.</source>
        <target state="translated">NETSDK1029: невозможно использовать файл "{0}" в качестве исполняемого файла узла приложения, так как этот файл не содержит ожидаемого заполнителя с последовательностью байтов "{1}", который отмечает место, где должно быть записано имя приложения.</target>
        <note>{StrBegin="NETSDK1029: "}</note>
      </trans-unit>
      <trans-unit id="AppHostNotWindows">
        <source>NETSDK1078: Unable to use '{0}' as application host executable because it's not a Windows PE file.</source>
        <target state="translated">NETSDK1078: не удалось использовать "{0}" в качестве исполняемого файла узла приложения, так как это не файл Windows PE.</target>
        <note>{StrBegin="NETSDK1078: "}</note>
      </trans-unit>
      <trans-unit id="AppHostNotWindowsCLI">
        <source>NETSDK1072: Unable to use '{0}' as application host executable because it's not a Windows executable for the CUI (Console) subsystem.</source>
        <target state="translated">NETSDK1072: не удалось использовать "{0}" в качестве исполняемого файла узла приложения, так как это не исполняемый файл для подсистемы CUI (консоль).</target>
        <note>{StrBegin="NETSDK1072: "}</note>
      </trans-unit>
      <trans-unit id="AppHostSigningFailed">
        <source>NETSDK1177: Failed to sign apphost with error code {1}: {0}</source>
        <target state="translated">NETSDK1177: не удалось подписать APPHOST с кодом ошибки {1}: {0}</target>
        <note>{StrBegin="NETSDK1177: "}</note>
      </trans-unit>
      <trans-unit id="AspNetCoreAllNotSupported">
        <source>NETSDK1079: The Microsoft.AspNetCore.All package is not supported when targeting .NET Core 3.0 or higher.  A FrameworkReference to Microsoft.AspNetCore.App should be used instead, and will be implicitly included by Microsoft.NET.Sdk.Web.</source>
        <target state="translated">NETSDK1079: пакет Microsoft.AspNetCore.All не поддерживается при ориентации на .NET Core 3.0 или более поздней версии. Вместо этого нужно использовать ссылку FrameworkReference на Microsoft.AspNetCore.App, которая будет неявно включена пакетом Microsoft.NET.Sdk.Web.</target>
        <note>{StrBegin="NETSDK1079: "}</note>
      </trans-unit>
      <trans-unit id="AspNetCoreUsesFrameworkReference">
        <source>NETSDK1080: A PackageReference to Microsoft.AspNetCore.App is not necessary when targeting .NET Core 3.0 or higher. If Microsoft.NET.Sdk.Web is used, the shared framework will be referenced automatically. Otherwise, the PackageReference should be replaced with a FrameworkReference.</source>
        <target state="translated">NETSDK1080: ссылка PackageReference на Microsoft.AspNetCore.App не требуется при ориентации на .NET Core 3.0 или более поздней версии. Если используется Microsoft.NET.Sdk.Web, ссылка на общую платформу будет применяться автоматически. В противном случае PackageReference следует заменить ссылкой FrameworkReference.</target>
        <note>{StrBegin="NETSDK1080: "}</note>
      </trans-unit>
      <trans-unit id="AssetPreprocessorMustBeConfigured">
        <source>NETSDK1017: Asset preprocessor must be configured before assets are processed.</source>
        <target state="translated">NETSDK1017: необходимо настроить препроцессор ресурсов перед их обработкой.</target>
        <note>{StrBegin="NETSDK1017: "}</note>
      </trans-unit>
      <trans-unit id="AssetsFileMissingRuntimeIdentifier">
        <source>NETSDK1047: Assets file '{0}' doesn't have a target for '{1}'. Ensure that restore has run and that you have included '{2}' in the TargetFrameworks for your project. You may also need to include '{3}' in your project's RuntimeIdentifiers.</source>
        <target state="translated">NETSDK1047: файл ресурсов "{0}" не содержит целевого объекта для "{1}". Проверьте, что восстановление выполнено и вы включили "{2}" в TargetFrameworks своего проекта. Возможно, также нужно включить "{3}" в RuntimeIdentifiers проекта.</target>
        <note>{StrBegin="NETSDK1047: "}</note>
      </trans-unit>
      <trans-unit id="AssetsFileMissingTarget">
        <source>NETSDK1005: Assets file '{0}' doesn't have a target for '{1}'. Ensure that restore has run and that you have included '{2}' in the TargetFrameworks for your project.</source>
        <target state="translated">NETSDK1005: файл ресурсов "{0}" не содержит целевого объекта для "{1}". Проверьте, что восстановление выполнено и вы включили "{2}" в TargetFrameworks своего проекта.</target>
        <note>{StrBegin="NETSDK1005: "}</note>
      </trans-unit>
      <trans-unit id="AssetsFileNotFound">
        <source>NETSDK1004: Assets file '{0}' not found. Run a NuGet package restore to generate this file.</source>
        <target state="translated">NETSDK1004: файл ресурсов "{0}" не найден. Восстановите пакет NuGet, чтобы создать его.</target>
        <note>{StrBegin="NETSDK1004: "}</note>
      </trans-unit>
      <trans-unit id="AssetsFileNotSet">
        <source>NETSDK1063: The path to the project assets file was not set. Run a NuGet package restore to generate this file.</source>
        <target state="translated">NETSDK1063: не задан путь к файлу ресурсов проекта. Запустите восстановление пакета NuGet, чтобы создать его.</target>
        <note>{StrBegin="NETSDK1063: "}</note>
      </trans-unit>
      <trans-unit id="AssetsFilePathNotRooted">
        <source>NETSDK1006: Assets file path '{0}' is not rooted. Only full paths are supported.</source>
        <target state="translated">NETSDK1006: путь к файлу ресурсов "{0}" относительный. Поддерживаются только полные пути.</target>
        <note>{StrBegin="NETSDK1006: "}</note>
      </trans-unit>
      <trans-unit id="AtLeastOneTargetFrameworkMustBeSpecified">
        <source>NETSDK1001: At least one possible target framework must be specified.</source>
        <target state="translated">NETSDK1001: необходимо указать хотя бы одну целевую платформу.</target>
        <note>{StrBegin="NETSDK1001: "}</note>
      </trans-unit>
      <trans-unit id="CannotEmbedClsidMapIntoComhost">
        <source>NETSDK1092: The CLSIDMap cannot be embedded on the COM host because adding resources requires that the build be performed on Windows (excluding Nano Server).</source>
        <target state="translated">NETSDK1092: CLSIDMap невозможно внедрить на узле COM, так как для добавления ресурсов требуется, чтобы сборка выполнялась в Windows (за исключением Nano Server).</target>
        <note>{StrBegin="NETSDK1092: "}</note>
      </trans-unit>
      <trans-unit id="CannotFindApphostForRid">
        <source>NETSDK1065: Cannot find app host for {0}. {0} could be an invalid runtime identifier (RID). For more information about RID, see https://aka.ms/rid-catalog.</source>
        <target state="translated">NETSDK1065: не удалось найти узел приложения для {0}. Возможно, {0} является недопустимым идентификатором среды выполнения (RID). Дополнительные сведения о RID: https://aka.ms/rid-catalog.</target>
        <note>{StrBegin="NETSDK1065: "}</note>
      </trans-unit>
      <trans-unit id="CannotFindComhost">
        <source>NETSDK1091: Unable to find a .NET Core COM host. The .NET Core COM host is only available on .NET Core 3.0 or higher when targeting Windows.</source>
        <target state="translated">NETSDK1091: не удалось найти узел COM .NET Core. Он доступен только в .NET Core 3.0 или более поздней версии при ориентации на Windows.</target>
        <note>{StrBegin="NETSDK1091: "}</note>
      </trans-unit>
      <trans-unit id="CannotFindIjwhost">
        <source>NETSDK1114: Unable to find a .NET Core IJW host. The .NET Core IJW host is only available on .NET Core 3.1 or higher when targeting Windows.</source>
        <target state="translated">NETSDK1114: IJW-узел .NET Core не найден. При разработке для Windows он доступен только начиная с версии .NET Core 3.1.</target>
        <note>{StrBegin="NETSDK1114: "}</note>
      </trans-unit>
      <trans-unit id="CannotFindProjectInfo">
        <source>NETSDK1007: Cannot find project info for '{0}'. This can indicate a missing project reference.</source>
        <target state="translated">NETSDK1007: не удается найти сведения о проекте "{0}". Возможно, отсутствует ссылка на проект.</target>
        <note>{StrBegin="NETSDK1007: "}</note>
      </trans-unit>
      <trans-unit id="CannotHaveRuntimeIdentifierPlatformMismatchPlatformTarget">
        <source>NETSDK1032: The RuntimeIdentifier platform '{0}' and the PlatformTarget '{1}' must be compatible.</source>
        <target state="translated">NETSDK1032: платформа RuntimeIdentifier "{0}" и PlatformTarget "{1}" должны быть совместимы.</target>
        <note>{StrBegin="NETSDK1032: "}</note>
      </trans-unit>
      <trans-unit id="CannotHaveSelfContainedWithoutRuntimeIdentifier">
        <source>NETSDK1031: It is not supported to build or publish a self-contained application without specifying a RuntimeIdentifier. You must either specify a RuntimeIdentifier or set SelfContained to false.</source>
        <target state="translated">NETSDK1031: сборка или публикация автономного приложения без указания RuntimeIdentifier не поддерживается. Укажите RuntimeIdentifier или установите значение false для параметра SelfContained.</target>
        <note>{StrBegin="NETSDK1031: "}</note>
      </trans-unit>
      <trans-unit id="CannotHaveSingleFileWithoutRuntimeIdentifier">
        <source>NETSDK1097: It is not supported to publish an application to a single-file without specifying a RuntimeIdentifier. You must either specify a RuntimeIdentifier or set PublishSingleFile to false.</source>
        <target state="translated">NETSDK1097: публикация приложения в одном файле без указания RuntimeIdentifier не поддерживается. Укажите RuntimeIdentifier или установите значение false для параметра PublishSingleFile.</target>
        <note>{StrBegin="NETSDK1097: "}</note>
      </trans-unit>
      <trans-unit id="CannotHaveSingleFileWithoutAppHost">
        <source>NETSDK1098: Applications published to a single-file are required to use the application host. You must either set PublishSingleFile to false or set UseAppHost to true.</source>
        <target state="translated">NETSDK1098: приложения, публикуемые в одном файле, должны использовать ведущее приложение. Установите значение false для параметра PublishSingleFile или значение true для параметра UseAppHost.</target>
        <note>{StrBegin="NETSDK1098: "}</note>
      </trans-unit>
      <trans-unit id="CannotHaveSingleFileWithoutExecutable">
        <source>NETSDK1099: Publishing to a single-file is only supported for executable applications.</source>
        <target state="translated">NETSDK1099: публикация в одном файле поддерживается только для исполняемых приложений.</target>
        <note>{StrBegin="NETSDK1099: "}</note>
      </trans-unit>
      <trans-unit id="CannotHaveSolutionLevelOutputPath">
        <source>NETSDK1194: The "--output" option isn't supported when building a solution.</source>
        <target state="translated">NETSDK1194: параметр "--output" не поддерживается при создании решения.</target>
        <note>{StrBegin="NETSDK1194: "}</note>
      </trans-unit>
      <trans-unit id="CannotHaveSolutionLevelRuntimeIdentifier">
        <source>NETSDK1134: Building a solution with a specific RuntimeIdentifier is not supported. If you would like to publish for a single RID, specifiy the RID at the individual project level instead.</source>
        <target state="translated">NETSDK1134: сборка решения с заданным идентификатором RuntimeIdentifier не поддерживается. Если вы хотите выполнить публикацию для одного RID, укажите RID на уровне отдельного проекта.</target>
        <note>{StrBegin="NETSDK1134: "}</note>
      </trans-unit>
      <trans-unit id="CannotHaveSupportedOSPlatformVersionHigherThanTargetPlatformVersion">
        <source>NETSDK1135: SupportedOSPlatformVersion {0} cannot be higher than TargetPlatformVersion {1}.</source>
        <target state="translated">NETSDK1135: версия SupportedOSPlatformVersion {0} не может быть выше версии TargetPlatformVersion {1}.</target>
        <note>{StrBegin="NETSDK1135: "}</note>
      </trans-unit>
      <trans-unit id="CannotIncludeAllContentButNotNativeLibrariesInSingleFile">
        <source>NETSDK1143: Including all content in a single file bundle also includes native libraries. If IncludeAllContentForSelfExtract is true, IncludeNativeLibrariesForSelfExtract must not be false.</source>
        <target state="translated">NETSDK1143: включение всего содержимого в один файловый пакет также приводит к включению собственных библиотек. Если IncludeAllContentForSelfExtract имеет значение true, IncludeNativeLibrariesForSelfExtract не должен иметь значение false.</target>
        <note>{StrBegin="NETSDK1143: "}</note>
      </trans-unit>
      <trans-unit id="CannotIncludeSymbolsInSingleFile">
        <source>NETSDK1142: Including symbols in a single file bundle is not supported when publishing for .NET5 or higher.</source>
        <target state="translated">NETSDK1142: включение символов в один файловый пакет не поддерживается при публикации для .NET5 или более поздней версии.</target>
        <note>{StrBegin="NETSDK1142: "}</note>
      </trans-unit>
      <trans-unit id="CannotInferTargetFrameworkIdentifierAndVersion">
        <source>NETSDK1013: The TargetFramework value '{0}' was not recognized. It may be misspelled. If not, then the TargetFrameworkIdentifier and/or TargetFrameworkVersion properties must be specified explicitly.</source>
        <target state="translated">NETSDK1013: значение "{0}" в TargetFramework не распознано. Возможно, оно содержит опечатку. Если это не так, задайте свойства TargetFrameworkIdentifier и (или) TargetFrameworkVersion явным образом.</target>
        <note>{StrBegin="NETSDK1013: "}</note>
      </trans-unit>
      <trans-unit id="CannotUseSelfContainedWithoutAppHost">
        <source>NETSDK1067: Self-contained applications are required to use the application host. Either set SelfContained to false or set UseAppHost to true.</source>
        <target state="translated">NETSDK1067: для использования узла приложений требуются автономные приложения. Задайте свойству SelfContained значение false или задайте свойству UseAppHost значение true.</target>
        <note>{StrBegin="NETSDK1067: "}</note>
      </trans-unit>
      <trans-unit id="CanOnlyHaveSingleFileWithNetCoreApp">
        <source>NETSDK1125: Publishing to a single-file is only supported for netcoreapp target.</source>
        <target state="translated">NETSDK1125: публикация в один файл поддерживается только для целевой платформы netcoreapp.</target>
        <note>{StrBegin="NETSDK1125: "}</note>
      </trans-unit>
      <trans-unit id="ChoosingAssemblyVersion_Info">
        <source>Choosing '{0}' because AssemblyVersion '{1}' is greater than '{2}'.</source>
        <target state="translated">Используется "{0}", так как значение AssemblyVersion "{1}" больше "{2}".</target>
        <note />
      </trans-unit>
      <trans-unit id="ChoosingCopyLocalArbitrarily_Info">
        <source>Choosing '{0}' arbitrarily as both items are copy-local and have equal file and assembly versions.</source>
        <target state="translated">Выбор "{0}" произвольным образом, так как оба элемента являются локальными для копирования и имеют одинаковые версии файлов и сборок.</target>
        <note />
      </trans-unit>
      <trans-unit id="ChoosingFileVersion_Info">
        <source>Choosing '{0}' because file version '{1}' is greater than '{2}'.</source>
        <target state="translated">Используется "{0}", так как версия файла "{1}" больше "{2}".</target>
        <note />
      </trans-unit>
      <trans-unit id="ChoosingPlatformItem_Info">
        <source>Choosing '{0}' because it is a platform item.</source>
        <target state="translated">Используется "{0}", так как это элемент платформы.</target>
        <note />
      </trans-unit>
      <trans-unit id="ChoosingPreferredPackage_Info">
        <source>Choosing '{0}' because it comes from a package that is preferred.</source>
        <target state="translated">Используется "{0}", так как источником является предпочтительный пакет.</target>
        <note />
      </trans-unit>
      <trans-unit id="ClsidMapConflictingGuids">
        <source>NETSDK1089: The '{0}' and '{1}' types have the same CLSID '{2}' set in their GuidAttribute. Each COMVisible class needs to have a distinct guid for their CLSID.</source>
        <target state="translated">NETSDK1089: для типов "{0}" и "{1}" в GuidAttribute задан одинаковый CLSID "{2}". Каждый класс COMVisible должен иметь уникальный GUID для своего CLSID.</target>
        <note>{StrBegin="NETSDK1089: "}
{0} - The first type with the conflicting guid.
{1} - The second type with the conflicting guid.
{2} - The guid the two types have.</note>
      </trans-unit>
      <trans-unit id="ClsidMapExportedTypesRequireExplicitGuid">
        <source>NETSDK1088: The COMVisible class '{0}' must have a GuidAttribute with the CLSID of the class to be made visible to COM in .NET Core.</source>
        <target state="translated">NETSDK1088: класс COMVisible "{0}"должен иметь GuidAttribute с идентификатором CLSID класса, чтобы стать видимым для COM в .NET Core.</target>
        <note>{StrBegin="NETSDK1088: "}
{0} - The ComVisible class that doesn't have a GuidAttribute on it.</note>
      </trans-unit>
      <trans-unit id="ClsidMapInvalidAssembly">
        <source>NETSDK1090: The supplied assembly '{0}' is not valid. Cannot generate a CLSIDMap from it.</source>
        <target state="translated">NETSDK1090: указана недопустимая сборка "{0}". Не удается создать из нее CLSIDMap.</target>
        <note>{StrBegin="NETSDK1090: "}
{0} - The path to the invalid assembly.</note>
      </trans-unit>
      <trans-unit id="CompressionInSingleFileRequires60">
        <source>NETSDK1167: Compression in a single file bundle is only supported when publishing for .NET6 or higher.</source>
        <target state="translated">NETSDK1167: сжатие в один файловый пакет поддерживается только при публикации для .NET6 или более поздней версии.</target>
        <note>{StrBegin="NETSDK1167: "}</note>
      </trans-unit>
      <trans-unit id="CompressionInSingleFileRequiresSelfContained">
        <source>NETSDK1176: Compression in a single file bundle is only supported when publishing a self-contained application.</source>
        <target state="translated">NETSDK1176: сжатие в один файловый пакет поддерживается только при публикации автономного приложения.</target>
        <note>{StrBegin="NETSDK1176: "}</note>
      </trans-unit>
      <trans-unit id="ConflictingRuntimePackInformation">
        <source>NETSDK1133: There was conflicting information about runtime packs available for {0}:
{1}</source>
        <target state="translated">NETSDK1133: для {0} имеются конфликтующие сведения о пакетах среды выполнения:
{1}</target>
        <note>{StrBegin="NETSDK1133: "}</note>
      </trans-unit>
      <trans-unit id="ContentItemDoesNotProvideOutputPath">
        <source>NETSDK1014: Content item for '{0}' sets '{1}', but does not provide  '{2}' or '{3}'.</source>
        <target state="translated">NETSDK1014: элемент содержимого для "{0}" задает "{1}", но не предоставляет "{2}" или "{3}".</target>
        <note>{StrBegin="NETSDK1014: "}</note>
      </trans-unit>
      <trans-unit id="ContentPreproccessorParameterRequired">
        <source>NETSDK1010: The '{0}' task must be given a value for parameter '{1}' in order to consume preprocessed content.</source>
        <target state="translated">NETSDK1010: для использования предварительно обработанного содержимого необходимо указать значение параметра "{1}" в задаче "{0}".</target>
        <note>{StrBegin="NETSDK1010: "}</note>
      </trans-unit>
      <trans-unit id="CouldNotDetermineWinner_DoesNotExist_Info">
        <source>Could not determine winner because '{0}' does not exist.</source>
        <target state="translated">Не удалось определить победителя, так как "{0}" не существует.</target>
        <note />
      </trans-unit>
      <trans-unit id="CouldNotDetermineWinner_EqualVersions_Info">
        <source>Could not determine winner due to equal file and assembly versions.</source>
        <target state="translated">Не удалось определить победителя, так как версии файла и сборки одинаковы.</target>
        <note />
      </trans-unit>
      <trans-unit id="CouldNotDetermineWinner_NoFileVersion_Info">
        <source>Could not determine a winner because '{0}' has no file version.</source>
        <target state="translated">Не удалось определить победителя, так как "{0}" не содержит версии файла.</target>
        <note />
      </trans-unit>
      <trans-unit id="CouldNotDetermineWinner_NotAnAssembly_Info">
        <source>Could not determine a winner because '{0}' is not an assembly.</source>
        <target state="translated">Не удалось определить победителя, так как "{0}" не является сборкой.</target>
        <note />
      </trans-unit>
      <trans-unit id="CouldNotGetPackVersionFromWorkloadManifests">
        <source>NETSDK1181: Error getting pack version: Pack '{0}' was not present in workload manifests.</source>
        <target state="translated">NETSDK1181: ошибка при получении версии пакета: пакет "{0}" отсутствует в манифестах рабочей нагрузки.</target>
        <note>{StrBegin="NETSDK1181: "}</note>
      </trans-unit>
      <trans-unit id="CouldNotLoadPlatformManifest">
        <source>NETSDK1042: Could not load PlatformManifest from '{0}' because it did not exist.</source>
        <target state="translated">NETSDK1042: не удалось загрузить манифест PlatformManifest из "{0}", так как его не существует.</target>
        <note>{StrBegin="NETSDK1042: "}</note>
      </trans-unit>
      <trans-unit id="CppRequiresTFMVersion31">
        <source>NETSDK1120: C++/CLI projects targeting .NET Core require a target framework of at least 'netcoreapp3.1'.</source>
        <target state="translated">NETSDK1120: для проектов C++/CLI, предназначенных для .NET Core, необходимо указать целевую платформу не ниже "netcoreapp3.1".</target>
        <note>{StrBegin="NETSDK1120: "}</note>
      </trans-unit>
      <trans-unit id="Crossgen2MissingRequiredMetadata">
        <source>NETSDK1158: Required '{0}' metadata missing on Crossgen2Tool item.</source>
        <target state="translated">NETSDK1158: в элементе Crossgen2Tool отсутствуют обязательные метаданные "{0}".</target>
        <note>{StrBegin="NETSDK1158: "}</note>
      </trans-unit>
      <trans-unit id="Crossgen2RequiresSelfContained">
        <source>NETSDK1126: Publishing ReadyToRun using Crossgen2 is only supported for self-contained applications.</source>
        <target state="translated">NETSDK1126: публикация ReadyToRun с помощью Crossgen2 поддерживается только для автономных приложений.</target>
        <note>{StrBegin="NETSDK1126: "}</note>
      </trans-unit>
      <trans-unit id="Crossgen2ToolExecutableNotFound">
        <source>NETSDK1155: Crossgen2Tool executable '{0}' not found.</source>
        <target state="translated">NETSDK1155: исполняемый файл Crossgen2Tool "{0}" не найден.</target>
        <note>{StrBegin="NETSDK1155: "}</note>
      </trans-unit>
      <trans-unit id="Crossgen2ToolMissingWhenUseCrossgen2IsSet">
        <source>NETSDK1154: Crossgen2Tool must be specified when UseCrossgen2 is set to true.</source>
        <target state="translated">NETSDK1154: если параметр "UseCrossgen2" имеет значение "true", должно быть указано значение параметра "Crossgen2Tool".</target>
        <note>{StrBegin="NETSDK1154: "}</note>
      </trans-unit>
      <trans-unit id="Crossgen5CannotEmitSymbolsInCompositeMode">
        <source>NETSDK1166: Cannot emit symbols when publishing for .NET 5 with Crossgen2 using composite mode.</source>
        <target state="translated">NETSDK1166: не удается создать символы при публикации для .NET 5 с Crossgen2 в составном режиме.</target>
        <note>{StrBegin="NETSDK1166: "}</note>
      </trans-unit>
      <trans-unit id="CrossgenToolExecutableNotFound">
        <source>NETSDK1160: CrossgenTool executable '{0}' not found.</source>
        <target state="translated">NETSDK1160: исполняемый файл CrossgenTool "{0}" не найден.</target>
        <note>{StrBegin="NETSDK1160: "}</note>
      </trans-unit>
      <trans-unit id="CrossgenToolMissingInPDBCompilationMode">
        <source>NETSDK1153: CrossgenTool not specified in PDB compilation mode.</source>
        <target state="translated">NETSDK1153: CrossgenTool не указан в режиме компиляции PDB.</target>
        <note>{StrBegin="NETSDK1153: "}</note>
      </trans-unit>
      <trans-unit id="CrossgenToolMissingWhenUseCrossgen2IsNotSet">
        <source>NETSDK1159: CrossgenTool must be specified when UseCrossgen2 is set to false.</source>
        <target state="translated">NETSDK1159: если параметр "UseCrossgen2" имеет значение "false", должно быть указано значение параметра "CrossgenTool".</target>
        <note>{StrBegin="NETSDK1159: "}</note>
      </trans-unit>
      <trans-unit id="DiaSymReaderLibraryNotFound">
        <source>NETSDK1161: DiaSymReader library '{0}' not found.</source>
        <target state="translated">NETSDK1161: библиотека DiaSymReader "{0}" не найдена.</target>
        <note>{StrBegin="NETSDK1161: "}</note>
      </trans-unit>
      <trans-unit id="DotNetHostExecutableNotFound">
        <source>NETSDK1156: .NET host executable '{0}' not found.</source>
        <target state="translated">NETSDK1156: исполняемый файл узла .NET "{0}" не найден.</target>
        <note>{StrBegin="NETSDK1156: "}</note>
      </trans-unit>
      <trans-unit id="DotnetToolDoesNotSupportTFMLowerThanNetcoreapp21">
        <source>NETSDK1055: DotnetTool does not support target framework lower than netcoreapp2.1.</source>
        <target state="translated">NETSDK1055: DotnetTool не поддерживает целевые платформы версий до netcoreapp2.1.</target>
        <note>{StrBegin="NETSDK1055: "}</note>
      </trans-unit>
      <trans-unit id="DotnetToolOnlySupportNetcoreapp">
        <source>NETSDK1054: only supports .NET Core.</source>
        <target state="translated">NETSDK1054: поддерживает только .NET Core.</target>
        <note>{StrBegin="NETSDK1054: "}</note>
      </trans-unit>
      <trans-unit id="DuplicateItemsError">
        <source>NETSDK1022: Duplicate '{0}' items were included. The .NET SDK includes '{0}' items from your project directory by default. You can either remove these items from your project file, or set the '{1}' property to '{2}' if you want to explicitly include them in your project file. For more information, see {4}. The duplicate items were: {3}</source>
        <target state="translated">NETSDK1022: были включены повторяющиеся элементы "{0}". Пакет SDK для .NET по умолчанию включает элементы "{0}" из каталога проекта. Вы можете удалить из файла проекта эти элементы или присвоить свойству "{1}" значение "{2}", если нужно включить их в файл проекта в явном виде. Дополнительные сведения: {4}. Повторяющиеся элементы: {3}</target>
        <note>{StrBegin="NETSDK1022: "}</note>
      </trans-unit>
      <trans-unit id="DuplicatePreprocessorToken">
        <source>NETSDK1015: The preprocessor token '{0}' has been given more than one value. Choosing '{1}' as the value.</source>
        <target state="translated">NETSDK1015: для маркера препроцессора "{0}" указано множество значений. В качестве значения будет использовано "{1}".</target>
        <note>{StrBegin="NETSDK1015: "}</note>
      </trans-unit>
      <trans-unit id="DuplicatePublishOutputFiles">
        <source>NETSDK1152: Found multiple publish output files with the same relative path: {0}.</source>
        <target state="translated">NETSDK1152: обнаружено несколько выходных файлов публикации с одним и тем же относительным путем: {0}.</target>
        <note>{StrBegin="NETSDK1152: "}</note>
      </trans-unit>
      <trans-unit id="DuplicateRuntimePackAsset">
        <source>NETSDK1110: More than one asset in the runtime pack has the same destination sub-path of '{0}'. Report this error to the .NET team here: https://aka.ms/dotnet-sdk-issue.</source>
        <target state="translated">NETSDK1110: сразу несколько ресурсов в пакете среды выполнения имеют один и тот же конечный вложенный путь "{0}". Сообщите об этой ошибке группе разработчиков .NET по следующему адресу: https://aka.ms/dotnet-sdk-issue.</target>
        <note>{StrBegin="NETSDK1110: "}</note>
      </trans-unit>
      <trans-unit id="DuplicateTypeLibraryIds">
        <source>NETSDK1169: The same resource ID {0} was specified for two type libraries '{1}' and '{2}'. Duplicate type library IDs are not allowed.</source>
        <target state="translated">NETSDK1169: один и тот же идентификатор ресурса {0} указан для двух библиотек типов: "{1}" и "{2}". Повторяющиеся идентификаторы библиотек типов не допускаются.</target>
        <note>{StrBegin="NETSDK1169: "}</note>
      </trans-unit>
      <trans-unit id="EncounteredConflict_Info">
        <source>Encountered conflict between '{0}' and '{1}'.</source>
        <target state="translated">Обнаружен конфликт между "{0}" и "{1}".</target>
        <note />
      </trans-unit>
      <trans-unit id="ErrorParsingFrameworkListInvalidValue">
        <source>NETSDK1051: Error parsing FrameworkList from '{0}'.  {1} '{2}' was invalid.</source>
        <target state="translated">NETSDK1051: ошибка анализа FrameworkList со строки "{0}". {1} "{2}" является недопустимым.</target>
        <note>{StrBegin="NETSDK1051: "}</note>
      </trans-unit>
      <trans-unit id="ErrorParsingPlatformManifest">
        <source>NETSDK1043: Error parsing PlatformManifest from '{0}' line {1}.  Lines must have the format {2}.</source>
        <target state="translated">NETSDK1043: ошибка при анализе PlatformManifest из строки {1} файла "{0}". Строки должны иметь формат {2}.</target>
        <note>{StrBegin="NETSDK1043: "}</note>
      </trans-unit>
      <trans-unit id="ErrorParsingPlatformManifestInvalidValue">
        <source>NETSDK1044: Error parsing PlatformManifest from '{0}' line {1}.  {2} '{3}' was invalid.</source>
        <target state="translated">NETSDK1044: ошибка при анализе PlatformManifest из строки {1} файла "{0}". {2} "{3}" является недопустимым.</target>
        <note>{StrBegin="NETSDK1044: "}</note>
      </trans-unit>
      <trans-unit id="ErrorReadingAssetsFile">
        <source>NETSDK1060: Error reading assets file: {0}</source>
        <target state="translated">NETSDK1060: ошибка при чтении файла ресурсов {0}</target>
        <note>{StrBegin="NETSDK1060: "}</note>
      </trans-unit>
      <trans-unit id="FailedToDeleteApphost">
        <source>NETSDK1111: Failed to delete output apphost: {0}</source>
        <target state="translated">NETSDK1111: не удалось удалить выходной хост приложений: {0}</target>
        <note>{StrBegin="NETSDK1111: "}</note>
      </trans-unit>
      <trans-unit id="FailedToLockResource">
        <source>NETSDK1077: Failed to lock resource.</source>
        <target state="translated">NETSDK1077: не удалось заблокировать ресурс.</target>
        <note>{StrBegin="NETSDK1077: "}</note>
      </trans-unit>
      <trans-unit id="FileNameIsTooLong">
        <source>NETSDK1030: Given file name '{0}' is longer than 1024 bytes</source>
        <target state="translated">NETSDK1030: длина указанного имени файла "{0}" превышает 1024 байта</target>
        <note>{StrBegin="NETSDK1030: "}</note>
      </trans-unit>
      <trans-unit id="FolderAlreadyExists">
        <source>NETSDK1024: Folder '{0}' already exists either delete it or provide a different ComposeWorkingDir</source>
        <target state="translated">NETSDK1024: папка "{0}" уже существует. Удалите ее или укажите другой каталог ComposeWorkingDir</target>
        <note>{StrBegin="NETSDK1024: "}</note>
      </trans-unit>
      <trans-unit id="FrameworkDependentAppHostRequiresVersion21">
        <source>NETSDK1068: The framework-dependent application host requires a target framework of at least 'netcoreapp2.1'.</source>
        <target state="translated">NETSDK1068: для работы узла зависящих от платформы приложений требуется целевая платформа netcoreapp2.1 или более поздней версии.</target>
        <note>{StrBegin="NETSDK1068: "}</note>
      </trans-unit>
      <trans-unit id="FrameworkListPathNotRooted">
        <source>NETSDK1052: Framework list file path '{0}' is not rooted. Only full paths are supported.</source>
        <target state="translated">NETSDK1052: путь к файлу списка платформ "{0}" относительный. Поддерживаются только полные пути.</target>
        <note>{StrBegin="NETSDK1052: "}</note>
      </trans-unit>
      <trans-unit id="FrameworkReferenceDuplicateError">
        <source>NETSDK1087: Multiple FrameworkReference items for '{0}' were included in the project.</source>
        <target state="translated">NETSDK1087: в проект включено несколько элементов FrameworkReference для "{0}".</target>
        <note>{StrBegin="NETSDK1087: "}</note>
      </trans-unit>
      <trans-unit id="FrameworkReferenceOverrideWarning">
        <source>NETSDK1086: A FrameworkReference for '{0}' was included in the project. This is implicitly referenced by the .NET SDK and you do not typically need to reference it from your project. For more information, see {1}</source>
        <target state="translated">NETSDK1086: объект FrameworkReference для "{0}" был включен в проект. На него неявно ссылается пакет SDK для .NET, и ссылаться на него из проекта обычно не нужно. Дополнительные сведения: {1}</target>
        <note>{StrBegin="NETSDK1086: "}</note>
      </trans-unit>
      <trans-unit id="GetDependsOnNETStandardFailedWithException">
        <source>NETSDK1049: Resolved file has a bad image, no metadata, or is otherwise inaccessible. {0} {1}</source>
        <target state="translated">NETSDK1049: разрешенный файл содержит недопустимый образ, не содержит метаданных или недоступен по другим причинам. {0} {1}</target>
        <note>{StrBegin="NETSDK1049: "}</note>
      </trans-unit>
      <trans-unit id="GlobalJsonSDKResolutionFailed">
        <source>NETSDK1141: Unable to resolve the .NET SDK version as specified in the global.json located at {0}.</source>
        <target state="translated">NETSDK1141: не удалось разрешить версию пакета SDK .NET, указанную в файле global.json, расположенном в {0}.</target>
        <note>{StrBegin="NETSDK1141: "}</note>
      </trans-unit>
      <trans-unit id="ILLinkFailed">
        <source>NETSDK1144: Optimizing assemblies for size failed. Optimization can be disabled by setting the PublishTrimmed property to false.</source>
        <target state="translated">NETSDK1144: не удалось оптимизировать сборки под размер. Оптимизацию можно отключить, установив значение false для свойства PublishTrimmed.</target>
        <note>{StrBegin="NETSDK1144: "}</note>
      </trans-unit>
      <trans-unit id="ILLinkNotSupportedError">
        <source>NETSDK1102: Optimizing assemblies for size is not supported for the selected publish configuration. Please ensure that you are publishing a self-contained app.</source>
        <target state="translated">NETSDK1102: оптимизация сборок по размеру не поддерживается для выбранной конфигурации публикации. Убедитесь, что вы публикуете автономное приложение.</target>
        <note>{StrBegin="NETSDK1102: "}</note>
      </trans-unit>
      <trans-unit id="ILLinkOptimizedAssemblies">
        <source>Optimizing assemblies for size may change the behavior of the app. Be sure to test after publishing. See: https://aka.ms/dotnet-illink</source>
        <target state="translated">Оптимизация сборок по размеру может изменить поведение приложения. Обязательно проведите тестирование после публикации. Дополнительные сведения см. на странице https://aka.ms/dotnet-illink.</target>
        <note />
      </trans-unit>
      <trans-unit id="ILLinkRunning">
        <source>Optimizing assemblies for size. This process might take a while.</source>
        <target state="translated">Оптимизация сборок по размеру. Этот процесс может занять некоторое время.</target>
        <note />
      </trans-unit>
      <trans-unit id="ImplicitRuntimeIdentifierResolutionForPublishPropertyFailed">
        <source>NETSDK1191: A runtime identifier for the property '{0}' couldn't be inferred. Specify a rid explicitly.</source>
        <target state="translated">NETSDK1191: не удалось вывести идентификатор среды выполнения для свойства "{0}". Укажите RID явно.</target>
        <note>{StrBegin="NETSDK1191: "}</note>
      </trans-unit>
      <trans-unit id="IncorrectPackageRoot">
        <source>NETSDK1020: Package Root {0} was incorrectly given for Resolved library {1}</source>
        <target state="translated">NETSDK1020: корневой каталог пакета {0} указан некорректно для разрешенной библиотеки {1}</target>
        <note>{StrBegin="NETSDK1020: "}</note>
      </trans-unit>
      <trans-unit id="IncorrectTargetFormat">
        <source>NETSDK1025: The target manifest {0} provided is of not the correct format</source>
        <target state="translated">NETSDK1025: указанный целевой манифест {0} имеет неверный формат.</target>
        <note>{StrBegin="NETSDK1025: "}</note>
      </trans-unit>
      <trans-unit id="InputAssemblyNotFound">
        <source>NETSDK1163: Input assembly '{0}' not found.</source>
        <target state="translated">NETSDK1163: входная сборка "{0}" не найдена.</target>
        <note>{StrBegin="NETSDK1163: "}</note>
      </trans-unit>
      <trans-unit id="InvalidFrameworkName">
        <source>NETSDK1003: Invalid framework name: '{0}'.</source>
        <target state="translated">NETSDK1003: недопустимое имя платформы: "{0}".</target>
        <note>{StrBegin="NETSDK1003: "}</note>
      </trans-unit>
      <trans-unit id="InvalidItemSpecToUse">
        <source>NETSDK1058: Invalid value for ItemSpecToUse parameter: '{0}'.  This property must be blank or set to 'Left' or 'Right'</source>
        <target state="translated">NETSDK1058: недопустимое значение для параметра ItemSpecToUse "{0}". Это свойство должно быть пустым либо иметь значение "Left" или "Right"</target>
        <note>{StrBegin="NETSDK1058: "}
The following are names of parameters or literal values and should not be translated: ItemSpecToUse, Left, Right</note>
      </trans-unit>
      <trans-unit id="InvalidNuGetVersionString">
        <source>NETSDK1018: Invalid NuGet version string: '{0}'.</source>
        <target state="translated">NETSDK1018: недопустимая строка версии NuGet: "{0}".</target>
        <note>{StrBegin="NETSDK1018: "}</note>
      </trans-unit>
      <trans-unit id="InvalidResourceUpdate">
        <source>NETSDK1075: Update handle is invalid. This instance may not be used for further updates.</source>
        <target state="translated">NETSDK1075: недопустимый дескриптор обновления. Этот экземпляр невозможно использовать для дальнейших обновлений.</target>
        <note>{StrBegin="NETSDK1075: "}</note>
      </trans-unit>
      <trans-unit id="InvalidRollForwardValue">
        <source>NETSDK1104: RollForward value '{0}' is invalid. Allowed values are {1}.</source>
        <target state="translated">NETSDK1104: недопустимое значение RollForward "{0}". Разрешенные значения — {1}.</target>
        <note>{StrBegin="NETSDK1104: "}</note>
      </trans-unit>
      <trans-unit id="InvalidTargetPlatformVersion">
        <source>NETSDK1140: {0} is not a valid TargetPlatformVersion for {1}. Valid versions include:
{2}</source>
        <target state="translated">NETSDK1140: {0} не является допустимой версией TargetPlatformVersion для {1}. Допустимые версии:
{2}</target>
        <note>{StrBegin="NETSDK1140: "}</note>
      </trans-unit>
      <trans-unit id="InvalidTypeLibrary">
        <source>NETSDK1173: The provided type library '{0}' is in an invalid format.</source>
        <target state="translated">NETSDK1173: указанная библиотека типов "{0}" имеет недопустимый формат.</target>
        <note>{StrBegin="NETSDK1173: "}</note>
      </trans-unit>
      <trans-unit id="InvalidTypeLibraryId">
        <source>NETSDK1170: The provided type library ID '{0}' for type library '{1}' is invalid. The ID must be a positive integer less than 65536.</source>
        <target state="translated">NETSDK1170: указанный идентификатор "{0}" библиотеки типов для библиотеки типов "{1}" недопустим. Идентификатор должен быть положительным целым числом меньше 65536.</target>
        <note>{StrBegin="NETSDK1170: "}</note>
      </trans-unit>
      <trans-unit id="JitLibraryNotFound">
        <source>NETSDK1157: JIT library '{0}' not found.</source>
        <target state="translated">NETSDK1157: библиотека JIT "{0}" не найдена.</target>
        <note>{StrBegin="NETSDK1157: "}</note>
      </trans-unit>
      <trans-unit id="MismatchedPlatformPackageVersion">
        <source>NETSDK1061: The project was restored using {0} version {1}, but with current settings, version {2} would be used instead. To resolve this issue, make sure the same settings are used for restore and for subsequent operations such as build or publish. Typically this issue can occur if the RuntimeIdentifier property is set during build or publish but not during restore. For more information, see https://aka.ms/dotnet-runtime-patch-selection.</source>
        <target state="translated">NETSDK1061: Проект был восстановлен с использованием {0} версии {1}, но с текущими параметрами вместо этой версии будет использована версия {2}. Чтобы устранить эту проблему, убедитесь, что для восстановления и последующих операций (таких как сборка или публикация) используются одинаковые параметры. Обычно эта проблема возникает, когда свойство RuntimeIdentifier устанавливается во время сборки или публикации, но не во время восстановления. Дополнительные сведения см. на странице https://aka.ms/dotnet-runtime-patch-selection.</target>
        <note>{StrBegin="NETSDK1061: "}
{0} - Package Identifier for platform package
{1} - Restored version of platform package
{2} - Current version of platform package</note>
      </trans-unit>
      <trans-unit id="MissingItemMetadata">
        <source>NETSDK1008: Missing '{0}' metadata on '{1}' item '{2}'.</source>
        <target state="translated">NETSDK1008: отсутствуют метаданные "{0}" для элемента "{2}" в "{1}".</target>
        <note>{StrBegin="NETSDK1008: "}</note>
      </trans-unit>
      <trans-unit id="MissingOutputPDBImagePath">
        <source>NETSDK1164: Missing output PDB path in PDB generation mode (OutputPDBImage metadata).</source>
        <target state="translated">NETSDK1164: отсутствует выходной путь PDB в режиме создания PDB (метаданные OutputPDBImage).</target>
        <note>{StrBegin="NETSDK1164: "}</note>
      </trans-unit>
      <trans-unit id="MissingOutputR2RImageFileName">
        <source>NETSDK1165: Missing output R2R image path (OutputR2RImage metadata).</source>
        <target state="translated">NETSDK1165: отсутствует выходной путь к образу R2R (метаданные OutputR2RImage).</target>
        <note>{StrBegin="NETSDK1165: "}</note>
      </trans-unit>
      <trans-unit id="MissingTypeLibraryId">
        <source>NETSDK1171: An integer ID less than 65536 must be provided for type library '{0}' because more than one type library is specified.</source>
        <target state="translated">NETSDK1171: для библиотеки типов "{0}" необходимо указать целочисленный идентификатор меньше 65536, так как указано более одной библиотеки типов.</target>
        <note>{StrBegin="NETSDK1171: "}</note>
      </trans-unit>
      <trans-unit id="MultipleFilesResolved">
        <source>NETSDK1021: More than one file found for {0}</source>
        <target state="translated">NETSDK1021: обнаружено множество файлов для {0}</target>
        <note>{StrBegin="NETSDK1021: "}</note>
      </trans-unit>
      <trans-unit id="NETFrameworkToNonBuiltInNETStandard">
        <source>NETSDK1069: This project uses a library that targets .NET Standard 1.5 or higher, and the project targets a version of .NET Framework that doesn't have built-in support for that version of .NET Standard. Visit https://aka.ms/net-standard-known-issues for a set of known issues. Consider retargeting to .NET Framework 4.7.2.</source>
        <target state="translated">NETSDK1069: этот проект использует библиотеку, предназначенную для .NET Standard 1.5 или более поздней версии. Кроме того, проект работает в версии .NET Framework, не имеющей встроенной поддержки этой версии .NET Standard. Список и описание известных проблем см. по адресу https://aka.ms/net-standard-known-issues. Рекомендуется изменить целевую платформу на .NET Framework 4.7.2.</target>
        <note>{StrBegin="NETSDK1069: "}</note>
      </trans-unit>
      <trans-unit id="NETFrameworkWithoutUsingNETSdkDefaults">
        <source>NETSDK1115: The current .NET SDK does not support .NET Framework without using .NET SDK Defaults. It is likely due to a mismatch between C++/CLI project CLRSupport property and TargetFramework.</source>
        <target state="translated">NETSDK1115: текущий пакет SDK для .NET не поддерживает .NET Framework без использования значений SDK для .NET по умолчанию. Причиной, скорее всего, является несоответствие TargetFramework и свойства CLRSupport в проекте C++/CLI.</target>
        <note>{StrBegin="NETSDK1115: "}</note>
      </trans-unit>
      <trans-unit id="Net6NotCompatibleWithDev16">
        <source>NETSDK1182: Targeting .NET 6.0 or higher in Visual Studio 2019 is not supported.</source>
        <target state="translated">NETSDK1182: выбор .NET 6.0 или более поздней версии в качестве цели в Visual Studio 2019 не поддерживается.</target>
        <note>{StrBegin="NETSDK1182: "}</note>
      </trans-unit>
      <trans-unit id="Net7NotCompatibleWithDev173">
        <source>NETSDK1192: Targeting .NET 7.0 or higher in Visual Studio 2022 17.3 is not supported.</source>
        <target state="translated">NETSDK1192: выбор .NET 7.0 или более поздней версии в качестве цели в Visual Studio 2022 17.3 не поддерживается.</target>
        <note>{StrBegin="NETSDK1192: "}</note>
      </trans-unit>
      <trans-unit id="NoAppHostAvailable">
        <source>NETSDK1084: There is no application host available for the specified RuntimeIdentifier '{0}'.</source>
        <target state="translated">NETSDK1084: нет узла приложения для указанного RuntimeIdentifier "{0}".</target>
        <note>{StrBegin="NETSDK1084: "}</note>
      </trans-unit>
      <trans-unit id="NoBuildRequested">
        <source>NETSDK1085: The 'NoBuild' property was set to true but the 'Build' target was invoked.</source>
        <target state="translated">NETSDK1085: для свойства "NoBuild" было задано значение true, но был вызван целевой объект "Сборка".</target>
        <note>{StrBegin="NETSDK1085: "}</note>
      </trans-unit>
      <trans-unit id="NoCompatibleTargetFramework">
        <source>NETSDK1002: Project '{0}' targets '{2}'. It cannot be referenced by a project that targets '{1}'.</source>
        <target state="translated">NETSDK1002: проект "{0}" нацелен на платформу "{2}". На него не может ссылаться проект с целевой платформой "{1}".</target>
        <note>{StrBegin="NETSDK1002: "}</note>
      </trans-unit>
      <trans-unit id="NoRuntimePackAvailable">
        <source>NETSDK1082: There was no runtime pack for {0} available for the specified RuntimeIdentifier '{1}'.</source>
        <target state="translated">NETSDK1082: не было доступного пакета среды выполнения для {0} для указанного RuntimeIdentifier "{1}".</target>
        <note>{StrBegin="NETSDK1082: "}</note>
      </trans-unit>
      <trans-unit id="NoRuntimePackInformation">
        <source>NETSDK1132: No runtime pack information was available for {0}.</source>
        <target state="translated">NETSDK1132: сведения о пакете среды выполнения не были доступны для {0}.</target>
        <note>{StrBegin="NETSDK1132: "}</note>
      </trans-unit>
      <trans-unit id="NoSupportComSelfContained">
        <source>NETSDK1128: COM hosting does not support self-contained deployments.</source>
        <target state="translated">NETSDK1128: размещенная модель COM не поддерживает автономные развертывания.</target>
        <note>{StrBegin="NETSDK1128: "}</note>
      </trans-unit>
      <trans-unit id="NoSupportCppEnableComHosting">
        <source>NETSDK1119: C++/CLI projects targeting .NET Core cannot use EnableComHosting=true.</source>
        <target state="translated">NETSDK1119: проекты C++/CLI для .NET Core не могут использовать EnableComHosting=true.</target>
        <note>{StrBegin="NETSDK1119: "}</note>
      </trans-unit>
      <trans-unit id="NoSupportCppNonDynamicLibraryDotnetCore">
        <source>NETSDK1116: C++/CLI projects targeting .NET Core must be dynamic libraries.</source>
        <target state="translated">NETSDK1116: проекты C++/CLI для .NET Core должны представлять собой динамические библиотеки.</target>
        <note>{StrBegin="NETSDK1116: "}</note>
      </trans-unit>
      <trans-unit id="NoSupportCppPackDotnetCore">
        <source>NETSDK1118: C++/CLI projects targeting .NET Core cannot be packed.</source>
        <target state="translated">NETSDK1118: проекты C++/CLI для .NET Core не могут быть упакованы.</target>
        <note>{StrBegin="NETSDK1118: "}</note>
      </trans-unit>
      <trans-unit id="NoSupportCppPublishDotnetCore">
        <source>NETSDK1117: Does not support publish of C++/CLI project targeting dotnet core.</source>
        <target state="translated">NETSDK1117: публикация проекта C++/CLI для .NET Core не поддерживается.</target>
        <note>{StrBegin="NETSDK1117: "}</note>
      </trans-unit>
      <trans-unit id="NoSupportCppSelfContained">
        <source>NETSDK1121: C++/CLI projects targeting .NET Core cannot use SelfContained=true.</source>
        <target state="translated">NETSDK1121: проекты C++/CLI для .NET Core не могут использовать значение параметра SelfContained=true.</target>
        <note>{StrBegin="NETSDK1121: "}</note>
      </trans-unit>
      <trans-unit id="NonSelfContainedExeCannotReferenceSelfContained">
        <source>NETSDK1151: The referenced project '{0}' is a self-contained executable.  A self-contained executable cannot be referenced by a non self-contained executable.  For more information, see https://aka.ms/netsdk1151</source>
        <target state="translated">NETSDK1151: проект "{0}", на который указывает ссылка, является автономным исполняемым файлом.  Неавтономный исполняемый файл не может ссылаться на автономный исполняемый файл. Дополнительные сведения см. на странице https://aka.ms/netsdk1151</target>
        <note>{StrBegin="NETSDK1151: "}</note>
      </trans-unit>
      <trans-unit id="PDBGeneratorInputExecutableNotFound">
        <source>NETSDK1162: PDB generation: R2R executable '{0}' not found.</source>
        <target state="translated">NETSDK1162: создание PDB: не удалось найти исполняемый файл R2R "{0}".</target>
        <note>{StrBegin="NETSDK1162: "}</note>
      </trans-unit>
      <trans-unit id="PReleaseRequiresEnvVarOnSln">
        <source>NETSDK1190: To use '{0}' in solution projects, you must set the environment variable '{1}' (to true). This will increase the time to complete the operation.</source>
        <target state="translated">NETSDK1190: чтобы использовать "{0}" в проектах решения, необходимо настроить переменную среды "{1}" (задав значение "true"). Это увеличит время выполнения операции.</target>
        <note>{StrBegin="NETSDK1190: "}</note>
      </trans-unit>
      <trans-unit id="PackAsToolCannotSupportSelfContained">
        <source>NETSDK1053: Pack as tool does not support self contained.</source>
        <target state="translated">NETSDK1053: упаковка в качестве инструмента не поддерживает автономное использование.</target>
        <note>{StrBegin="NETSDK1053: "}</note>
      </trans-unit>
      <trans-unit id="PackAsToolCannotSupportTargetPlatformIdentifier">
        <source>NETSDK1146: PackAsTool does not support TargetPlatformIdentifier being set. For example, TargetFramework cannot be net5.0-windows, only net5.0. PackAsTool also does not support UseWPF or UseWindowsForms when targeting .NET 5 and higher.</source>
        <target state="translated">NETSDK1146: PackAsTool не поддерживает задание TargetPlatformIdentifier. Например, TargetFramework не может иметь значение "net5.0-windows", только "net5.0". Кроме того, PackAsTool не поддерживает UseWPF или UseWindowsForms при использовании целевой платформы .NET 5 и более поздних версий.</target>
        <note>{StrBegin="NETSDK1146: "}</note>
      </trans-unit>
      <trans-unit id="PackageContainsIncorrectlyCasedLocale">
        <source>NETSDK1187: Package {0} {1} has a resource with the locale '{2}'. This locale has been normalized to the standard format '{3}' to prevent casing issues in the build. Consider notifying the package author about this casing issue.</source>
        <target state="translated">NETSDK1187: в пакете {0} {1} есть ресурс с языковым стандартом "{2}". Эта локаль была нормализована до стандартного формата "{3}", чтобы предотвратить проблемы с регистром в сборке. Попробуйте уведомить автора пакета об этой проблеме с корпусом.</target>
        <note>Error code is NETSDK1187. 0 is a package name, 1 is a package version, 2 is the incorrect locale string, and 3 is the correct locale string.</note>
      </trans-unit>
      <trans-unit id="PackageContainsUnknownLocale">
        <source>NETSDK1188: Package {0} {1} has a resource with the locale '{2}'. This locale is not recognized by .NET. Consider notifying the package author that it appears to be using an invalid locale.</source>
        <target state="translated">NETSDK1188: в пакете {0} {1} есть ресурс с языковым стандартом "{2}". Эта локаль не распознается .NET. Попробуйте уведомить автора пакета о том, что он использует недопустимую локаль.</target>
        <note>Error code is NETSDK1188. 0 is a package name, 1 is a package version, and 2 is the incorrect locale string</note>
      </trans-unit>
      <trans-unit id="PackageNotFound">
        <source>NETSDK1064: Package {0}, version {1} was not found. It might have been deleted since NuGet restore. Otherwise, NuGet restore might have only partially completed, which might have been due to maximum path length restrictions.</source>
        <target state="translated">NETSDK1064: пакет {0} версии {1} не найден. Возможно, с момента восстановления NuGet он был удален или восстановление NuGet было выполнено лишь частично из-за ограничений на максимальную длину пути.</target>
        <note>{StrBegin="NETSDK1064: "}</note>
      </trans-unit>
      <trans-unit id="PackageReferenceOverrideWarning">
        <source>NETSDK1023: A PackageReference for '{0}' was included in your project. This package is implicitly referenced by the .NET SDK and you do not typically need to reference it from your project. For more information, see {1}</source>
        <target state="translated">NETSDK1023: ссылка на пакет (PackageReference) для "{0}" была включена в проект. На этот пакет неявно ссылается пакет SDK для .NET, и ссылаться на него из проекта обычно не нужно. Дополнительные сведения: {1}</target>
        <note>{StrBegin="NETSDK1023: "}</note>
      </trans-unit>
      <trans-unit id="PackageReferenceVersionNotRecommended">
        <source>NETSDK1071: A PackageReference to '{0}' specified a Version of `{1}`. Specifying the version of this package is not recommended. For more information, see https://aka.ms/sdkimplicitrefs</source>
        <target state="translated">NETSDK1071: В ссылке PackageReference на '{0}' указана версия {1}. Указывать версию этого пакета не рекомендуется. Дополнительные сведения см. на странице https://aka.ms/sdkimplicitrefs</target>
        <note>{StrBegin="NETSDK1071: "}</note>
      </trans-unit>
      <trans-unit id="PlaceholderRunCommandProjectAbbreviationDeprecated">
        <source>NETSDK1174: Placeholder</source>
        <target state="translated">NETSDK1174: заполнитель</target>
        <note>{StrBegin="NETSDK1174: "} - This string is not used here, but is a placeholder for the error code, which is used by the "dotnet run" command.</note>
      </trans-unit>
      <trans-unit id="Prefer32BitIgnoredForNetCoreApp">
        <source>NETSDK1189: Prefer32Bit is not supported and has no effect for netcoreapp target.</source>
        <target state="translated">NETSDK1189: Prefer32Bit не поддерживается и не оказывает влияния на целевой объект netcoreapp.</target>
        <note>{StrBegin="NETSDK1189: "}</note>
      </trans-unit>
      <trans-unit id="ProjectAssetsConsumedWithoutMSBuildProjectPath">
        <source>NETSDK1011: Assets are consumed from project '{0}', but no corresponding MSBuild project path was  found in '{1}'.</source>
        <target state="translated">NETSDK1011: используются ресурсы из проекта "{0}", но соответствующий путь к проекту MSBuild не найден в "{1}".</target>
        <note>{StrBegin="NETSDK1011: "}</note>
      </trans-unit>
      <trans-unit id="ProjectContainsObsoleteDotNetCliTool">
        <source>NETSDK1059: The tool '{0}' is now included in the .NET SDK. Information on resolving this warning is available at (https://aka.ms/dotnetclitools-in-box).</source>
        <target state="translated">NETSDK1059: инструмент "{0}" теперь включен в пакет SDK для .NET. Сведения о том, как устранить это предупреждение: https://aka.ms/dotnetclitools-in-box.</target>
        <note>{StrBegin="NETSDK1059: "}</note>
      </trans-unit>
      <trans-unit id="ProjectToolOnlySupportTFMLowerThanNetcoreapp22">
        <source>NETSDK1093: Project tools (DotnetCliTool) only support targeting .NET Core 2.2 and lower.</source>
        <target state="translated">NETSDK1093: средства проекта (DotnetCliTool) поддерживают только целевую платформу .NET Core 2.2 и более ранних версий.</target>
        <note>{StrBegin="NETSDK1093: "}</note>
      </trans-unit>
      <trans-unit id="PublishReadyToRunRequiresVersion30">
        <source>NETSDK1122: ReadyToRun compilation will be skipped because it is only supported for .NET Core 3.0 or higher.</source>
        <target state="translated">NETSDK1122: компиляция ReadyToRun будет пропущена, так как она поддерживается только для .NET Core 3.0 или более поздних версий.</target>
        <note>{StrBegin="NETSDK1122: "}</note>
      </trans-unit>
      <trans-unit id="PublishSelfContainedMustBeBool">
        <source>NETSDK1193: If PublishSelfContained is set, it must be either true or false. The value given was '{0}'.</source>
        <target state="translated">NETSDK1193: если параметр PublishSelfContained настроен, он должен иметь значение true или false. Указанное значение: "{0}".</target>
        <note>{StrBegin="NETSDK1193: "}</note>
      </trans-unit>
      <trans-unit id="PublishSingleFileRequiresVersion30">
        <source>NETSDK1123: Publishing an application to a single-file requires .NET Core 3.0 or higher.</source>
        <target state="translated">NETSDK1123: для публикации приложения в один файл требуется .NET Core 3.0 или более поздняя версия.</target>
        <note>{StrBegin="NETSDK1123: "}</note>
      </trans-unit>
      <trans-unit id="PublishTrimmedRequiresVersion30">
        <source>NETSDK1124: Trimming assemblies requires .NET Core 3.0 or higher.</source>
        <target state="translated">NETSDK1124: для усечения сборок требуется .NET Core 3.0 или более поздняя версия.</target>
        <note>{StrBegin="NETSDK1124: "}</note>
      </trans-unit>
      <trans-unit id="PublishUnsupportedWithoutTargetFramework">
        <source>NETSDK1129: The 'Publish' target is not supported without specifying a target framework. The current project targets multiple frameworks, you must specify the framework for the published application.</source>
        <target state="translated">NETSDK1129: целевой объект "Publish" не поддерживается без указания целевой платформы. Для текущего проекта указано несколько целевых платформ, необходимо указать платформу для опубликованного приложения.</target>
        <note>{StrBegin="NETSDK1129: "}</note>
      </trans-unit>
      <trans-unit id="ReadyToRunCompilationFailed">
        <source>NETSDK1096: Optimizing assemblies for performance failed. You can either exclude the failing assemblies from being optimized, or set the PublishReadyToRun property to false.</source>
        <target state="translated">NETSDK1096: не удалось оптимизировать сборки для обеспечения производительности. Вы можете исключить неудачно обработанные сборки из оптимизации либо задать значение false для свойства PublishReadyToRun.</target>
        <note>{StrBegin="NETSDK1096: "}</note>
      </trans-unit>
      <trans-unit id="ReadyToRunCompilationHasWarnings_Info">
        <source>Some ReadyToRun compilations emitted warnings, indicating potential missing dependencies. Missing dependencies could potentially cause runtime failures. To show the warnings, set the PublishReadyToRunShowWarnings property to true.</source>
        <target state="translated">Для некоторых компиляций ReadyToRun возникли предупреждения, которые могут указывать на недостающие зависимости. Отсутствующие зависимости могут вызвать сбои среды выполнения. Чтобы отобразить предупреждения, установите значение true для свойства PublishReadyToRunShowWarnings.</target>
        <note />
      </trans-unit>
      <trans-unit id="ReadyToRunNoValidRuntimePackageError">
        <source>NETSDK1094: Unable to optimize assemblies for performance: a valid runtime package was not found. Either set the PublishReadyToRun property to false, or use a supported runtime identifier when publishing. When targeting .NET 6 or higher, make sure to restore packages with the PublishReadyToRun property set to true.</source>
        <target state="translated">NETSDK1094: не удалось оптимизировать сборки для производительности: не найден допустимый пакет среды выполнения. Задайте для свойства PublishReadyToRun значение false либо используйте поддерживаемый идентификатор среды выполнения при публикации. При выборе .NET 6 или более поздней версии в качестве цели восстановите пакеты со свойством PublishReadyToRun со значением true.</target>
        <note>{StrBegin="NETSDK1094: "}</note>
      </trans-unit>
      <trans-unit id="ReadyToRunTargetNotSupportedError">
        <source>NETSDK1095: Optimizing assemblies for performance is not supported for the selected target platform or architecture. Please verify you are using a supported runtime identifier, or set the PublishReadyToRun property to false.</source>
        <target state="translated">NETSDK1095: оптимизация сборок для повышения производительности не поддерживается для выбранной целевой платформы или архитектуры. Убедитесь, что используется поддерживаемый идентификатор среды выполнения, или установите значение false для свойства PublishReadyToRun.</target>
        <note>{StrBegin="NETSDK1095: "}</note>
      </trans-unit>
      <trans-unit id="RollForwardRequiresVersion30">
        <source>NETSDK1103: RollForward setting is only supported on .NET Core 3.0 or higher.</source>
        <target state="translated">NETSDK1103: параметр RollForward поддерживается только в .NET Core 3.0 или более поздних версий.</target>
        <note>{StrBegin="NETSDK1103: "}</note>
      </trans-unit>
      <trans-unit id="RuntimeIdentifierNotRecognized">
        <source>NETSDK1083: The specified RuntimeIdentifier '{0}' is not recognized.</source>
        <target state="translated">NETSDK1083: указанный RuntimeIdentifier "{0}" не распознан.</target>
        <note>{StrBegin="NETSDK1083: "}</note>
      </trans-unit>
      <trans-unit id="RuntimeIdentifierWasNotSpecified">
        <source>NETSDK1028: Specify a RuntimeIdentifier</source>
        <target state="translated">NETSDK1028: укажите RuntimeIdentifier</target>
        <note>{StrBegin="NETSDK1028: "}</note>
      </trans-unit>
      <trans-unit id="RuntimeListNotFound">
        <source>NETSDK1109: Runtime list file '{0}' was not found. Report this error to the .NET team here: https://aka.ms/dotnet-sdk-issue.</source>
        <target state="translated">NETSDK1109: не найден файл списка среды выполнения "{0}". Сообщите об этой ошибке группе разработчиков .NET по следующему адресу: https://aka.ms/dotnet-sdk-issue.</target>
        <note>{StrBegin="NETSDK1109: "}</note>
      </trans-unit>
      <trans-unit id="RuntimePackNotDownloaded">
        <source>NETSDK1112: The runtime pack for {0} was not downloaded. Try running a NuGet restore with the RuntimeIdentifier '{1}'.</source>
        <target state="translated">NETSDK1112: пакет среды выполнения для {0} не был скачан. Попробуйте выполнить восстановление NuGet с помощью RuntimeIdentifier "{1}".</target>
        <note>{StrBegin="NETSDK1112: "}</note>
      </trans-unit>
      <trans-unit id="RuntimePackNotRestored_TransitiveDisabled">
        <source>NETSDK1185: The Runtime Pack for FrameworkReference '{0}' was not available. This may be because DisableTransitiveFrameworkReferenceDownloads was set to true.</source>
        <target state="translated">NETSDK1185: пакет среды выполнения для FrameworkReference "{0}" недоступен. Причиной этого может быть то, что параметру DisableTransitiveFrameworkReferenceDownloads присвоено значение true.</target>
        <note>{StrBegin="NETSDK1185: "}</note>
      </trans-unit>
      <trans-unit id="SelfContainedExeCannotReferenceNonSelfContained">
        <source>NETSDK1150: The referenced project '{0}' is a non self-contained executable.  A non self-contained executable cannot be referenced by a self-contained executable.  For more information, see https://aka.ms/netsdk1150</source>
        <target state="translated">NETSDK1150: проект "{0}", на который указывает ссылка, является неавтономным исполняемым файлом.  Автономный исполняемый файл не может ссылаться на неавтономный исполняемый файл. Дополнительные сведения см. на странице https://aka.ms/netsdk1150</target>
        <note>{StrBegin="NETSDK1150: "}</note>
      </trans-unit>
      <trans-unit id="SelfContainedOptionShouldBeUsedWithRuntime">
        <source>NETSDK1179: One of '--self-contained' or '--no-self-contained' options are required when '--runtime' is used.</source>
        <target state="translated">NETSDK1179: при использовании "--runtime" требуется параметр "--self-contained" или "--no-self-contained".</target>
        <note>{StrBegin="NETSDK1179: "}</note>
      </trans-unit>
      <trans-unit id="SkippingAdditionalProbingPaths">
        <source>NETSDK1048: 'AdditionalProbingPaths' were specified for GenerateRuntimeConfigurationFiles, but are being skipped because 'RuntimeConfigDevPath' is empty.</source>
        <target state="translated">NETSDK1048: для GenerateRuntimeConfigurationFiles были указаны пути "AdditionalProbingPaths", но они будут пропущены, так как "RuntimeConfigDevPath" пуст.</target>
        <note>{StrBegin="NETSDK1048: "}</note>
      </trans-unit>
      <trans-unit id="TargetFrameworkIsEol">
        <source>NETSDK1138: The target framework '{0}' is out of support and will not receive security updates in the future. Please refer to {1} for more information about the support policy.</source>
        <target state="translated">NETSDK1138: целевая платформа "{0}" больше не поддерживается и не будет получать обновления для системы безопасности в будущем. Дополнительные сведения о политике поддержки см. в {1}.</target>
        <note>{StrBegin="NETSDK1138: "}</note>
      </trans-unit>
      <trans-unit id="TargetFrameworkWithSemicolon">
        <source>NETSDK1046: The TargetFramework value '{0}' is not valid. To multi-target, use the 'TargetFrameworks' property instead.</source>
        <target state="translated">NETSDK1046: значение "{0}" свойства TargetFramework недопустимо. Для выбора нескольких целевых платформ используйте свойство "TargetFrameworks".</target>
        <note>{StrBegin="NETSDK1046: "}</note>
      </trans-unit>
      <trans-unit id="TargetingApphostPackMissingCannotRestore">
        <source>NETSDK1145: The {0} pack is not installed and NuGet package restore is not supported. Upgrade Visual Studio, remove global.json if it specifies a certain SDK version, and uninstall the newer SDK. For more options visit   https://aka.ms/targeting-apphost-pack-missing  Pack Type:{0}, Pack directory: {1}, targetframework: {2}, Pack PackageId: {3}, Pack Package Version: {4}</source>
        <target state="translated">NETSDK1145: пакет {0} не установлен, и восстановление пакетов NuGet не поддерживается. Обновите Visual Studio, удалите файл global.js, если он указывает определенную версию пакета SDK, и удалите более новый пакет SDK. Для ознакомления с дополнительными вариантами перейдите по адресу: https://aka.ms/targeting-apphost-pack-missing. Тип пакета: {0}, каталог пакета: {1}, целевая платформа: {2}, ИД упаковки пакета: {3}, версия упаковки пакета: {4}.</target>
        <note>{StrBegin="NETSDK1145: "}</note>
      </trans-unit>
      <trans-unit id="TargetingPackNeedsRestore">
        <source>NETSDK1127: The targeting pack {0} is not installed. Please restore and try again.</source>
        <target state="translated">NETSDK1127: пакет нацеливания {0} не установлен. Выполните восстановление и повторите попытку.</target>
        <note>{StrBegin="NETSDK1127: "}</note>
      </trans-unit>
      <trans-unit id="TargetingPackNotRestored_TransitiveDisabled">
        <source>NETSDK1184: The Targeting Pack for FrameworkReference '{0}' was not available. This may be because DisableTransitiveFrameworkReferenceDownloads was set to true.</source>
        <target state="translated">NETSDK1184: целевой пакет для FrameworkReference "{0}" недоступен. Причиной этого может быть то, что параметру DisableTransitiveFrameworkReferenceDownloads присвоено значение true.</target>
        <note>{StrBegin="NETSDK1184: "}</note>
      </trans-unit>
      <trans-unit id="TrimmingWindowsFormsIsNotSupported">
        <source>NETSDK1175: Windows Forms is not supported or recommended with trimming enabled. Please go to https://aka.ms/dotnet-illink/windows-forms for more details.</source>
        <target state="translated">NETSDK1175: Windows Forms не поддерживается и не рекомендуется использовать с включенной обрезкой. Дополнительные сведения см. на странице https://aka.ms/dotnet-illink/windows-forms.</target>
        <note>{StrBegin="NETSDK1175: "}</note>
      </trans-unit>
      <trans-unit id="TrimmingWpfIsNotSupported">
        <source>NETSDK1168: WPF is not supported or recommended with trimming enabled. Please go to https://aka.ms/dotnet-illink/wpf for more details.</source>
        <target state="translated">NETSDK1168: WPF не поддерживается и не рекомендуется использовать с включенной обрезкой. Дополнительные сведения см. на странице https://aka.ms/dotnet-illink/wpf.</target>
        <note>{StrBegin="NETSDK1168: "}</note>
      </trans-unit>
      <trans-unit id="TypeLibraryDoesNotExist">
        <source>NETSDK1172: The provided type library '{0}' does not exist.</source>
        <target state="translated">NETSDK1172: предоставленная библиотека типов "{0}" не существует.</target>
        <note>{StrBegin="NETSDK1172: "}</note>
      </trans-unit>
      <trans-unit id="UnableToFindResolvedPath">
        <source>NETSDK1016: Unable to find resolved path for '{0}'.</source>
        <target state="translated">NETSDK1016: не удается найти разрешенный путь для "{0}".</target>
        <note>{StrBegin="NETSDK1016: "}</note>
      </trans-unit>
      <trans-unit id="UnableToUsePackageAssetsCache_Info">
        <source>Unable to use package assets cache due to I/O error. This can occur when the same project is built more than once in parallel. Performance may be degraded, but the build result will not be impacted.</source>
        <target state="translated">Не удается использовать кэш ресурсов пакета из-за ошибки ввода-вывода. Это может происходить при нескольких параллельных сборках одного проекта. Это может привести к снижению производительности, но не повлияет на результат сборки.</target>
        <note />
      </trans-unit>
      <trans-unit id="UnexpectedFileType">
        <source>NETSDK1012: Unexpected file type for '{0}'. Type is both '{1}' and '{2}'.</source>
        <target state="translated">NETSDK1012: недопустимый тип файла для "{0}". Тип является "{1}" и "{2}".</target>
        <note>{StrBegin="NETSDK1012: "}</note>
      </trans-unit>
      <trans-unit id="UnknownFrameworkReference">
        <source>NETSDK1073: The FrameworkReference '{0}' was not recognized</source>
        <target state="translated">NETSDK1073: элемент FrameworkReference "{0}" не распознан</target>
        <note>{StrBegin="NETSDK1073: "}</note>
      </trans-unit>
      <trans-unit id="UnknownFrameworkReference_MauiEssentials">
        <source>NETSDK1186: This project depends on Maui Essentials through a project or NuGet package reference, but doesn't declare that dependency explicitly. To build this project, you must set the UseMauiEssentials property to true (and install the Maui workload if necessary).</source>
        <target state="translated">NETSDK1186: этот проект зависит от MAUI Essentials через проект или ссылку на пакет NuGet. Но эта зависимость не объявлена явным образом. Для сборки этого проекта присвойте свойству UseMauiEssentials значение true (и при необходимости установите рабочую нагрузку MAUI).</target>
        <note>{StrBegin="NETSDK1186: "}</note>
      </trans-unit>
      <trans-unit id="UnnecessaryWindowsDesktopSDK">
        <source>NETSDK1137: It is no longer necessary to use the Microsoft.NET.Sdk.WindowsDesktop SDK. Consider changing the Sdk attribute of the root Project element to 'Microsoft.NET.Sdk'.</source>
        <target state="translated">NETSDK1137: больше не нужно использовать пакет SDK Microsoft.NET.Sdk.WindowsDesktop. Попробуйте изменить атрибут пакета SDK корневого элемента проекта на "Microsoft.NET.Sdk".</target>
        <note>{StrBegin="NETSDK1137: "}</note>
      </trans-unit>
      <trans-unit id="UnrecognizedPreprocessorToken">
        <source>NETSDK1009: Unrecognized preprocessor token '{0}' in '{1}'.</source>
        <target state="translated">NETSDK1009: не распознан маркер препроцессора "{0}" в "{1}".</target>
        <note>{StrBegin="NETSDK1009: "}</note>
      </trans-unit>
      <trans-unit id="UnresolvedTargetingPack">
        <source>NETSDK1081: The targeting pack for {0} was not found. You may be able to resolve this by running a NuGet restore on the project.</source>
        <target state="translated">NETSDK1081: не найден пакет нацеливания для {0}. Возможно, эту проблему удастся устранить, выполнив восстановление NuGet в проекте.</target>
        <note>{StrBegin="NETSDK1081: "}</note>
      </trans-unit>
      <trans-unit id="UnsupportedFramework">
        <source>NETSDK1019: {0} is an unsupported framework.</source>
        <target state="translated">NETSDK1019: платформа {0} не поддерживается.</target>
        <note>{StrBegin="NETSDK1019: "}</note>
      </trans-unit>
      <trans-unit id="UnsupportedRuntimeIdentifier">
        <source>NETSDK1056: Project is targeting runtime '{0}' but did not resolve any runtime-specific packages. This runtime may not be supported by the target framework.</source>
        <target state="translated">NETSDK1056: проект нацелен на среду выполнения "{0}", но не разрешил ни одного пакета среды выполнения. Возможно, целевая платформа не поддерживает эту среду выполнения.</target>
        <note>{StrBegin="NETSDK1056: "}</note>
      </trans-unit>
      <trans-unit id="UnsupportedSDKVersionForNetStandard20">
        <source>NETSDK1050: The version of Microsoft.NET.Sdk used by this project is insufficient to support references to libraries targeting .NET Standard 1.5 or higher.  Please install version 2.0 or higher of the .NET Core SDK.</source>
        <target state="translated">NETSDK1050: используемая этим проектом версия Microsoft.NET.Sdk не поддерживает ссылки на библиотеки для .NET Standard 1.5 и более поздних версий. Установите пакет SDK для .NET Core версии 2.0 или выше.</target>
        <note>{StrBegin="NETSDK1050: "}</note>
      </trans-unit>
      <trans-unit id="UnsupportedTargetFrameworkVersion">
        <source>NETSDK1045: The current .NET SDK does not support targeting {0} {1}.  Either target {0} {2} or lower, or use a version of the .NET SDK that supports {0} {1}.</source>
        <target state="translated">NETSDK1045: текущий пакет SDK для .NET не поддерживает целевой объект {0} {1}. Выберите {0} {2} или более раннюю версию либо используйте версию пакета SDK для .NET, которая поддерживает {0} {1}.</target>
        <note>{StrBegin="NETSDK1045: "}</note>
      </trans-unit>
      <trans-unit id="UnsupportedTargetPlatformIdentifier">
        <source>NETSDK1139: The target platform identifier {0} was not recognized.</source>
        <target state="translated">NETSDK1139: не удалось распознать идентификатор целевой платформы {0}.</target>
        <note>{StrBegin="NETSDK1139: "}</note>
      </trans-unit>
      <trans-unit id="UseWpfOrUseWindowsFormsRequiresWindowsDesktopFramework">
        <source>NETSDK1107: Microsoft.NET.Sdk.WindowsDesktop is required to build Windows desktop applications. 'UseWpf' and 'UseWindowsForms' are not supported by the current SDK.</source>
        <target state="translated">NETSDK1107: для сборки классических приложений для Windows требуется Microsoft.NET.Sdk.WindowsDesktop. "UseWpf" и "UseWindowsForms" не поддерживаются текущим пакетом SDK.</target>
        <note>{StrBegin="NETSDK1107: "}</note>
      </trans-unit>
      <trans-unit id="UsingPreviewSdk_Info">
        <source>NETSDK1057: You are using a preview version of .NET. See: https://aka.ms/dotnet-support-policy</source>
        <target state="translated">NETSDK1057: Вы используете предварительную версию .NET. Дополнительные сведения см. на странице https://aka.ms/dotnet-support-policy</target>
        <note />
      </trans-unit>
      <trans-unit id="WinMDObjNotSupportedOnTargetFramework">
        <source>NETSDK1131: Producing a managed Windows Metadata component with WinMDExp is not supported when targeting {0}.</source>
        <target state="translated">NETSDK1131: создание управляемого компонента метаданных Windows с WinMDExp не поддерживается при нацеливании на {0}.</target>
        <note>{StrBegin="NETSDK1131: "}</note>
      </trans-unit>
      <trans-unit id="WinMDReferenceNotSupportedOnTargetFramework">
        <source>NETSDK1130: {1} cannot be referenced. Referencing a Windows Metadata component directly when targeting .NET 5 or higher is not supported. For more information, see https://aka.ms/netsdk1130</source>
        <target state="translated">NETSDK1130: ссылка на {1} невозможна. Прямая ссылка на компонент метаданных Windows для .NET 5 или более поздней версии не поддерживается. Дополнительные сведения: https://aka.ms/netsdk1130</target>
        <note>{StrBegin="NETSDK1130: "}</note>
      </trans-unit>
      <trans-unit id="WinMDTransitiveReferenceNotSupported">
        <source>NETSDK1149: {0} cannot be referenced because it uses built-in support for WinRT, which is no longer supported in .NET 5 and higher.  An updated version of the component supporting .NET 5 is needed. For more information, see https://aka.ms/netsdk1149</source>
        <target state="translated">NETSDK1149: ссылка на {0} невозможна, так как используется встроенная поддержка для модели WinRT, которая больше не поддерживается в .NET 5 и более поздних версий.  Требуется обновленная версия компонента с поддержкой .NET 5. Дополнительные сведения: https://aka.ms/netsdk1149</target>
        <note>{StrBegin="NETSDK1149: "}</note>
      </trans-unit>
      <trans-unit id="WindowsDesktopFrameworkRequiresUseWpfOrUseWindowsForms">
        <source>NETSDK1106: Microsoft.NET.Sdk.WindowsDesktop requires 'UseWpf' or 'UseWindowsForms' to be set to 'true'</source>
        <target state="translated">NETSDK1106: для использования Microsoft.NET.Sdk.WindowsDesktop требуется установить значение "true" для свойства "UseWpf" или "UseWindowsForms"</target>
        <note>{StrBegin="NETSDK1106: "}</note>
      </trans-unit>
      <trans-unit id="WindowsDesktopFrameworkRequiresVersion30">
        <source>NETSDK1105: Windows desktop applications are only supported on .NET Core 3.0 or higher.</source>
        <target state="translated">NETSDK1105: классические приложения для Windows поддерживаются только в .NET Core 3.0 или более поздних версиях.</target>
        <note>{StrBegin="NETSDK1105: "}</note>
      </trans-unit>
      <trans-unit id="WindowsDesktopFrameworkRequiresWindows">
        <source>NETSDK1100: To build a project targeting Windows on this operating system, set the EnableWindowsTargeting property to true.</source>
        <target state="translated">NETSDK1100: чтобы создать проект, нацеленный на Windows в этой операционной системе, установите для свойства EnableWindowsTargeting значение true.</target>
        <note>{StrBegin="NETSDK1100: "}</note>
      </trans-unit>
      <trans-unit id="WindowsDesktopTargetPlatformMustBeWindows">
        <source>NETSDK1136: The target platform must be set to Windows (usually by including '-windows' in the TargetFramework property) when using Windows Forms or WPF, or referencing projects or packages that do so.</source>
        <target state="translated">NETSDK1136: при использовании Windows Forms или WPF, а также при создании ссылок на проекты или пакеты, в которых используются Windows Forms или WPF, необходимо установить целевую платформу Windows (обычно для этого достаточно включить "-windows" в свойство TargetFramework).</target>
        <note>{StrBegin="NETSDK1136: "}</note>
      </trans-unit>
      <trans-unit id="WindowsSDKVersionConflicts">
        <source>NETSDK1148: A referenced assembly was compiled using a newer version of Microsoft.Windows.SDK.NET.dll. Please update to a newer .NET SDK in order to reference this assembly.</source>
        <target state="translated">NETSDK1148: сборка, на которую указывает ссылка, была скомпилирована с помощью более новой версии Microsoft.Windows.SDK.NET.dll. Обновите пакет SDK для .NET до более поздней версии, чтобы можно было ссылаться на эту сборку.</target>
        <note>{StrBegin="NETSDK1148: "}</note>
      </trans-unit>
      <trans-unit id="WorkloadNotAvailable">
        <source>NETSDK1178: The project depends on the following workload packs that do not exist in any of the workloads available in this installation: {0}
You may need to build the project on another operating system or architecture, or update the .NET SDK.</source>
        <target state="translated">NETSDK1178: проект зависит от следующих пакетов рабочей нагрузки, которые не существуют ни в одной из рабочих нагрузок, доступных в этой установке: {0}
Может потребоваться выполнить сборку проекта в другой операционной системе или архитектуре или обновить пакет SDK .NET.</target>
        <note>{StrBegin="NETSDK1178: "}</note>
      </trans-unit>
      <trans-unit id="WorkloadNotInstalled">
        <source>NETSDK1147: To build this project, the following workloads must be installed: {0}
To install these workloads, run the following command: dotnet workload restore</source>
        <target state="translated">NETSDK1147: для сборки этого проекта необходимо установить следующие рабочие нагрузки: {0}
Чтобы установить эти рабочие нагрузки, выполните следующую команду: dotnet workload restore</target>
        <note>{StrBegin="NETSDK1147: "} LOCALIZATION: Do not localize "dotnet workload restore"</note>
      </trans-unit>
    </body>
  </file>
</xliff><|MERGE_RESOLUTION|>--- conflicted
+++ resolved
@@ -9,11 +9,7 @@
       </trans-unit>
       <trans-unit id="AotNoValidRuntimePackageError">
         <source>NETSDK1183: Unable to optimize assemblies for ahead-of-time compilation: a valid runtime package was not found. Either set the PublishAot property to false, or use a supported runtime identifier when publishing. When targeting .NET 7 or higher, make sure to restore packages with the PublishAot property set to true.</source>
-<<<<<<< HEAD
-        <target state="new">NETSDK1183: Unable to optimize assemblies for ahead-of-time compilation: a valid runtime package was not found. Either set the PublishAot property to false, or use a supported runtime identifier when publishing. When targeting .NET 7 or higher, make sure to restore packages with the PublishAot property set to true.</target>
-=======
         <target state="translated">NETSDK1183: невозможно оптимизировать сборки для АОТ-компиляции: не найден допустимый пакет среды выполнения. Задайте для свойства PublishAot значение ЛОЖЬ или используйте поддерживаемый идентификатор среды выполнения при публикации. При нацеливании на .NET 7 или более позднюю версию обязательно восстанавливайте пакеты со свойством PublishAot, для которого задано значение ИСТИНА.</target>
->>>>>>> cae29a03
         <note>{StrBegin="NETSDK1183: "}</note>
       </trans-unit>
       <trans-unit id="AotNotSupported">
