--- conflicted
+++ resolved
@@ -982,11 +982,7 @@
       </trans-unit>
       <trans-unit id="WorkloadIsEol">
         <source>NETSDK1202: The workload '{0}' is out of support and will not receive security updates in the future. Please refer to {1} for more information about the support policy.</source>
-<<<<<<< HEAD
         <target state="translated">NETSDK1202: a carga de trabalho '{0}' está sem suporte e não receberá atualizações de segurança no futuro. Consulte o {1} para obter mais informações sobre a política de suporte.</target>
-=======
-        <target state="new">NETSDK1202: The workload '{0}' is out of support and will not receive security updates in the future. Please refer to {1} for more information about the support policy.</target>
->>>>>>> 1c95b52b
         <note>{StrBegin="NETSDK1202: "}</note>
       </trans-unit>
       <trans-unit id="WorkloadNotAvailable">
