﻿<?xml version="1.0" encoding="utf-8"?>
<xliff xmlns="urn:oasis:names:tc:xliff:document:1.2" xmlns:xsi="http://www.w3.org/2001/XMLSchema-instance" version="1.2" xsi:schemaLocation="urn:oasis:names:tc:xliff:document:1.2 xliff-core-1.2-transitional.xsd">
  <file datatype="xml" source-language="en" target-language="es" original="../Strings.resx">
    <body>
      <trans-unit id="AddResourceWithNonIntegerResource">
        <source>NETSDK1076: AddResource can only be used with integer resource types.</source>
        <target state="new">NETSDK1076: AddResource can only be used with integer resource types.</target>
        <note>{StrBegin="NETSDK1076: "}</note>
      </trans-unit>
      <trans-unit id="AotNoValidRuntimePackageError">
        <source>NETSDK1183: Unable to optimize assemblies for ahead-of-time compilation: a valid runtime package was not found. Either set the PublishAot property to false, or use a supported runtime identifier when publishing. When targeting .NET 7 or higher, make sure to restore packages with the PublishAot property set to true.</source>
        <target state="new">NETSDK1183: Unable to optimize assemblies for ahead-of-time compilation: a valid runtime package was not found. Either set the PublishAot property to false, or use a supported runtime identifier when publishing. When targeting .NET 7 or higher, make sure to restore packages with the PublishAot property set to true.</target>
        <note>{StrBegin="NETSDK1183: "}</note>
      </trans-unit>
      <trans-unit id="AotNotSupported">
        <source>NETSDK1196: The SDK does not support ahead-of-time compilation. Set the PublishAot property to false.</source>
        <target state="new">NETSDK1196: The SDK does not support ahead-of-time compilation. Set the PublishAot property to false.</target>
        <note>{StrBegin="NETSDK1196: "}</note>
      </trans-unit>
      <trans-unit id="AppConfigRequiresRootConfiguration">
        <source>NETSDK1070: The application configuration file must have root configuration element.</source>
        <target state="new">NETSDK1070: The application configuration file must have root configuration element.</target>
        <note>{StrBegin="NETSDK1070: "}</note>
      </trans-unit>
      <trans-unit id="AppHostCreationFailedWithRetry">
        <source>NETSDK1113: Failed to create apphost (attempt {0} out of {1}): {2}</source>
        <target state="new">NETSDK1113: Failed to create apphost (attempt {0} out of {1}): {2}</target>
        <note>{StrBegin="NETSDK1113: "}</note>
      </trans-unit>
      <trans-unit id="AppHostCustomizationRequiresWindowsHostWarning">
        <source>NETSDK1074: The application host executable will not be customized because adding resources requires that the build be performed on Windows (excluding Nano Server).</source>
        <target state="new">NETSDK1074: The application host executable will not be customized because adding resources requires that the build be performed on Windows (excluding Nano Server).</target>
        <note>{StrBegin="NETSDK1074: "}</note>
      </trans-unit>
      <trans-unit id="AppHostHasBeenModified">
        <source>NETSDK1029: Unable to use '{0}' as application host executable as it does not contain the expected placeholder byte sequence '{1}' that would mark where the application name would be written.</source>
        <target state="new">NETSDK1029: Unable to use '{0}' as application host executable as it does not contain the expected placeholder byte sequence '{1}' that would mark where the application name would be written.</target>
        <note>{StrBegin="NETSDK1029: "}</note>
      </trans-unit>
      <trans-unit id="AppHostNotWindows">
        <source>NETSDK1078: Unable to use '{0}' as application host executable because it's not a Windows PE file.</source>
        <target state="new">NETSDK1078: Unable to use '{0}' as application host executable because it's not a Windows PE file.</target>
        <note>{StrBegin="NETSDK1078: "}</note>
      </trans-unit>
      <trans-unit id="AppHostNotWindowsCLI">
        <source>NETSDK1072: Unable to use '{0}' as application host executable because it's not a Windows executable for the CUI (Console) subsystem.</source>
        <target state="new">NETSDK1072: Unable to use '{0}' as application host executable because it's not a Windows executable for the CUI (Console) subsystem.</target>
        <note>{StrBegin="NETSDK1072: "}</note>
      </trans-unit>
      <trans-unit id="AppHostSigningFailed">
        <source>NETSDK1177: Failed to sign apphost with error code {1}: {0}</source>
        <target state="new">NETSDK1177: Failed to sign apphost with error code {1}: {0}</target>
        <note>{StrBegin="NETSDK1177: "}</note>
      </trans-unit>
      <trans-unit id="AspNetCoreAllNotSupported">
        <source>NETSDK1079: The Microsoft.AspNetCore.All package is not supported when targeting .NET Core 3.0 or higher.  A FrameworkReference to Microsoft.AspNetCore.App should be used instead, and will be implicitly included by Microsoft.NET.Sdk.Web.</source>
        <target state="new">NETSDK1079: The Microsoft.AspNetCore.All package is not supported when targeting .NET Core 3.0 or higher.  A FrameworkReference to Microsoft.AspNetCore.App should be used instead, and will be implicitly included by Microsoft.NET.Sdk.Web.</target>
        <note>{StrBegin="NETSDK1079: "}</note>
      </trans-unit>
      <trans-unit id="AspNetCoreUsesFrameworkReference">
        <source>NETSDK1080: A PackageReference to Microsoft.AspNetCore.App is not necessary when targeting .NET Core 3.0 or higher. If Microsoft.NET.Sdk.Web is used, the shared framework will be referenced automatically. Otherwise, the PackageReference should be replaced with a FrameworkReference.</source>
        <target state="new">NETSDK1080: A PackageReference to Microsoft.AspNetCore.App is not necessary when targeting .NET Core 3.0 or higher. If Microsoft.NET.Sdk.Web is used, the shared framework will be referenced automatically. Otherwise, the PackageReference should be replaced with a FrameworkReference.</target>
        <note>{StrBegin="NETSDK1080: "}</note>
      </trans-unit>
      <trans-unit id="AssetPreprocessorMustBeConfigured">
        <source>NETSDK1017: Asset preprocessor must be configured before assets are processed.</source>
        <target state="new">NETSDK1017: Asset preprocessor must be configured before assets are processed.</target>
        <note>{StrBegin="NETSDK1017: "}</note>
      </trans-unit>
      <trans-unit id="AssetsFileMissingRuntimeIdentifier">
        <source>NETSDK1047: Assets file '{0}' doesn't have a target for '{1}'. Ensure that restore has run and that you have included '{2}' in the TargetFrameworks for your project. You may also need to include '{3}' in your project's RuntimeIdentifiers.</source>
        <target state="new">NETSDK1047: Assets file '{0}' doesn't have a target for '{1}'. Ensure that restore has run and that you have included '{2}' in the TargetFrameworks for your project. You may also need to include '{3}' in your project's RuntimeIdentifiers.</target>
        <note>{StrBegin="NETSDK1047: "}</note>
      </trans-unit>
      <trans-unit id="AssetsFileMissingTarget">
        <source>NETSDK1005: Assets file '{0}' doesn't have a target for '{1}'. Ensure that restore has run and that you have included '{2}' in the TargetFrameworks for your project.</source>
        <target state="new">NETSDK1005: Assets file '{0}' doesn't have a target for '{1}'. Ensure that restore has run and that you have included '{2}' in the TargetFrameworks for your project.</target>
        <note>{StrBegin="NETSDK1005: "}</note>
      </trans-unit>
      <trans-unit id="AssetsFileNotFound">
        <source>NETSDK1004: Assets file '{0}' not found. Run a NuGet package restore to generate this file.</source>
        <target state="new">NETSDK1004: Assets file '{0}' not found. Run a NuGet package restore to generate this file.</target>
        <note>{StrBegin="NETSDK1004: "}</note>
      </trans-unit>
      <trans-unit id="AssetsFileNotSet">
        <source>NETSDK1063: The path to the project assets file was not set. Run a NuGet package restore to generate this file.</source>
        <target state="new">NETSDK1063: The path to the project assets file was not set. Run a NuGet package restore to generate this file.</target>
        <note>{StrBegin="NETSDK1063: "}</note>
      </trans-unit>
      <trans-unit id="AssetsFilePathNotRooted">
        <source>NETSDK1006: Assets file path '{0}' is not rooted. Only full paths are supported.</source>
        <target state="new">NETSDK1006: Assets file path '{0}' is not rooted. Only full paths are supported.</target>
        <note>{StrBegin="NETSDK1006: "}</note>
      </trans-unit>
      <trans-unit id="AtLeastOneTargetFrameworkMustBeSpecified">
        <source>NETSDK1001: At least one possible target framework must be specified.</source>
        <target state="new">NETSDK1001: At least one possible target framework must be specified.</target>
        <note>{StrBegin="NETSDK1001: "}</note>
      </trans-unit>
      <trans-unit id="CanOnlyHaveSingleFileWithNetCoreApp">
        <source>NETSDK1125: Publishing to a single-file is only supported for netcoreapp target.</source>
        <target state="new">NETSDK1125: Publishing to a single-file is only supported for netcoreapp target.</target>
        <note>{StrBegin="NETSDK1125: "}</note>
      </trans-unit>
      <trans-unit id="CannotDirectlyReferenceMicrosoftNetCompilersToolsetFramework">
        <source>NETSDK1205: The Microsoft.Net.Compilers.Toolset.Framework package should not be set directly. Set the property 'BuildWithNetFrameworkHostedCompiler' to 'true' instead if you need it.</source>
        <target state="new">NETSDK1205: The Microsoft.Net.Compilers.Toolset.Framework package should not be set directly. Set the property 'BuildWithNetFrameworkHostedCompiler' to 'true' instead if you need it.</target>
        <note>{StrBegin="NETSDK1205: "}{Locked="Microsoft.Net.Compilers.Toolset.Framework"}{Locked="BuildWithNetFrameworkHostedCompiler"}</note>
      </trans-unit>
      <trans-unit id="CannotEmbedClsidMapIntoComhost">
        <source>NETSDK1092: The CLSIDMap cannot be embedded on the COM host because adding resources requires that the build be performed on Windows (excluding Nano Server).</source>
        <target state="new">NETSDK1092: The CLSIDMap cannot be embedded on the COM host because adding resources requires that the build be performed on Windows (excluding Nano Server).</target>
        <note>{StrBegin="NETSDK1092: "}</note>
      </trans-unit>
      <trans-unit id="CannotFindApphostForRid">
        <source>NETSDK1065: Cannot find app host for {0}. {0} could be an invalid runtime identifier (RID). For more information about RID, see https://aka.ms/rid-catalog.</source>
        <target state="new">NETSDK1065: Cannot find app host for {0}. {0} could be an invalid runtime identifier (RID). For more information about RID, see https://aka.ms/rid-catalog.</target>
        <note>{StrBegin="NETSDK1065: "}</note>
      </trans-unit>
      <trans-unit id="CannotFindComhost">
        <source>NETSDK1091: Unable to find a .NET Core COM host. The .NET Core COM host is only available on .NET Core 3.0 or higher when targeting Windows.</source>
        <target state="new">NETSDK1091: Unable to find a .NET Core COM host. The .NET Core COM host is only available on .NET Core 3.0 or higher when targeting Windows.</target>
        <note>{StrBegin="NETSDK1091: "}</note>
      </trans-unit>
      <trans-unit id="CannotFindIjwhost">
        <source>NETSDK1114: Unable to find a .NET Core IJW host. The .NET Core IJW host is only available on .NET Core 3.1 or higher when targeting Windows.</source>
        <target state="new">NETSDK1114: Unable to find a .NET Core IJW host. The .NET Core IJW host is only available on .NET Core 3.1 or higher when targeting Windows.</target>
        <note>{StrBegin="NETSDK1114: "}</note>
      </trans-unit>
      <trans-unit id="CannotFindProjectInfo">
        <source>NETSDK1007: Cannot find project info for '{0}'. This can indicate a missing project reference.</source>
        <target state="new">NETSDK1007: Cannot find project info for '{0}'. This can indicate a missing project reference.</target>
        <note>{StrBegin="NETSDK1007: "}</note>
      </trans-unit>
      <trans-unit id="CannotHaveRuntimeIdentifierPlatformMismatchPlatformTarget">
        <source>NETSDK1032: The RuntimeIdentifier platform '{0}' and the PlatformTarget '{1}' must be compatible.</source>
        <target state="new">NETSDK1032: The RuntimeIdentifier platform '{0}' and the PlatformTarget '{1}' must be compatible.</target>
        <note>{StrBegin="NETSDK1032: "}</note>
      </trans-unit>
      <trans-unit id="CannotHaveSelfContainedWithoutRuntimeIdentifier">
        <source>NETSDK1031: It is not supported to build or publish a self-contained application without specifying a RuntimeIdentifier. You must either specify a RuntimeIdentifier or set SelfContained to false.</source>
        <target state="new">NETSDK1031: It is not supported to build or publish a self-contained application without specifying a RuntimeIdentifier. You must either specify a RuntimeIdentifier or set SelfContained to false.</target>
        <note>{StrBegin="NETSDK1031: "}</note>
      </trans-unit>
      <trans-unit id="CannotHaveSingleFileWithoutAppHost">
        <source>NETSDK1098: Applications published to a single-file are required to use the application host. You must either set PublishSingleFile to false or set UseAppHost to true.</source>
        <target state="new">NETSDK1098: Applications published to a single-file are required to use the application host. You must either set PublishSingleFile to false or set UseAppHost to true.</target>
        <note>{StrBegin="NETSDK1098: "}</note>
      </trans-unit>
      <trans-unit id="CannotHaveSingleFileWithoutExecutable">
        <source>NETSDK1099: Publishing to a single-file is only supported for executable applications.</source>
        <target state="new">NETSDK1099: Publishing to a single-file is only supported for executable applications.</target>
        <note>{StrBegin="NETSDK1099: "}</note>
      </trans-unit>
      <trans-unit id="CannotHaveSingleFileWithoutRuntimeIdentifier">
        <source>NETSDK1097: It is not supported to publish an application to a single-file without specifying a RuntimeIdentifier. You must either specify a RuntimeIdentifier or set PublishSingleFile to false.</source>
        <target state="new">NETSDK1097: It is not supported to publish an application to a single-file without specifying a RuntimeIdentifier. You must either specify a RuntimeIdentifier or set PublishSingleFile to false.</target>
        <note>{StrBegin="NETSDK1097: "}</note>
      </trans-unit>
      <trans-unit id="CannotHaveSolutionLevelOutputPath">
        <source>NETSDK1194: The "--output" option isn't supported when building a solution. Specifying a solution-level output path results in all projects copying outputs to the same directory, which can lead to inconsistent builds.</source>
        <target state="new">NETSDK1194: The "--output" option isn't supported when building a solution. Specifying a solution-level output path results in all projects copying outputs to the same directory, which can lead to inconsistent builds.</target>
        <note>{StrBegin="NETSDK1194: "}{Locked="--output"}</note>
      </trans-unit>
      <trans-unit id="CannotHaveSolutionLevelRuntimeIdentifier">
        <source>NETSDK1134: Building a solution with a specific RuntimeIdentifier is not supported. If you would like to publish for a single RID, specify the RID at the individual project level instead.</source>
        <target state="new">NETSDK1134: Building a solution with a specific RuntimeIdentifier is not supported. If you would like to publish for a single RID, specify the RID at the individual project level instead.</target>
        <note>{StrBegin="NETSDK1134: "}</note>
      </trans-unit>
      <trans-unit id="CannotHaveSupportedOSPlatformVersionHigherThanTargetPlatformVersion">
        <source>NETSDK1135: SupportedOSPlatformVersion {0} cannot be higher than TargetPlatformVersion {1}.</source>
        <target state="new">NETSDK1135: SupportedOSPlatformVersion {0} cannot be higher than TargetPlatformVersion {1}.</target>
        <note>{StrBegin="NETSDK1135: "}</note>
      </trans-unit>
      <trans-unit id="CannotIncludeAllContentButNotNativeLibrariesInSingleFile">
        <source>NETSDK1143: Including all content in a single file bundle also includes native libraries. If IncludeAllContentForSelfExtract is true, IncludeNativeLibrariesForSelfExtract must not be false.</source>
        <target state="new">NETSDK1143: Including all content in a single file bundle also includes native libraries. If IncludeAllContentForSelfExtract is true, IncludeNativeLibrariesForSelfExtract must not be false.</target>
        <note>{StrBegin="NETSDK1143: "}</note>
      </trans-unit>
      <trans-unit id="CannotIncludeSymbolsInSingleFile">
        <source>NETSDK1142: Including symbols in a single file bundle is not supported when publishing for .NET5 or higher.</source>
        <target state="new">NETSDK1142: Including symbols in a single file bundle is not supported when publishing for .NET5 or higher.</target>
        <note>{StrBegin="NETSDK1142: "}</note>
      </trans-unit>
      <trans-unit id="CannotInferTargetFrameworkIdentifierAndVersion">
        <source>NETSDK1013: The TargetFramework value '{0}' was not recognized. It may be misspelled. If not, then the TargetFrameworkIdentifier and/or TargetFrameworkVersion properties must be specified explicitly.</source>
        <target state="new">NETSDK1013: The TargetFramework value '{0}' was not recognized. It may be misspelled. If not, then the TargetFrameworkIdentifier and/or TargetFrameworkVersion properties must be specified explicitly.</target>
        <note>{StrBegin="NETSDK1013: "}</note>
      </trans-unit>
      <trans-unit id="CannotUseSelfContainedWithoutAppHost">
        <source>NETSDK1067: Self-contained applications are required to use the application host. Either set SelfContained to false or set UseAppHost to true.</source>
        <target state="new">NETSDK1067: Self-contained applications are required to use the application host. Either set SelfContained to false or set UseAppHost to true.</target>
        <note>{StrBegin="NETSDK1067: "}</note>
      </trans-unit>
      <trans-unit id="ChoosingAssemblyVersion_Info">
        <source>Choosing '{0}' because AssemblyVersion '{1}' is greater than '{2}'.</source>
        <target state="new">Choosing '{0}' because AssemblyVersion '{1}' is greater than '{2}'.</target>
        <note />
      </trans-unit>
      <trans-unit id="ChoosingCopyLocalArbitrarily_Info">
        <source>Choosing '{0}' arbitrarily as both items are copy-local and have equal file and assembly versions.</source>
        <target state="new">Choosing '{0}' arbitrarily as both items are copy-local and have equal file and assembly versions.</target>
        <note />
      </trans-unit>
      <trans-unit id="ChoosingFileVersion_Info">
        <source>Choosing '{0}' because file version '{1}' is greater than '{2}'.</source>
        <target state="new">Choosing '{0}' because file version '{1}' is greater than '{2}'.</target>
        <note />
      </trans-unit>
      <trans-unit id="ChoosingPlatformItem_Info">
        <source>Choosing '{0}' because it is a platform item.</source>
        <target state="new">Choosing '{0}' because it is a platform item.</target>
        <note />
      </trans-unit>
      <trans-unit id="ChoosingPreferredPackage_Info">
        <source>Choosing '{0}' because it comes from a package that is preferred.</source>
        <target state="new">Choosing '{0}' because it comes from a package that is preferred.</target>
        <note />
      </trans-unit>
      <trans-unit id="ClsidMapConflictingGuids">
        <source>NETSDK1089: The '{0}' and '{1}' types have the same CLSID '{2}' set in their GuidAttribute. Each COMVisible class needs to have a distinct guid for their CLSID.</source>
        <target state="new">NETSDK1089: The '{0}' and '{1}' types have the same CLSID '{2}' set in their GuidAttribute. Each COMVisible class needs to have a distinct guid for their CLSID.</target>
        <note>{StrBegin="NETSDK1089: "}
{0} - The first type with the conflicting guid.
{1} - The second type with the conflicting guid.
{2} - The guid the two types have.</note>
      </trans-unit>
      <trans-unit id="ClsidMapExportedTypesRequireExplicitGuid">
        <source>NETSDK1088: The COMVisible class '{0}' must have a GuidAttribute with the CLSID of the class to be made visible to COM in .NET Core.</source>
        <target state="new">NETSDK1088: The COMVisible class '{0}' must have a GuidAttribute with the CLSID of the class to be made visible to COM in .NET Core.</target>
        <note>{StrBegin="NETSDK1088: "}
{0} - The ComVisible class that doesn't have a GuidAttribute on it.</note>
      </trans-unit>
      <trans-unit id="ClsidMapInvalidAssembly">
        <source>NETSDK1090: The supplied assembly '{0}' is not valid. Cannot generate a CLSIDMap from it.</source>
        <target state="new">NETSDK1090: The supplied assembly '{0}' is not valid. Cannot generate a CLSIDMap from it.</target>
        <note>{StrBegin="NETSDK1090: "}
{0} - The path to the invalid assembly.</note>
      </trans-unit>
      <trans-unit id="CompressionInSingleFileRequires60">
        <source>NETSDK1167: Compression in a single file bundle is only supported when publishing for .NET6 or higher.</source>
        <target state="new">NETSDK1167: Compression in a single file bundle is only supported when publishing for .NET6 or higher.</target>
        <note>{StrBegin="NETSDK1167: "}</note>
      </trans-unit>
      <trans-unit id="CompressionInSingleFileRequiresSelfContained">
        <source>NETSDK1176: Compression in a single file bundle is only supported when publishing a self-contained application.</source>
        <target state="new">NETSDK1176: Compression in a single file bundle is only supported when publishing a self-contained application.</target>
        <note>{StrBegin="NETSDK1176: "}</note>
      </trans-unit>
      <trans-unit id="ConflictingRuntimePackInformation">
        <source>NETSDK1133: There was conflicting information about runtime packs available for {0}:
{1}</source>
        <target state="new">NETSDK1133: There was conflicting information about runtime packs available for {0}:
{1}</target>
        <note>{StrBegin="NETSDK1133: "}</note>
      </trans-unit>
      <trans-unit id="ContentItemDoesNotProvideOutputPath">
        <source>NETSDK1014: Content item for '{0}' sets '{1}', but does not provide  '{2}' or '{3}'.</source>
        <target state="new">NETSDK1014: Content item for '{0}' sets '{1}', but does not provide  '{2}' or '{3}'.</target>
        <note>{StrBegin="NETSDK1014: "}</note>
      </trans-unit>
      <trans-unit id="ContentPreproccessorParameterRequired">
        <source>NETSDK1010: The '{0}' task must be given a value for parameter '{1}' in order to consume preprocessed content.</source>
        <target state="new">NETSDK1010: The '{0}' task must be given a value for parameter '{1}' in order to consume preprocessed content.</target>
        <note>{StrBegin="NETSDK1010: "}</note>
      </trans-unit>
      <trans-unit id="CouldNotDetermineWinner_DoesNotExist_Info">
        <source>Could not determine winner because '{0}' does not exist.</source>
        <target state="new">Could not determine winner because '{0}' does not exist.</target>
        <note />
      </trans-unit>
      <trans-unit id="CouldNotDetermineWinner_EqualVersions_Info">
        <source>Could not determine winner due to equal file and assembly versions.</source>
        <target state="new">Could not determine winner due to equal file and assembly versions.</target>
        <note />
      </trans-unit>
      <trans-unit id="CouldNotDetermineWinner_NoFileVersion_Info">
        <source>Could not determine a winner because '{0}' has no file version.</source>
        <target state="new">Could not determine a winner because '{0}' has no file version.</target>
        <note />
      </trans-unit>
      <trans-unit id="CouldNotDetermineWinner_NotAnAssembly_Info">
        <source>Could not determine a winner because '{0}' is not an assembly.</source>
        <target state="new">Could not determine a winner because '{0}' is not an assembly.</target>
        <note />
      </trans-unit>
      <trans-unit id="CouldNotGetPackVersionFromWorkloadManifests">
        <source>NETSDK1181: Error getting pack version: Pack '{0}' was not present in workload manifests.</source>
        <target state="new">NETSDK1181: Error getting pack version: Pack '{0}' was not present in workload manifests.</target>
        <note>{StrBegin="NETSDK1181: "}</note>
      </trans-unit>
      <trans-unit id="CouldNotLoadPlatformManifest">
        <source>NETSDK1042: Could not load PlatformManifest from '{0}' because it did not exist.</source>
        <target state="new">NETSDK1042: Could not load PlatformManifest from '{0}' because it did not exist.</target>
        <note>{StrBegin="NETSDK1042: "}</note>
      </trans-unit>
      <trans-unit id="CppRequiresTFMVersion31">
        <source>NETSDK1120: C++/CLI projects targeting .NET Core require a target framework of at least 'netcoreapp3.1'.</source>
        <target state="new">NETSDK1120: C++/CLI projects targeting .NET Core require a target framework of at least 'netcoreapp3.1'.</target>
        <note>{StrBegin="NETSDK1120: "}</note>
      </trans-unit>
      <trans-unit id="Crossgen2MissingRequiredMetadata">
        <source>NETSDK1158: Required '{0}' metadata missing on Crossgen2Tool item.</source>
        <target state="new">NETSDK1158: Required '{0}' metadata missing on Crossgen2Tool item.</target>
        <note>{StrBegin="NETSDK1158: "}</note>
      </trans-unit>
      <trans-unit id="Crossgen2RequiresSelfContained">
        <source>NETSDK1126: Publishing ReadyToRun using Crossgen2 is only supported for self-contained applications.</source>
        <target state="new">NETSDK1126: Publishing ReadyToRun using Crossgen2 is only supported for self-contained applications.</target>
        <note>{StrBegin="NETSDK1126: "}</note>
      </trans-unit>
      <trans-unit id="Crossgen2ToolExecutableNotFound">
        <source>NETSDK1155: Crossgen2Tool executable '{0}' not found.</source>
        <target state="new">NETSDK1155: Crossgen2Tool executable '{0}' not found.</target>
        <note>{StrBegin="NETSDK1155: "}</note>
      </trans-unit>
      <trans-unit id="Crossgen2ToolMissingWhenUseCrossgen2IsSet">
        <source>NETSDK1154: Crossgen2Tool must be specified when UseCrossgen2 is set to true.</source>
        <target state="new">NETSDK1154: Crossgen2Tool must be specified when UseCrossgen2 is set to true.</target>
        <note>{StrBegin="NETSDK1154: "}</note>
      </trans-unit>
      <trans-unit id="Crossgen5CannotEmitSymbolsInCompositeMode">
        <source>NETSDK1166: Cannot emit symbols when publishing for .NET 5 with Crossgen2 using composite mode.</source>
        <target state="new">NETSDK1166: Cannot emit symbols when publishing for .NET 5 with Crossgen2 using composite mode.</target>
        <note>{StrBegin="NETSDK1166: "}</note>
      </trans-unit>
      <trans-unit id="CrossgenToolExecutableNotFound">
        <source>NETSDK1160: CrossgenTool executable '{0}' not found.</source>
        <target state="new">NETSDK1160: CrossgenTool executable '{0}' not found.</target>
        <note>{StrBegin="NETSDK1160: "}</note>
      </trans-unit>
      <trans-unit id="CrossgenToolMissingInPDBCompilationMode">
        <source>NETSDK1153: CrossgenTool not specified in PDB compilation mode.</source>
        <target state="new">NETSDK1153: CrossgenTool not specified in PDB compilation mode.</target>
        <note>{StrBegin="NETSDK1153: "}</note>
      </trans-unit>
      <trans-unit id="CrossgenToolMissingWhenUseCrossgen2IsNotSet">
        <source>NETSDK1159: CrossgenTool must be specified when UseCrossgen2 is set to false.</source>
        <target state="new">NETSDK1159: CrossgenTool must be specified when UseCrossgen2 is set to false.</target>
        <note>{StrBegin="NETSDK1159: "}</note>
      </trans-unit>
      <trans-unit id="DiaSymReaderLibraryNotFound">
        <source>NETSDK1161: DiaSymReader library '{0}' not found.</source>
        <target state="new">NETSDK1161: DiaSymReader library '{0}' not found.</target>
        <note>{StrBegin="NETSDK1161: "}</note>
      </trans-unit>
      <trans-unit id="DotNetHostExecutableNotFound">
        <source>NETSDK1156: .NET host executable '{0}' not found.</source>
        <target state="new">NETSDK1156: .NET host executable '{0}' not found.</target>
        <note>{StrBegin="NETSDK1156: "}</note>
      </trans-unit>
      <trans-unit id="DotnetToolDoesNotSupportTFMLowerThanNetcoreapp21">
        <source>NETSDK1055: DotnetTool does not support target framework lower than netcoreapp2.1.</source>
        <target state="new">NETSDK1055: DotnetTool does not support target framework lower than netcoreapp2.1.</target>
        <note>{StrBegin="NETSDK1055: "}</note>
      </trans-unit>
      <trans-unit id="DotnetToolOnlySupportNetcoreapp">
        <source>NETSDK1054: only supports .NET Core.</source>
        <target state="new">NETSDK1054: only supports .NET Core.</target>
        <note>{StrBegin="NETSDK1054: "}</note>
      </trans-unit>
      <trans-unit id="DuplicateItemsError">
        <source>NETSDK1022: Duplicate '{0}' items were included. The .NET SDK includes '{0}' items from your project directory by default. You can either remove these items from your project file, or set the '{1}' property to '{2}' if you want to explicitly include them in your project file. For more information, see {4}. The duplicate items were: {3}</source>
        <target state="new">NETSDK1022: Duplicate '{0}' items were included. The .NET SDK includes '{0}' items from your project directory by default. You can either remove these items from your project file, or set the '{1}' property to '{2}' if you want to explicitly include them in your project file. For more information, see {4}. The duplicate items were: {3}</target>
        <note>{StrBegin="NETSDK1022: "}</note>
      </trans-unit>
      <trans-unit id="DuplicatePreprocessorToken">
        <source>NETSDK1015: The preprocessor token '{0}' has been given more than one value. Choosing '{1}' as the value.</source>
        <target state="new">NETSDK1015: The preprocessor token '{0}' has been given more than one value. Choosing '{1}' as the value.</target>
        <note>{StrBegin="NETSDK1015: "}</note>
      </trans-unit>
      <trans-unit id="DuplicatePublishOutputFiles">
        <source>NETSDK1152: Found multiple publish output files with the same relative path: {0}.</source>
        <target state="new">NETSDK1152: Found multiple publish output files with the same relative path: {0}.</target>
        <note>{StrBegin="NETSDK1152: "}</note>
      </trans-unit>
      <trans-unit id="DuplicateRuntimePackAsset">
        <source>NETSDK1110: More than one asset in the runtime pack has the same destination sub-path of '{0}'. Report this error to the .NET team here: https://aka.ms/dotnet-sdk-issue.</source>
        <target state="new">NETSDK1110: More than one asset in the runtime pack has the same destination sub-path of '{0}'. Report this error to the .NET team here: https://aka.ms/dotnet-sdk-issue.</target>
        <note>{StrBegin="NETSDK1110: "}</note>
      </trans-unit>
      <trans-unit id="DuplicateTypeLibraryIds">
        <source>NETSDK1169: The same resource ID {0} was specified for two type libraries '{1}' and '{2}'. Duplicate type library IDs are not allowed.</source>
        <target state="new">NETSDK1169: The same resource ID {0} was specified for two type libraries '{1}' and '{2}'. Duplicate type library IDs are not allowed.</target>
        <note>{StrBegin="NETSDK1169: "}</note>
      </trans-unit>
      <trans-unit id="EncounteredConflict_Info">
        <source>Encountered conflict between '{0}' and '{1}'.</source>
        <target state="new">Encountered conflict between '{0}' and '{1}'.</target>
        <note />
      </trans-unit>
      <trans-unit id="ErrorParsingFrameworkListInvalidValue">
        <source>NETSDK1051: Error parsing FrameworkList from '{0}'.  {1} '{2}' was invalid.</source>
        <target state="new">NETSDK1051: Error parsing FrameworkList from '{0}'.  {1} '{2}' was invalid.</target>
        <note>{StrBegin="NETSDK1051: "}</note>
      </trans-unit>
      <trans-unit id="ErrorParsingPlatformManifest">
        <source>NETSDK1043: Error parsing PlatformManifest from '{0}' line {1}.  Lines must have the format {2}.</source>
        <target state="new">NETSDK1043: Error parsing PlatformManifest from '{0}' line {1}.  Lines must have the format {2}.</target>
        <note>{StrBegin="NETSDK1043: "}</note>
      </trans-unit>
      <trans-unit id="ErrorParsingPlatformManifestInvalidValue">
        <source>NETSDK1044: Error parsing PlatformManifest from '{0}' line {1}.  {2} '{3}' was invalid.</source>
        <target state="new">NETSDK1044: Error parsing PlatformManifest from '{0}' line {1}.  {2} '{3}' was invalid.</target>
        <note>{StrBegin="NETSDK1044: "}</note>
      </trans-unit>
      <trans-unit id="ErrorReadingAssetsFile">
        <source>NETSDK1060: Error reading assets file: {0}</source>
        <target state="new">NETSDK1060: Error reading assets file: {0}</target>
        <note>{StrBegin="NETSDK1060: "}</note>
      </trans-unit>
      <trans-unit id="FailedToDeleteApphost">
        <source>NETSDK1111: Failed to delete output apphost: {0}</source>
        <target state="new">NETSDK1111: Failed to delete output apphost: {0}</target>
        <note>{StrBegin="NETSDK1111: "}</note>
      </trans-unit>
      <trans-unit id="FailedToLockResource">
        <source>NETSDK1077: Failed to lock resource.</source>
        <target state="new">NETSDK1077: Failed to lock resource.</target>
        <note>{StrBegin="NETSDK1077: "}</note>
      </trans-unit>
      <trans-unit id="FileNameIsTooLong">
        <source>NETSDK1030: Given file name '{0}' is longer than 1024 bytes</source>
        <target state="new">NETSDK1030: Given file name '{0}' is longer than 1024 bytes</target>
        <note>{StrBegin="NETSDK1030: "}</note>
      </trans-unit>
      <trans-unit id="FolderAlreadyExists">
        <source>NETSDK1024: Folder '{0}' already exists either delete it or provide a different ComposeWorkingDir</source>
        <target state="new">NETSDK1024: Folder '{0}' already exists either delete it or provide a different ComposeWorkingDir</target>
        <note>{StrBegin="NETSDK1024: "}</note>
      </trans-unit>
      <trans-unit id="FrameworkDependentAppHostRequiresVersion21">
        <source>NETSDK1068: The framework-dependent application host requires a target framework of at least 'netcoreapp2.1'.</source>
        <target state="new">NETSDK1068: The framework-dependent application host requires a target framework of at least 'netcoreapp2.1'.</target>
        <note>{StrBegin="NETSDK1068: "}</note>
      </trans-unit>
      <trans-unit id="FrameworkListPathNotRooted">
        <source>NETSDK1052: Framework list file path '{0}' is not rooted. Only full paths are supported.</source>
        <target state="new">NETSDK1052: Framework list file path '{0}' is not rooted. Only full paths are supported.</target>
        <note>{StrBegin="NETSDK1052: "}</note>
      </trans-unit>
      <trans-unit id="FrameworkReferenceDuplicateError">
        <source>NETSDK1087: Multiple FrameworkReference items for '{0}' were included in the project.</source>
        <target state="new">NETSDK1087: Multiple FrameworkReference items for '{0}' were included in the project.</target>
        <note>{StrBegin="NETSDK1087: "}</note>
      </trans-unit>
      <trans-unit id="FrameworkReferenceOverrideWarning">
        <source>NETSDK1086: A FrameworkReference for '{0}' was included in the project. This is implicitly referenced by the .NET SDK and you do not typically need to reference it from your project. For more information, see {1}</source>
        <target state="new">NETSDK1086: A FrameworkReference for '{0}' was included in the project. This is implicitly referenced by the .NET SDK and you do not typically need to reference it from your project. For more information, see {1}</target>
        <note>{StrBegin="NETSDK1086: "}</note>
      </trans-unit>
      <trans-unit id="GetDependsOnNETStandardFailedWithException">
        <source>NETSDK1049: Resolved file has a bad image, no metadata, or is otherwise inaccessible. {0} {1}</source>
        <target state="new">NETSDK1049: Resolved file has a bad image, no metadata, or is otherwise inaccessible. {0} {1}</target>
        <note>{StrBegin="NETSDK1049: "}</note>
      </trans-unit>
      <trans-unit id="GlobalJsonSDKResolutionFailed">
        <source>NETSDK1141: Unable to resolve the .NET SDK version as specified in the global.json located at {0}.</source>
        <target state="new">NETSDK1141: Unable to resolve the .NET SDK version as specified in the global.json located at {0}.</target>
        <note>{StrBegin="NETSDK1141: "}</note>
      </trans-unit>
      <trans-unit id="ILLinkFailed">
        <source>NETSDK1144: Optimizing assemblies for size failed. Optimization can be disabled by setting the PublishTrimmed property to false.</source>
        <target state="new">NETSDK1144: Optimizing assemblies for size failed. Optimization can be disabled by setting the PublishTrimmed property to false.</target>
        <note>{StrBegin="NETSDK1144: "}</note>
      </trans-unit>
      <trans-unit id="ILLinkNotSupportedError">
        <source>NETSDK1102: Optimizing assemblies for size is not supported for the selected publish configuration. Please ensure that you are publishing a self-contained app.</source>
        <target state="new">NETSDK1102: Optimizing assemblies for size is not supported for the selected publish configuration. Please ensure that you are publishing a self-contained app.</target>
        <note>{StrBegin="NETSDK1102: "}</note>
      </trans-unit>
      <trans-unit id="ILLinkOptimizedAssemblies">
        <source>Optimizing assemblies for size may change the behavior of the app. Be sure to test after publishing. See: https://aka.ms/dotnet-illink</source>
        <target state="new">Optimizing assemblies for size may change the behavior of the app. Be sure to test after publishing. See: https://aka.ms/dotnet-illink</target>
        <note />
      </trans-unit>
      <trans-unit id="ILLinkRunning">
        <source>Optimizing assemblies for size. This process might take a while.</source>
        <target state="new">Optimizing assemblies for size. This process might take a while.</target>
        <note />
      </trans-unit>
      <trans-unit id="ImplicitRuntimeIdentifierResolutionForPublishPropertyFailed">
        <source>NETSDK1191: A runtime identifier for the property '{0}' couldn't be inferred. Specify a rid explicitly.</source>
        <target state="new">NETSDK1191: A runtime identifier for the property '{0}' couldn't be inferred. Specify a rid explicitly.</target>
        <note>{StrBegin="NETSDK1191: "}</note>
      </trans-unit>
      <trans-unit id="IncorrectPackageRoot">
        <source>NETSDK1020: Package Root {0} was incorrectly given for Resolved library {1}</source>
        <target state="new">NETSDK1020: Package Root {0} was incorrectly given for Resolved library {1}</target>
        <note>{StrBegin="NETSDK1020: "}</note>
      </trans-unit>
      <trans-unit id="IncorrectTargetFormat">
        <source>NETSDK1025: The target manifest {0} provided is of not the correct format</source>
        <target state="new">NETSDK1025: The target manifest {0} provided is of not the correct format</target>
        <note>{StrBegin="NETSDK1025: "}</note>
      </trans-unit>
      <trans-unit id="InputAssemblyNotFound">
        <source>NETSDK1163: Input assembly '{0}' not found.</source>
        <target state="new">NETSDK1163: Input assembly '{0}' not found.</target>
        <note>{StrBegin="NETSDK1163: "}</note>
      </trans-unit>
      <trans-unit id="InvalidFrameworkName">
        <source>NETSDK1003: Invalid framework name: '{0}'.</source>
        <target state="new">NETSDK1003: Invalid framework name: '{0}'.</target>
        <note>{StrBegin="NETSDK1003: "}</note>
      </trans-unit>
      <trans-unit id="InvalidItemSpecToUse">
        <source>NETSDK1058: Invalid value for ItemSpecToUse parameter: '{0}'.  This property must be blank or set to 'Left' or 'Right'</source>
        <target state="new">NETSDK1058: Invalid value for ItemSpecToUse parameter: '{0}'.  This property must be blank or set to 'Left' or 'Right'</target>
        <note>{StrBegin="NETSDK1058: "}
The following are names of parameters or literal values and should not be translated: ItemSpecToUse, Left, Right</note>
      </trans-unit>
      <trans-unit id="InvalidNuGetVersionString">
        <source>NETSDK1018: Invalid NuGet version string: '{0}'.</source>
        <target state="new">NETSDK1018: Invalid NuGet version string: '{0}'.</target>
        <note>{StrBegin="NETSDK1018: "}</note>
      </trans-unit>
      <trans-unit id="InvalidResourceUpdate">
        <source>NETSDK1075: Update handle is invalid. This instance may not be used for further updates.</source>
        <target state="new">NETSDK1075: Update handle is invalid. This instance may not be used for further updates.</target>
        <note>{StrBegin="NETSDK1075: "}</note>
      </trans-unit>
      <trans-unit id="InvalidRollForwardValue">
        <source>NETSDK1104: RollForward value '{0}' is invalid. Allowed values are {1}.</source>
        <target state="new">NETSDK1104: RollForward value '{0}' is invalid. Allowed values are {1}.</target>
        <note>{StrBegin="NETSDK1104: "}</note>
      </trans-unit>
      <trans-unit id="InvalidTargetPlatformVersion">
        <source>NETSDK1140: {0} is not a valid TargetPlatformVersion for {1}. Valid versions include:
{2}</source>
        <target state="new">NETSDK1140: {0} is not a valid TargetPlatformVersion for {1}. Valid versions include:
{2}</target>
        <note>{StrBegin="NETSDK1140: "}</note>
      </trans-unit>
      <trans-unit id="InvalidTypeLibrary">
        <source>NETSDK1173: The provided type library '{0}' is in an invalid format.</source>
        <target state="new">NETSDK1173: The provided type library '{0}' is in an invalid format.</target>
        <note>{StrBegin="NETSDK1173: "}</note>
      </trans-unit>
      <trans-unit id="InvalidTypeLibraryId">
        <source>NETSDK1170: The provided type library ID '{0}' for type library '{1}' is invalid. The ID must be a positive integer less than 65536.</source>
        <target state="new">NETSDK1170: The provided type library ID '{0}' for type library '{1}' is invalid. The ID must be a positive integer less than 65536.</target>
        <note>{StrBegin="NETSDK1170: "}</note>
      </trans-unit>
      <trans-unit id="JitLibraryNotFound">
        <source>NETSDK1157: JIT library '{0}' not found.</source>
        <target state="new">NETSDK1157: JIT library '{0}' not found.</target>
        <note>{StrBegin="NETSDK1157: "}</note>
      </trans-unit>
      <trans-unit id="MismatchedPlatformPackageVersion">
        <source>NETSDK1061: The project was restored using {0} version {1}, but with current settings, version {2} would be used instead. To resolve this issue, make sure the same settings are used for restore and for subsequent operations such as build or publish. Typically this issue can occur if the RuntimeIdentifier property is set during build or publish but not during restore. For more information, see https://aka.ms/dotnet-runtime-patch-selection.</source>
        <target state="new">NETSDK1061: The project was restored using {0} version {1}, but with current settings, version {2} would be used instead. To resolve this issue, make sure the same settings are used for restore and for subsequent operations such as build or publish. Typically this issue can occur if the RuntimeIdentifier property is set during build or publish but not during restore. For more information, see https://aka.ms/dotnet-runtime-patch-selection.</target>
        <note>{StrBegin="NETSDK1061: "}
{0} - Package Identifier for platform package
{1} - Restored version of platform package
{2} - Current version of platform package</note>
      </trans-unit>
      <trans-unit id="MissingItemMetadata">
        <source>NETSDK1008: Missing '{0}' metadata on '{1}' item '{2}'.</source>
        <target state="new">NETSDK1008: Missing '{0}' metadata on '{1}' item '{2}'.</target>
        <note>{StrBegin="NETSDK1008: "}</note>
      </trans-unit>
      <trans-unit id="MissingOutputPDBImagePath">
        <source>NETSDK1164: Missing output PDB path in PDB generation mode (OutputPDBImage metadata).</source>
        <target state="new">NETSDK1164: Missing output PDB path in PDB generation mode (OutputPDBImage metadata).</target>
        <note>{StrBegin="NETSDK1164: "}</note>
      </trans-unit>
      <trans-unit id="MissingOutputR2RImageFileName">
        <source>NETSDK1165: Missing output R2R image path (OutputR2RImage metadata).</source>
        <target state="new">NETSDK1165: Missing output R2R image path (OutputR2RImage metadata).</target>
        <note>{StrBegin="NETSDK1165: "}</note>
      </trans-unit>
      <trans-unit id="MissingTypeLibraryId">
        <source>NETSDK1171: An integer ID less than 65536 must be provided for type library '{0}' because more than one type library is specified.</source>
        <target state="new">NETSDK1171: An integer ID less than 65536 must be provided for type library '{0}' because more than one type library is specified.</target>
        <note>{StrBegin="NETSDK1171: "}</note>
      </trans-unit>
      <trans-unit id="MultipleFilesResolved">
        <source>NETSDK1021: More than one file found for {0}</source>
        <target state="new">NETSDK1021: More than one file found for {0}</target>
        <note>{StrBegin="NETSDK1021: "}</note>
      </trans-unit>
      <trans-unit id="NETFrameworkToNonBuiltInNETStandard">
        <source>NETSDK1069: This project uses a library that targets .NET Standard 1.5 or higher, and the project targets a version of .NET Framework that doesn't have built-in support for that version of .NET Standard. Visit https://aka.ms/net-standard-known-issues for a set of known issues. Consider retargeting to .NET Framework 4.7.2.</source>
        <target state="new">NETSDK1069: This project uses a library that targets .NET Standard 1.5 or higher, and the project targets a version of .NET Framework that doesn't have built-in support for that version of .NET Standard. Visit https://aka.ms/net-standard-known-issues for a set of known issues. Consider retargeting to .NET Framework 4.7.2.</target>
        <note>{StrBegin="NETSDK1069: "}</note>
      </trans-unit>
      <trans-unit id="NETFrameworkWithoutUsingNETSdkDefaults">
        <source>NETSDK1115: The current .NET SDK does not support .NET Framework without using .NET SDK Defaults. It is likely due to a mismatch between C++/CLI project CLRSupport property and TargetFramework.</source>
        <target state="new">NETSDK1115: The current .NET SDK does not support .NET Framework without using .NET SDK Defaults. It is likely due to a mismatch between C++/CLI project CLRSupport property and TargetFramework.</target>
        <note>{StrBegin="NETSDK1115: "}</note>
      </trans-unit>
      <trans-unit id="Net6NotCompatibleWithDev16">
        <source>NETSDK1182: Targeting .NET 6.0 or higher in Visual Studio 2019 is not supported.</source>
        <target state="new">NETSDK1182: Targeting .NET 6.0 or higher in Visual Studio 2019 is not supported.</target>
        <note>{StrBegin="NETSDK1182: "}</note>
      </trans-unit>
      <trans-unit id="Net7NotCompatibleWithDev173">
        <source>NETSDK1192: Targeting .NET 7.0 or higher in Visual Studio 2022 17.3 is not supported.</source>
        <target state="new">NETSDK1192: Targeting .NET 7.0 or higher in Visual Studio 2022 17.3 is not supported.</target>
        <note>{StrBegin="NETSDK1192: "}</note>
      </trans-unit>
      <trans-unit id="NoAppHostAvailable">
        <source>NETSDK1084: There is no application host available for the specified RuntimeIdentifier '{0}'.</source>
        <target state="new">NETSDK1084: There is no application host available for the specified RuntimeIdentifier '{0}'.</target>
        <note>{StrBegin="NETSDK1084: "}</note>
      </trans-unit>
      <trans-unit id="NoBuildRequested">
        <source>NETSDK1085: The 'NoBuild' property was set to true but the 'Build' target was invoked.</source>
        <target state="new">NETSDK1085: The 'NoBuild' property was set to true but the 'Build' target was invoked.</target>
        <note>{StrBegin="NETSDK1085: "}</note>
      </trans-unit>
      <trans-unit id="NoCompatibleTargetFramework">
        <source>NETSDK1002: Project '{0}' targets '{2}'. It cannot be referenced by a project that targets '{1}'.</source>
        <target state="new">NETSDK1002: Project '{0}' targets '{2}'. It cannot be referenced by a project that targets '{1}'.</target>
        <note>{StrBegin="NETSDK1002: "}</note>
      </trans-unit>
      <trans-unit id="NoRuntimePackAvailable">
        <source>NETSDK1082: There was no runtime pack for {0} available for the specified RuntimeIdentifier '{1}'.</source>
        <target state="new">NETSDK1082: There was no runtime pack for {0} available for the specified RuntimeIdentifier '{1}'.</target>
        <note>{StrBegin="NETSDK1082: "}</note>
      </trans-unit>
      <trans-unit id="NoRuntimePackInformation">
        <source>NETSDK1132: No runtime pack information was available for {0}.</source>
        <target state="new">NETSDK1132: No runtime pack information was available for {0}.</target>
        <note>{StrBegin="NETSDK1132: "}</note>
      </trans-unit>
      <trans-unit id="NoSupportComSelfContained">
        <source>NETSDK1128: COM hosting does not support self-contained deployments.</source>
        <target state="new">NETSDK1128: COM hosting does not support self-contained deployments.</target>
        <note>{StrBegin="NETSDK1128: "}</note>
      </trans-unit>
      <trans-unit id="NoSupportCppEnableComHosting">
        <source>NETSDK1119: C++/CLI projects targeting .NET Core cannot use EnableComHosting=true.</source>
        <target state="new">NETSDK1119: C++/CLI projects targeting .NET Core cannot use EnableComHosting=true.</target>
        <note>{StrBegin="NETSDK1119: "}</note>
      </trans-unit>
      <trans-unit id="NoSupportCppNonDynamicLibraryDotnetCore">
        <source>NETSDK1116: C++/CLI projects targeting .NET Core must be dynamic libraries.</source>
        <target state="new">NETSDK1116: C++/CLI projects targeting .NET Core must be dynamic libraries.</target>
        <note>{StrBegin="NETSDK1116: "}</note>
      </trans-unit>
      <trans-unit id="NoSupportCppPackDotnetCore">
        <source>NETSDK1118: C++/CLI projects targeting .NET Core cannot be packed.</source>
        <target state="new">NETSDK1118: C++/CLI projects targeting .NET Core cannot be packed.</target>
        <note>{StrBegin="NETSDK1118: "}</note>
      </trans-unit>
      <trans-unit id="NoSupportCppPublishDotnetCore">
        <source>NETSDK1117: Does not support publish of C++/CLI project targeting dotnet core.</source>
        <target state="new">NETSDK1117: Does not support publish of C++/CLI project targeting dotnet core.</target>
        <note>{StrBegin="NETSDK1117: "}</note>
      </trans-unit>
      <trans-unit id="NoSupportCppSelfContained">
        <source>NETSDK1121: C++/CLI projects targeting .NET Core cannot use SelfContained=true.</source>
        <target state="new">NETSDK1121: C++/CLI projects targeting .NET Core cannot use SelfContained=true.</target>
        <note>{StrBegin="NETSDK1121: "}</note>
      </trans-unit>
      <trans-unit id="NonSelfContainedExeCannotReferenceSelfContained">
        <source>NETSDK1151: The referenced project '{0}' is a self-contained executable.  A self-contained executable cannot be referenced by a non self-contained executable.  For more information, see https://aka.ms/netsdk1151</source>
        <target state="new">NETSDK1151: The referenced project '{0}' is a self-contained executable.  A self-contained executable cannot be referenced by a non self-contained executable.  For more information, see https://aka.ms/netsdk1151</target>
        <note>{StrBegin="NETSDK1151: "}</note>
      </trans-unit>
      <trans-unit id="PDBGeneratorInputExecutableNotFound">
        <source>NETSDK1162: PDB generation: R2R executable '{0}' not found.</source>
        <target state="new">NETSDK1162: PDB generation: R2R executable '{0}' not found.</target>
        <note>{StrBegin="NETSDK1162: "}</note>
      </trans-unit>
      <trans-unit id="PReleaseRequiresEnvVarOnSln">
        <source>NETSDK1190: To use '{0}' in solution projects, you must set the environment variable '{1}' (to true). This will increase the time to complete the operation.</source>
        <target state="new">NETSDK1190: To use '{0}' in solution projects, you must set the environment variable '{1}' (to true). This will increase the time to complete the operation.</target>
        <note>{StrBegin="NETSDK1190: "}</note>
      </trans-unit>
      <trans-unit id="PackAsToolCannotSupportSelfContained">
        <source>NETSDK1053: Pack as tool does not support self contained.</source>
        <target state="new">NETSDK1053: Pack as tool does not support self contained.</target>
        <note>{StrBegin="NETSDK1053: "}</note>
      </trans-unit>
      <trans-unit id="PackAsToolCannotSupportTargetPlatformIdentifier">
        <source>NETSDK1146: PackAsTool does not support TargetPlatformIdentifier being set. For example, TargetFramework cannot be net5.0-windows, only net5.0. PackAsTool also does not support UseWPF or UseWindowsForms when targeting .NET 5 and higher.</source>
        <target state="new">NETSDK1146: PackAsTool does not support TargetPlatformIdentifier being set. For example, TargetFramework cannot be net5.0-windows, only net5.0. PackAsTool also does not support UseWPF or UseWindowsForms when targeting .NET 5 and higher.</target>
        <note>{StrBegin="NETSDK1146: "}</note>
      </trans-unit>
      <trans-unit id="PackageContainsIncorrectlyCasedLocale">
        <source>NETSDK1187: Package {0} {1} has a resource with the locale '{2}'. This locale has been normalized to the standard format '{3}' to prevent casing issues in the build. Consider notifying the package author about this casing issue.</source>
<<<<<<< HEAD
        <target state="new">NETSDK1187: Package {0} {1} has a resource with the locale '{2}'. This locale has been normalized to the standard format '{3}' to prevent casing issues in the build. Consider notifying the package author about this casing issue.</target>
        <note>Error code is NETSDK1187. 0 is a package name, 1 is a package version, 2 is the incorrect locale string, and 3 is the correct locale string.</note>
      </trans-unit>
      <trans-unit id="PackageContainsUnknownLocale">
        <source>NETSDK1188: Package {0} {1} has a resource with the locale '{2}'. This locale is not recognized by .NET. Consider notifying the package author that it appears to be using an invalid locale.</source>
        <target state="new">NETSDK1188: Package {0} {1} has a resource with the locale '{2}'. This locale is not recognized by .NET. Consider notifying the package author that it appears to be using an invalid locale.</target>
        <note>Error code is NETSDK1188. 0 is a package name, 1 is a package version, and 2 is the incorrect locale string</note>
=======
        <target state="translated">NETSDK1187: El paquete {0} {1} tiene un recurso con la configuración regional "{2}". Esta configuración regional se ha normalizado al formato estándar "{3}" para evitar problemas de uso de mayúsculas y minúsculas en la compilación. Considere la posibilidad de notificar al autor del paquete sobre este problema de uso de mayúsculas y minúsculas.</target>
        <note>{StrBegin="NETSDK1187: "} 0 is a package name, 1 is a package version, 2 is the incorrect locale string, and 3 is the correct locale string.</note>
      </trans-unit>
      <trans-unit id="PackageContainsUnknownLocale">
        <source>NETSDK1188: Package {0} {1} has a resource with the locale '{2}'. This locale is not recognized by .NET. Consider notifying the package author that it appears to be using an invalid locale.</source>
        <target state="translated">NETSDK1188: El paquete {0} {1} tiene un recurso con la configuración regional "{2}". .NET no reconoce esta configuración regional. Considere la posibilidad de notificar al autor del paquete que parece estar usando una configuración regional no válida.</target>
        <note>{StrBegin="NETSDK1188: "} 0 is a package name, 1 is a package version, and 2 is the incorrect locale string</note>
>>>>>>> 9df98ccd
      </trans-unit>
      <trans-unit id="PackageNotFound">
        <source>NETSDK1064: Package {0}, version {1} was not found. It might have been deleted since NuGet restore. Otherwise, NuGet restore might have only partially completed, which might have been due to maximum path length restrictions.</source>
        <target state="new">NETSDK1064: Package {0}, version {1} was not found. It might have been deleted since NuGet restore. Otherwise, NuGet restore might have only partially completed, which might have been due to maximum path length restrictions.</target>
        <note>{StrBegin="NETSDK1064: "}</note>
      </trans-unit>
      <trans-unit id="PackageReferenceOverrideWarning">
        <source>NETSDK1023: A PackageReference for '{0}' was included in your project. This package is implicitly referenced by the .NET SDK and you do not typically need to reference it from your project. For more information, see {1}</source>
        <target state="new">NETSDK1023: A PackageReference for '{0}' was included in your project. This package is implicitly referenced by the .NET SDK and you do not typically need to reference it from your project. For more information, see {1}</target>
        <note>{StrBegin="NETSDK1023: "}</note>
      </trans-unit>
      <trans-unit id="PackageReferenceVersionNotRecommended">
        <source>NETSDK1071: A PackageReference to '{0}' specified a Version of `{1}`. Specifying the version of this package is not recommended. For more information, see https://aka.ms/sdkimplicitrefs</source>
        <target state="new">NETSDK1071: A PackageReference to '{0}' specified a Version of `{1}`. Specifying the version of this package is not recommended. For more information, see https://aka.ms/sdkimplicitrefs</target>
        <note>{StrBegin="NETSDK1071: "}</note>
      </trans-unit>
      <trans-unit id="PlaceholderRunCommandProjectAbbreviationDeprecated">
        <source>NETSDK1174: Placeholder</source>
        <target state="new">NETSDK1174: Placeholder</target>
        <note>{StrBegin="NETSDK1174: "} - This string is not used here, but is a placeholder for the error code, which is used by the "dotnet run" command.</note>
      </trans-unit>
      <trans-unit id="Prefer32BitIgnoredForNetCoreApp">
        <source>NETSDK1189: Prefer32Bit is not supported and has no effect for netcoreapp target.</source>
        <target state="new">NETSDK1189: Prefer32Bit is not supported and has no effect for netcoreapp target.</target>
        <note>{StrBegin="NETSDK1189: "}</note>
      </trans-unit>
      <trans-unit id="ProjectAssetsConsumedWithoutMSBuildProjectPath">
        <source>NETSDK1011: Assets are consumed from project '{0}', but no corresponding MSBuild project path was  found in '{1}'.</source>
        <target state="new">NETSDK1011: Assets are consumed from project '{0}', but no corresponding MSBuild project path was  found in '{1}'.</target>
        <note>{StrBegin="NETSDK1011: "}</note>
      </trans-unit>
      <trans-unit id="ProjectContainsObsoleteDotNetCliTool">
        <source>NETSDK1059: The tool '{0}' is now included in the .NET SDK. Information on resolving this warning is available at (https://aka.ms/dotnetclitools-in-box).</source>
        <target state="new">NETSDK1059: The tool '{0}' is now included in the .NET SDK. Information on resolving this warning is available at (https://aka.ms/dotnetclitools-in-box).</target>
        <note>{StrBegin="NETSDK1059: "}</note>
      </trans-unit>
      <trans-unit id="ProjectToolOnlySupportTFMLowerThanNetcoreapp22">
        <source>NETSDK1093: Project tools (DotnetCliTool) only support targeting .NET Core 2.2 and lower.</source>
        <target state="new">NETSDK1093: Project tools (DotnetCliTool) only support targeting .NET Core 2.2 and lower.</target>
        <note>{StrBegin="NETSDK1093: "}</note>
      </trans-unit>
      <trans-unit id="PublishProfileNotPresent">
        <source>NETSDK1198: A publish profile with the name '{0}' was not found in the project. Set the PublishProfile property to a valid file name.</source>
        <target state="new">NETSDK1198: A publish profile with the name '{0}' was not found in the project. Set the PublishProfile property to a valid file name.</target>
        <note>{StrBegin="NETSDK1198: "}</note>
      </trans-unit>
      <trans-unit id="PublishReadyToRunRequiresVersion30">
        <source>NETSDK1122: ReadyToRun compilation will be skipped because it is only supported for .NET Core 3.0 or higher.</source>
        <target state="new">NETSDK1122: ReadyToRun compilation will be skipped because it is only supported for .NET Core 3.0 or higher.</target>
        <note>{StrBegin="NETSDK1122: "}</note>
      </trans-unit>
      <trans-unit id="PublishSelfContainedMustBeBool">
        <source>NETSDK1193: If PublishSelfContained is set, it must be either true or false. The value given was '{0}'.</source>
        <target state="new">NETSDK1193: If PublishSelfContained is set, it must be either true or false. The value given was '{0}'.</target>
        <note>{StrBegin="NETSDK1193: "}</note>
      </trans-unit>
      <trans-unit id="PublishSingleFileRequiresVersion30">
        <source>NETSDK1123: Publishing an application to a single-file requires .NET Core 3.0 or higher.</source>
        <target state="new">NETSDK1123: Publishing an application to a single-file requires .NET Core 3.0 or higher.</target>
        <note>{StrBegin="NETSDK1123: "}</note>
      </trans-unit>
      <trans-unit id="PublishTrimmedRequiresVersion30">
        <source>NETSDK1124: Trimming assemblies requires .NET Core 3.0 or higher.</source>
        <target state="new">NETSDK1124: Trimming assemblies requires .NET Core 3.0 or higher.</target>
        <note>{StrBegin="NETSDK1124: "}</note>
      </trans-unit>
      <trans-unit id="PublishUnsupportedWithoutTargetFramework">
        <source>NETSDK1129: The 'Publish' target is not supported without specifying a target framework. The current project targets multiple frameworks, you must specify the framework for the published application.</source>
        <target state="new">NETSDK1129: The 'Publish' target is not supported without specifying a target framework. The current project targets multiple frameworks, you must specify the framework for the published application.</target>
        <note>{StrBegin="NETSDK1129: "}</note>
      </trans-unit>
      <trans-unit id="ReadyToRunCompilationFailed">
        <source>NETSDK1096: Optimizing assemblies for performance failed. You can either exclude the failing assemblies from being optimized, or set the PublishReadyToRun property to false.</source>
        <target state="new">NETSDK1096: Optimizing assemblies for performance failed. You can either exclude the failing assemblies from being optimized, or set the PublishReadyToRun property to false.</target>
        <note>{StrBegin="NETSDK1096: "}</note>
      </trans-unit>
      <trans-unit id="ReadyToRunCompilationHasWarnings_Info">
        <source>Some ReadyToRun compilations emitted warnings, indicating potential missing dependencies. Missing dependencies could potentially cause runtime failures. To show the warnings, set the PublishReadyToRunShowWarnings property to true.</source>
        <target state="new">Some ReadyToRun compilations emitted warnings, indicating potential missing dependencies. Missing dependencies could potentially cause runtime failures. To show the warnings, set the PublishReadyToRunShowWarnings property to true.</target>
        <note />
      </trans-unit>
      <trans-unit id="ReadyToRunNoValidRuntimePackageError">
        <source>NETSDK1094: Unable to optimize assemblies for performance: a valid runtime package was not found. Either set the PublishReadyToRun property to false, or use a supported runtime identifier when publishing. When targeting .NET 6 or higher, make sure to restore packages with the PublishReadyToRun property set to true.</source>
        <target state="new">NETSDK1094: Unable to optimize assemblies for performance: a valid runtime package was not found. Either set the PublishReadyToRun property to false, or use a supported runtime identifier when publishing. When targeting .NET 6 or higher, make sure to restore packages with the PublishReadyToRun property set to true.</target>
        <note>{StrBegin="NETSDK1094: "}</note>
      </trans-unit>
      <trans-unit id="ReadyToRunTargetNotSupportedError">
        <source>NETSDK1095: Optimizing assemblies for performance is not supported for the selected target platform or architecture. Please verify you are using a supported runtime identifier, or set the PublishReadyToRun property to false.</source>
        <target state="new">NETSDK1095: Optimizing assemblies for performance is not supported for the selected target platform or architecture. Please verify you are using a supported runtime identifier, or set the PublishReadyToRun property to false.</target>
        <note>{StrBegin="NETSDK1095: "}</note>
      </trans-unit>
      <trans-unit id="RollForwardRequiresVersion30">
        <source>NETSDK1103: RollForward setting is only supported on .NET Core 3.0 or higher.</source>
        <target state="new">NETSDK1103: RollForward setting is only supported on .NET Core 3.0 or higher.</target>
        <note>{StrBegin="NETSDK1103: "}</note>
      </trans-unit>
      <trans-unit id="RuntimeIdentifierNotRecognized">
        <source>NETSDK1083: The specified RuntimeIdentifier '{0}' is not recognized.</source>
        <target state="new">NETSDK1083: The specified RuntimeIdentifier '{0}' is not recognized.</target>
        <note>{StrBegin="NETSDK1083: "}</note>
      </trans-unit>
      <trans-unit id="RuntimeIdentifierWasNotSpecified">
        <source>NETSDK1028: Specify a RuntimeIdentifier</source>
        <target state="new">NETSDK1028: Specify a RuntimeIdentifier</target>
        <note>{StrBegin="NETSDK1028: "}</note>
      </trans-unit>
      <trans-unit id="RuntimeListNotFound">
        <source>NETSDK1109: Runtime list file '{0}' was not found. Report this error to the .NET team here: https://aka.ms/dotnet-sdk-issue.</source>
        <target state="new">NETSDK1109: Runtime list file '{0}' was not found. Report this error to the .NET team here: https://aka.ms/dotnet-sdk-issue.</target>
        <note>{StrBegin="NETSDK1109: "}</note>
      </trans-unit>
      <trans-unit id="RuntimePackNotDownloaded">
        <source>NETSDK1112: The runtime pack for {0} was not downloaded. Try running a NuGet restore with the RuntimeIdentifier '{1}'.</source>
        <target state="new">NETSDK1112: The runtime pack for {0} was not downloaded. Try running a NuGet restore with the RuntimeIdentifier '{1}'.</target>
        <note>{StrBegin="NETSDK1112: "}</note>
      </trans-unit>
      <trans-unit id="RuntimePackNotRestored_TransitiveDisabled">
        <source>NETSDK1185: The Runtime Pack for FrameworkReference '{0}' was not available. This may be because DisableTransitiveFrameworkReferenceDownloads was set to true.</source>
        <target state="new">NETSDK1185: The Runtime Pack for FrameworkReference '{0}' was not available. This may be because DisableTransitiveFrameworkReferenceDownloads was set to true.</target>
        <note>{StrBegin="NETSDK1185: "}</note>
      </trans-unit>
      <trans-unit id="SelfContainedExeCannotReferenceNonSelfContained">
        <source>NETSDK1150: The referenced project '{0}' is a non self-contained executable.  A non self-contained executable cannot be referenced by a self-contained executable.  For more information, see https://aka.ms/netsdk1150</source>
        <target state="new">NETSDK1150: The referenced project '{0}' is a non self-contained executable.  A non self-contained executable cannot be referenced by a self-contained executable.  For more information, see https://aka.ms/netsdk1150</target>
        <note>{StrBegin="NETSDK1150: "}</note>
      </trans-unit>
      <trans-unit id="SelfContainedOptionShouldBeUsedWithRuntime">
        <source>NETSDK1179: One of '--self-contained' or '--no-self-contained' options are required when '--runtime' is used.</source>
        <target state="new">NETSDK1179: One of '--self-contained' or '--no-self-contained' options are required when '--runtime' is used.</target>
        <note>{StrBegin="NETSDK1179: "}{Locked="--self-contained"}{Locked="--no-self-contained"}{Locked="--runtime"}</note>
      </trans-unit>
      <trans-unit id="SkippingAdditionalProbingPaths">
        <source>NETSDK1048: 'AdditionalProbingPaths' were specified for GenerateRuntimeConfigurationFiles, but are being skipped because 'RuntimeConfigDevPath' is empty.</source>
        <target state="new">NETSDK1048: 'AdditionalProbingPaths' were specified for GenerateRuntimeConfigurationFiles, but are being skipped because 'RuntimeConfigDevPath' is empty.</target>
        <note>{StrBegin="NETSDK1048: "}</note>
      </trans-unit>
      <trans-unit id="TargetFrameworkIsEol">
        <source>NETSDK1138: The target framework '{0}' is out of support and will not receive security updates in the future. Please refer to {1} for more information about the support policy.</source>
        <target state="new">NETSDK1138: The target framework '{0}' is out of support and will not receive security updates in the future. Please refer to {1} for more information about the support policy.</target>
        <note>{StrBegin="NETSDK1138: "}</note>
      </trans-unit>
      <trans-unit id="TargetFrameworkWithSemicolon">
        <source>NETSDK1046: The TargetFramework value '{0}' is not valid. To multi-target, use the 'TargetFrameworks' property instead.</source>
        <target state="new">NETSDK1046: The TargetFramework value '{0}' is not valid. To multi-target, use the 'TargetFrameworks' property instead.</target>
        <note>{StrBegin="NETSDK1046: "}</note>
      </trans-unit>
      <trans-unit id="TargetingApphostPackMissingCannotRestore">
        <source>NETSDK1145: The {0} pack is not installed and NuGet package restore is not supported. Upgrade Visual Studio, remove global.json if it specifies a certain SDK version, and uninstall the newer SDK. For more options visit   https://aka.ms/targeting-apphost-pack-missing  Pack Type:{0}, Pack directory: {1}, targetframework: {2}, Pack PackageId: {3}, Pack Package Version: {4}</source>
        <target state="new">NETSDK1145: The {0} pack is not installed and NuGet package restore is not supported. Upgrade Visual Studio, remove global.json if it specifies a certain SDK version, and uninstall the newer SDK. For more options visit   https://aka.ms/targeting-apphost-pack-missing  Pack Type:{0}, Pack directory: {1}, targetframework: {2}, Pack PackageId: {3}, Pack Package Version: {4}</target>
        <note>{StrBegin="NETSDK1145: "}</note>
      </trans-unit>
      <trans-unit id="TargetingPackNeedsRestore">
        <source>NETSDK1127: The targeting pack {0} is not installed. Please restore and try again.</source>
        <target state="new">NETSDK1127: The targeting pack {0} is not installed. Please restore and try again.</target>
        <note>{StrBegin="NETSDK1127: "}</note>
      </trans-unit>
      <trans-unit id="TargetingPackNotRestored_TransitiveDisabled">
        <source>NETSDK1184: The Targeting Pack for FrameworkReference '{0}' was not available. This may be because DisableTransitiveFrameworkReferenceDownloads was set to true.</source>
        <target state="new">NETSDK1184: The Targeting Pack for FrameworkReference '{0}' was not available. This may be because DisableTransitiveFrameworkReferenceDownloads was set to true.</target>
        <note>{StrBegin="NETSDK1184: "}</note>
      </trans-unit>
      <trans-unit id="TrimmingWindowsFormsIsNotSupported">
        <source>NETSDK1175: Windows Forms is not supported or recommended with trimming enabled. Please go to https://aka.ms/dotnet-illink/windows-forms for more details.</source>
        <target state="new">NETSDK1175: Windows Forms is not supported or recommended with trimming enabled. Please go to https://aka.ms/dotnet-illink/windows-forms for more details.</target>
        <note>{StrBegin="NETSDK1175: "}</note>
      </trans-unit>
      <trans-unit id="TrimmingWpfIsNotSupported">
        <source>NETSDK1168: WPF is not supported or recommended with trimming enabled. Please go to https://aka.ms/dotnet-illink/wpf for more details.</source>
        <target state="new">NETSDK1168: WPF is not supported or recommended with trimming enabled. Please go to https://aka.ms/dotnet-illink/wpf for more details.</target>
        <note>{StrBegin="NETSDK1168: "}</note>
      </trans-unit>
      <trans-unit id="TypeLibraryDoesNotExist">
        <source>NETSDK1172: The provided type library '{0}' does not exist.</source>
        <target state="new">NETSDK1172: The provided type library '{0}' does not exist.</target>
        <note>{StrBegin="NETSDK1172: "}</note>
      </trans-unit>
      <trans-unit id="UnableToFindResolvedPath">
        <source>NETSDK1016: Unable to find resolved path for '{0}'.</source>
        <target state="new">NETSDK1016: Unable to find resolved path for '{0}'.</target>
        <note>{StrBegin="NETSDK1016: "}</note>
      </trans-unit>
      <trans-unit id="UnableToUsePackageAssetsCache_Info">
        <source>Unable to use package assets cache due to I/O error. This can occur when the same project is built more than once in parallel. Performance may be degraded, but the build result will not be impacted.</source>
        <target state="new">Unable to use package assets cache due to I/O error. This can occur when the same project is built more than once in parallel. Performance may be degraded, but the build result will not be impacted.</target>
        <note />
      </trans-unit>
      <trans-unit id="UnexpectedFileType">
        <source>NETSDK1012: Unexpected file type for '{0}'. Type is both '{1}' and '{2}'.</source>
        <target state="new">NETSDK1012: Unexpected file type for '{0}'. Type is both '{1}' and '{2}'.</target>
        <note>{StrBegin="NETSDK1012: "}</note>
      </trans-unit>
      <trans-unit id="UnknownFrameworkReference">
        <source>NETSDK1073: The FrameworkReference '{0}' was not recognized</source>
        <target state="new">NETSDK1073: The FrameworkReference '{0}' was not recognized</target>
        <note>{StrBegin="NETSDK1073: "}</note>
      </trans-unit>
      <trans-unit id="UnknownFrameworkReference_MauiEssentials">
        <source>NETSDK1186: This project depends on Maui Essentials through a project or NuGet package reference, but doesn't declare that dependency explicitly. To build this project, you must set the UseMauiEssentials property to true (and install the Maui workload if necessary).</source>
        <target state="new">NETSDK1186: This project depends on Maui Essentials through a project or NuGet package reference, but doesn't declare that dependency explicitly. To build this project, you must set the UseMauiEssentials property to true (and install the Maui workload if necessary).</target>
        <note>{StrBegin="NETSDK1186: "}</note>
      </trans-unit>
      <trans-unit id="UnnecessaryWindowsDesktopSDK">
        <source>NETSDK1137: It is no longer necessary to use the Microsoft.NET.Sdk.WindowsDesktop SDK. Consider changing the Sdk attribute of the root Project element to 'Microsoft.NET.Sdk'.</source>
        <target state="new">NETSDK1137: It is no longer necessary to use the Microsoft.NET.Sdk.WindowsDesktop SDK. Consider changing the Sdk attribute of the root Project element to 'Microsoft.NET.Sdk'.</target>
        <note>{StrBegin="NETSDK1137: "}</note>
      </trans-unit>
      <trans-unit id="UnrecognizedPreprocessorToken">
        <source>NETSDK1009: Unrecognized preprocessor token '{0}' in '{1}'.</source>
        <target state="new">NETSDK1009: Unrecognized preprocessor token '{0}' in '{1}'.</target>
        <note>{StrBegin="NETSDK1009: "}</note>
      </trans-unit>
      <trans-unit id="UnresolvedTargetingPack">
        <source>NETSDK1081: The targeting pack for {0} was not found. You may be able to resolve this by running a NuGet restore on the project.</source>
        <target state="new">NETSDK1081: The targeting pack for {0} was not found. You may be able to resolve this by running a NuGet restore on the project.</target>
        <note>{StrBegin="NETSDK1081: "}</note>
      </trans-unit>
      <trans-unit id="UnsupportedFramework">
        <source>NETSDK1019: {0} is an unsupported framework.</source>
        <target state="new">NETSDK1019: {0} is an unsupported framework.</target>
        <note>{StrBegin="NETSDK1019: "}</note>
      </trans-unit>
      <trans-unit id="UnsupportedRuntimeIdentifier">
        <source>NETSDK1056: Project is targeting runtime '{0}' but did not resolve any runtime-specific packages. This runtime may not be supported by the target framework.</source>
        <target state="new">NETSDK1056: Project is targeting runtime '{0}' but did not resolve any runtime-specific packages. This runtime may not be supported by the target framework.</target>
        <note>{StrBegin="NETSDK1056: "}</note>
      </trans-unit>
      <trans-unit id="UnsupportedSDKVersionForNetStandard20">
        <source>NETSDK1050: The version of Microsoft.NET.Sdk used by this project is insufficient to support references to libraries targeting .NET Standard 1.5 or higher.  Please install version 2.0 or higher of the .NET Core SDK.</source>
        <target state="new">NETSDK1050: The version of Microsoft.NET.Sdk used by this project is insufficient to support references to libraries targeting .NET Standard 1.5 or higher.  Please install version 2.0 or higher of the .NET Core SDK.</target>
        <note>{StrBegin="NETSDK1050: "}</note>
      </trans-unit>
      <trans-unit id="UnsupportedTargetFrameworkVersion">
        <source>NETSDK1045: The current .NET SDK does not support targeting {0} {1}.  Either target {0} {2} or lower, or use a version of the .NET SDK that supports {0} {1}. Download the .NET SDK from https://aka.ms/download-dotnet</source>
        <target state="new">NETSDK1045: The current .NET SDK does not support targeting {0} {1}.  Either target {0} {2} or lower, or use a version of the .NET SDK that supports {0} {1}. Download the .NET SDK from https://aka.ms/download-dotnet</target>
        <note>{StrBegin="NETSDK1045: "}</note>
      </trans-unit>
      <trans-unit id="UnsupportedTargetPlatformIdentifier">
        <source>NETSDK1139: The target platform identifier {0} was not recognized.</source>
        <target state="new">NETSDK1139: The target platform identifier {0} was not recognized.</target>
        <note>{StrBegin="NETSDK1139: "}</note>
      </trans-unit>
<<<<<<< HEAD
      <trans-unit id="UnsupportedVisualStudioVersion">
        <source>NETSDK1209: The current Visual Studio version does not support targeting {0} {1}.  Either target {0} {2} or lower, or use Visual Studio version {3} or higher</source>
        <target state="new">NETSDK1209: The current Visual Studio version does not support targeting {0} {1}.  Either target {0} {2} or lower, or use Visual Studio version {3} or higher</target>
        <note>{StrBegin="NETSDK1209: "}</note>
=======
      <trans-unit id="UnsupportedTargetPlatformIdentifierWithWorkloadsDisabled">
        <source>NETSDK1208: The target platform identifier {0} was not recognized. This is because MSBuildEnableWorkloadResolver is set to false which disables .NET SDK Workloads which is required for this identifer. Unset this environment variable or MSBuild property to enable workloads.</source>
        <target state="translated">NETSDK1208: no se ha reconocido el identificador de la plataforma de destino {0}. Esto se debe a que MSBuildEnableWorkloadResolver está establecido en false, lo que deshabilita las cargas de trabajo del SDK de .NET necesarias para este identificador. Anule esta variable de entorno o propiedad de MSBuild para habilitar las cargas de trabajo.</target>
        <note>{StrBegin="NETSDK1208: "}</note>
>>>>>>> 9df98ccd
      </trans-unit>
      <trans-unit id="UseWpfOrUseWindowsFormsRequiresWindowsDesktopFramework">
        <source>NETSDK1107: Microsoft.NET.Sdk.WindowsDesktop is required to build Windows desktop applications. 'UseWpf' and 'UseWindowsForms' are not supported by the current SDK.</source>
        <target state="new">NETSDK1107: Microsoft.NET.Sdk.WindowsDesktop is required to build Windows desktop applications. 'UseWpf' and 'UseWindowsForms' are not supported by the current SDK.</target>
        <note>{StrBegin="NETSDK1107: "}</note>
      </trans-unit>
      <trans-unit id="UsingPreviewSdk">
        <source>NETSDK1057: You are using a preview version of .NET. See: https://aka.ms/dotnet-support-policy</source>
<<<<<<< HEAD
        <target state="new">NETSDK1057: You are using a preview version of .NET. See: https://aka.ms/dotnet-support-policy</target>
        <note />
=======
        <target state="translated">NETSDK1057: Está usando una versión preliminar de .NET. Visite: https://aka.ms/dotnet-support-policy</target>
        <note>{StrBegin="NETSDK1057: "}</note>
>>>>>>> 9df98ccd
      </trans-unit>
      <trans-unit id="WinMDObjNotSupportedOnTargetFramework">
        <source>NETSDK1131: Producing a managed Windows Metadata component with WinMDExp is not supported when targeting {0}.</source>
        <target state="new">NETSDK1131: Producing a managed Windows Metadata component with WinMDExp is not supported when targeting {0}.</target>
        <note>{StrBegin="NETSDK1131: "}</note>
      </trans-unit>
      <trans-unit id="WinMDReferenceNotSupportedOnTargetFramework">
        <source>NETSDK1130: {1} cannot be referenced. Referencing a Windows Metadata component directly when targeting .NET 5 or higher is not supported. For more information, see https://aka.ms/netsdk1130</source>
        <target state="new">NETSDK1130: {1} cannot be referenced. Referencing a Windows Metadata component directly when targeting .NET 5 or higher is not supported. For more information, see https://aka.ms/netsdk1130</target>
        <note>{StrBegin="NETSDK1130: "}</note>
      </trans-unit>
      <trans-unit id="WinMDTransitiveReferenceNotSupported">
        <source>NETSDK1149: {0} cannot be referenced because it uses built-in support for WinRT, which is no longer supported in .NET 5 and higher.  An updated version of the component supporting .NET 5 is needed. For more information, see https://aka.ms/netsdk1149</source>
        <target state="new">NETSDK1149: {0} cannot be referenced because it uses built-in support for WinRT, which is no longer supported in .NET 5 and higher.  An updated version of the component supporting .NET 5 is needed. For more information, see https://aka.ms/netsdk1149</target>
        <note>{StrBegin="NETSDK1149: "}</note>
      </trans-unit>
      <trans-unit id="WindowsDesktopFrameworkRequiresUseWpfOrUseWindowsForms">
        <source>NETSDK1106: Microsoft.NET.Sdk.WindowsDesktop requires 'UseWpf' or 'UseWindowsForms' to be set to 'true'</source>
        <target state="new">NETSDK1106: Microsoft.NET.Sdk.WindowsDesktop requires 'UseWpf' or 'UseWindowsForms' to be set to 'true'</target>
        <note>{StrBegin="NETSDK1106: "}</note>
      </trans-unit>
      <trans-unit id="WindowsDesktopFrameworkRequiresVersion30">
        <source>NETSDK1105: Windows desktop applications are only supported on .NET Core 3.0 or higher.</source>
        <target state="new">NETSDK1105: Windows desktop applications are only supported on .NET Core 3.0 or higher.</target>
        <note>{StrBegin="NETSDK1105: "}</note>
      </trans-unit>
      <trans-unit id="WindowsDesktopFrameworkRequiresWindows">
        <source>NETSDK1100: To build a project targeting Windows on this operating system, set the EnableWindowsTargeting property to true.</source>
        <target state="new">NETSDK1100: To build a project targeting Windows on this operating system, set the EnableWindowsTargeting property to true.</target>
        <note>{StrBegin="NETSDK1100: "}</note>
      </trans-unit>
      <trans-unit id="WindowsDesktopTargetPlatformMustBeWindows">
        <source>NETSDK1136: The target platform must be set to Windows (usually by including '-windows' in the TargetFramework property) when using Windows Forms or WPF, or referencing projects or packages that do so.</source>
        <target state="new">NETSDK1136: The target platform must be set to Windows (usually by including '-windows' in the TargetFramework property) when using Windows Forms or WPF, or referencing projects or packages that do so.</target>
        <note>{StrBegin="NETSDK1136: "}</note>
      </trans-unit>
      <trans-unit id="WindowsSDKVersionConflicts">
        <source>NETSDK1148: A referenced assembly was compiled using a newer version of Microsoft.Windows.SDK.NET.dll. Please update to a newer .NET SDK in order to reference this assembly.</source>
        <target state="new">NETSDK1148: A referenced assembly was compiled using a newer version of Microsoft.Windows.SDK.NET.dll. Please update to a newer .NET SDK in order to reference this assembly.</target>
        <note>{StrBegin="NETSDK1148: "}</note>
      </trans-unit>
      <trans-unit id="WorkloadIsEol">
        <source>NETSDK1202: The workload '{0}' is out of support and will not receive security updates in the future. Please refer to {1} for more information about the support policy.</source>
        <target state="new">NETSDK1202: The workload '{0}' is out of support and will not receive security updates in the future. Please refer to {1} for more information about the support policy.</target>
        <note>{StrBegin="NETSDK1202: "}</note>
      </trans-unit>
      <trans-unit id="WorkloadNotAvailable">
        <source>NETSDK1178: The project depends on the following workload packs that do not exist in any of the workloads available in this installation: {0}
You may need to build the project on another operating system or architecture, or update the .NET SDK.</source>
        <target state="new">NETSDK1178: The project depends on the following workload packs that do not exist in any of the workloads available in this installation: {0}
You may need to build the project on another operating system or architecture, or update the .NET SDK.</target>
        <note>{StrBegin="NETSDK1178: "}</note>
      </trans-unit>
      <trans-unit id="WorkloadNotInstalled">
        <source>NETSDK1147: To build this project, the following workloads must be installed: {0}
To install these workloads, run the following command: dotnet workload restore</source>
        <target state="new">NETSDK1147: To build this project, the following workloads must be installed: {0}
To install these workloads, run the following command: dotnet workload restore</target>
        <note>{StrBegin="NETSDK1147: "} LOCALIZATION: Do not localize "dotnet workload restore"</note>
      </trans-unit>
    </body>
  </file>
</xliff><|MERGE_RESOLUTION|>--- conflicted
+++ resolved
@@ -682,15 +682,6 @@
       </trans-unit>
       <trans-unit id="PackageContainsIncorrectlyCasedLocale">
         <source>NETSDK1187: Package {0} {1} has a resource with the locale '{2}'. This locale has been normalized to the standard format '{3}' to prevent casing issues in the build. Consider notifying the package author about this casing issue.</source>
-<<<<<<< HEAD
-        <target state="new">NETSDK1187: Package {0} {1} has a resource with the locale '{2}'. This locale has been normalized to the standard format '{3}' to prevent casing issues in the build. Consider notifying the package author about this casing issue.</target>
-        <note>Error code is NETSDK1187. 0 is a package name, 1 is a package version, 2 is the incorrect locale string, and 3 is the correct locale string.</note>
-      </trans-unit>
-      <trans-unit id="PackageContainsUnknownLocale">
-        <source>NETSDK1188: Package {0} {1} has a resource with the locale '{2}'. This locale is not recognized by .NET. Consider notifying the package author that it appears to be using an invalid locale.</source>
-        <target state="new">NETSDK1188: Package {0} {1} has a resource with the locale '{2}'. This locale is not recognized by .NET. Consider notifying the package author that it appears to be using an invalid locale.</target>
-        <note>Error code is NETSDK1188. 0 is a package name, 1 is a package version, and 2 is the incorrect locale string</note>
-=======
         <target state="translated">NETSDK1187: El paquete {0} {1} tiene un recurso con la configuración regional "{2}". Esta configuración regional se ha normalizado al formato estándar "{3}" para evitar problemas de uso de mayúsculas y minúsculas en la compilación. Considere la posibilidad de notificar al autor del paquete sobre este problema de uso de mayúsculas y minúsculas.</target>
         <note>{StrBegin="NETSDK1187: "} 0 is a package name, 1 is a package version, 2 is the incorrect locale string, and 3 is the correct locale string.</note>
       </trans-unit>
@@ -698,7 +689,6 @@
         <source>NETSDK1188: Package {0} {1} has a resource with the locale '{2}'. This locale is not recognized by .NET. Consider notifying the package author that it appears to be using an invalid locale.</source>
         <target state="translated">NETSDK1188: El paquete {0} {1} tiene un recurso con la configuración regional "{2}". .NET no reconoce esta configuración regional. Considere la posibilidad de notificar al autor del paquete que parece estar usando una configuración regional no válida.</target>
         <note>{StrBegin="NETSDK1188: "} 0 is a package name, 1 is a package version, and 2 is the incorrect locale string</note>
->>>>>>> 9df98ccd
       </trans-unit>
       <trans-unit id="PackageNotFound">
         <source>NETSDK1064: Package {0}, version {1} was not found. It might have been deleted since NuGet restore. Otherwise, NuGet restore might have only partially completed, which might have been due to maximum path length restrictions.</source>
@@ -940,17 +930,14 @@
         <target state="new">NETSDK1139: The target platform identifier {0} was not recognized.</target>
         <note>{StrBegin="NETSDK1139: "}</note>
       </trans-unit>
-<<<<<<< HEAD
       <trans-unit id="UnsupportedVisualStudioVersion">
         <source>NETSDK1209: The current Visual Studio version does not support targeting {0} {1}.  Either target {0} {2} or lower, or use Visual Studio version {3} or higher</source>
         <target state="new">NETSDK1209: The current Visual Studio version does not support targeting {0} {1}.  Either target {0} {2} or lower, or use Visual Studio version {3} or higher</target>
         <note>{StrBegin="NETSDK1209: "}</note>
-=======
       <trans-unit id="UnsupportedTargetPlatformIdentifierWithWorkloadsDisabled">
         <source>NETSDK1208: The target platform identifier {0} was not recognized. This is because MSBuildEnableWorkloadResolver is set to false which disables .NET SDK Workloads which is required for this identifer. Unset this environment variable or MSBuild property to enable workloads.</source>
         <target state="translated">NETSDK1208: no se ha reconocido el identificador de la plataforma de destino {0}. Esto se debe a que MSBuildEnableWorkloadResolver está establecido en false, lo que deshabilita las cargas de trabajo del SDK de .NET necesarias para este identificador. Anule esta variable de entorno o propiedad de MSBuild para habilitar las cargas de trabajo.</target>
         <note>{StrBegin="NETSDK1208: "}</note>
->>>>>>> 9df98ccd
       </trans-unit>
       <trans-unit id="UseWpfOrUseWindowsFormsRequiresWindowsDesktopFramework">
         <source>NETSDK1107: Microsoft.NET.Sdk.WindowsDesktop is required to build Windows desktop applications. 'UseWpf' and 'UseWindowsForms' are not supported by the current SDK.</source>
@@ -959,13 +946,8 @@
       </trans-unit>
       <trans-unit id="UsingPreviewSdk">
         <source>NETSDK1057: You are using a preview version of .NET. See: https://aka.ms/dotnet-support-policy</source>
-<<<<<<< HEAD
-        <target state="new">NETSDK1057: You are using a preview version of .NET. See: https://aka.ms/dotnet-support-policy</target>
-        <note />
-=======
         <target state="translated">NETSDK1057: Está usando una versión preliminar de .NET. Visite: https://aka.ms/dotnet-support-policy</target>
         <note>{StrBegin="NETSDK1057: "}</note>
->>>>>>> 9df98ccd
       </trans-unit>
       <trans-unit id="WinMDObjNotSupportedOnTargetFramework">
         <source>NETSDK1131: Producing a managed Windows Metadata component with WinMDExp is not supported when targeting {0}.</source>
