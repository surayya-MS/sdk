<!--
***********************************************************************************************
Microsoft.NET.Publish.targets

WARNING:  DO NOT MODIFY this file unless you are knowledgeable about MSBuild and have
          created a backup copy.  Incorrect changes to this file will make it
          impossible to load or build your projects from the command-line or the IDE.

Copyright (c) .NET Foundation. All rights reserved.
***********************************************************************************************
-->
<Project xmlns="http://schemas.microsoft.com/developer/msbuild/2003">

  <PropertyGroup>
    <DefaultCopyToPublishDirectoryMetadata Condition="'$(DefaultCopyToPublishDirectoryMetadata)' == ''">true</DefaultCopyToPublishDirectoryMetadata>
    <_GetChildProjectCopyToPublishDirectoryItems Condition="'$(_GetChildProjectCopyToPublishDirectoryItems)' == ''">true</_GetChildProjectCopyToPublishDirectoryItems>
    <IsPublishable Condition="'$(IsPublishable)' == ''">true</IsPublishable>
  </PropertyGroup>

  <!-- Trimming/AOT/publish* property configuration -->
  <PropertyGroup>
    <!-- PublishAot depends on PublishTrimmed. This must be set early enough for the KnownILLinkPack to be restored. -->
    <PublishTrimmed Condition="'$(PublishTrimmed)' == '' And '$(PublishAot)' == 'true'">true</PublishTrimmed>
    <IsTrimmable Condition="'$(IsTrimmable)' == '' and '$(IsAotCompatible)' == 'true'">true</IsTrimmable>

    <_FirstTargetFrameworkToSupportTrimming>net6.0</_FirstTargetFrameworkToSupportTrimming>
    <_FirstTargetFrameworkToSupportAot>net7.0</_FirstTargetFrameworkToSupportAot>
    <_FirstTargetFrameworkToSupportSingleFile>net6.0</_FirstTargetFrameworkToSupportSingleFile>

    <_FirstTargetFrameworkVersionToSupportTrimAnalyzer>$([MSBuild]::GetTargetFrameworkVersion('$(_FirstTargetFrameworkToSupportTrimming)'))</_FirstTargetFrameworkVersionToSupportTrimAnalyzer>
    <_FirstTargetFrameworkVersionToSupportAotAnalyzer>$([MSBuild]::GetTargetFrameworkVersion('$(_FirstTargetFrameworkToSupportAot)'))</_FirstTargetFrameworkVersionToSupportAotAnalyzer>
    <_FirstTargetFrameworkVersionToSupportSingleFileAnalyzer>$([MSBuild]::GetTargetFrameworkVersion('$(_FirstTargetFrameworkToSupportSingleFile)'))</_FirstTargetFrameworkVersionToSupportSingleFileAnalyzer>
  </PropertyGroup>

  <ItemDefinitionGroup>
    <ResolvedFileToPublish>
      <CopyToPublishDirectory>Always</CopyToPublishDirectory>
    </ResolvedFileToPublish>
  </ItemDefinitionGroup>

  <Target Name="_ComputeToolPackInputsToProcessFrameworkReferences" BeforeTargets="ProcessFrameworkReferences">
    <!-- Keep this in sync with the warnings produced for RequiresILLinkPack in ProcessFrameworkReferences.cs.
         Must be set late enough to see the inferred value of EnableSingleFileAnalyzer. -->
    <PropertyGroup>
      <_RequiresILLinkPack Condition="'$(_RequiresILLinkPack)' == '' And (
          '$(PublishAot)' == 'true' Or
          '$(IsAotCompatible)' == 'true' Or '$(EnableAotAnalyzer)' == 'true' Or
          '$(PublishTrimmed)' == 'true' Or
          '$(IsTrimmable)' == 'true' Or '$(EnableTrimAnalyzer)' == 'true' Or
          '$(EnableSingleFileAnalyzer)' == 'true')">true</_RequiresILLinkPack>
      <_RequiresILLinkPack Condition="'$(_RequiresILLinkPack)' == ''">false</_RequiresILLinkPack>
    </PropertyGroup>

    <!-- ProcessFrameworkReferences warns when the project settings introduce a dependency on a
         tool pack that's not available for the target framework. For trimming, AOT, and single-file, the recommendation
         is to multitarget the project to include a more recent TargetFramework. For correctly multitargeted
         projects, the warning is usually just noise, so we silence it.

         Correctly multitargeted projects include a TargetFramework that is compatible with the requested
         functionality (trimming/AOT/single-file), and doesn't leave a "gap" where the incompatible TargetFramework's
         assembly could be consumed from an app that uses the functionality. In other words, correctly multitargeted
         projects should include at least one TFM that:
         - supports the given functionality, and
         - is no larger than the minimum non-EOL TargetFramework that supports this functionality.

         The following logic determines whether the project is correctly multi-targeted based on its TargetFrameworks,
         and silences the warning if it is. -->

    <PropertyGroup>
      <!-- The min non-EOL TFM has already caught up with the first TFM to support trimming/singlefile. No need to compare against it. -->
      <_MinNonEolTargetFrameworkForTrimming>$(_MinimumNonEolSupportedNetCoreTargetFramework)</_MinNonEolTargetFrameworkForTrimming>
      <_MinNonEolTargetFrameworkForSingleFile>$(_MinimumNonEolSupportedNetCoreTargetFramework)</_MinNonEolTargetFrameworkForSingleFile>
      <!-- Get the min non-EOL TFM that supports AOT. -->
      <_MinNonEolTargetFrameworkForAot>$(_MinimumNonEolSupportedNetCoreTargetFramework)</_MinNonEolTargetFrameworkForAot>
      <_MinNonEolTargetFrameworkForAot Condition="$([MSBuild]::IsTargetFrameworkCompatible('$(_FirstTargetFrameworkToSupportAot)', '$(_MinimumNonEolSupportedNetCoreTargetFramework)'))">$(_FirstTargetFrameworkToSupportAot)</_MinNonEolTargetFrameworkForAot>
    </PropertyGroup>

    <ItemGroup>
      <_TargetFramework Include="$(TargetFrameworks)" />
      <_DecomposedTargetFramework Include="@(_TargetFramework)">
        <SupportsTrimming>$([MSBuild]::IsTargetFrameworkCompatible('%(Identity)', '$(_FirstTargetFrameworkToSupportTrimming)'))</SupportsTrimming>
        <SupportedByMinNonEolTargetFrameworkForTrimming>$([MSBuild]::IsTargetFrameworkCompatible('$(_MinNonEolTargetFrameworkForTrimming)', '%(Identity)'))</SupportedByMinNonEolTargetFrameworkForTrimming>
        <SupportsAot>$([MSBuild]::IsTargetFrameworkCompatible('%(Identity)', '$(_FirstTargetFrameworkToSupportAot)'))</SupportsAot>
        <SupportedByMinNonEolTargetFrameworkForAot>$([MSBuild]::IsTargetFrameworkCompatible('$(_MinNonEolTargetFrameworkForAot)', '%(Identity)'))</SupportedByMinNonEolTargetFrameworkForAot>
        <SupportsSingleFile>$([MSBuild]::IsTargetFrameworkCompatible('%(Identity)', '$(_FirstTargetFrameworkToSupportSingleFile)'))</SupportsSingleFile>
        <SupportedByMinNonEolTargetFrameworkForSingleFile>$([MSBuild]::IsTargetFrameworkCompatible('$(_MinNonEolTargetFrameworkForSingleFile)', '%(Identity)'))</SupportedByMinNonEolTargetFrameworkForSingleFile>
      </_DecomposedTargetFramework>

      <_TargetFrameworkToSilenceIsTrimmableUnsupportedWarning
        Include="@(_DecomposedTargetFramework)"
        Condition="'%(SupportsTrimming)' == 'true' And '%(SupportedByMinNonEolTargetFrameworkForTrimming)' == 'true'" />
      <_TargetFrameworkToSilenceIsAotCompatibleUnsupportedWarning
        Include="@(_DecomposedTargetFramework->'%(Identity)')"
        Condition="'%(SupportsAot)' == 'true' And '%(SupportedByMinNonEolTargetFrameworkForAot)' == 'true'" />
      <_TargetFrameworkToSilenceEnableSingleFileAnalyzerUnsupportedWarning
        Include="@(_DecomposedTargetFramework)"
        Condition="'%(SupportsSingleFile)' == 'true' And '%(SupportedByMinNonEolTargetFrameworkForSingleFile)' == 'true'" />
    </ItemGroup>

    <PropertyGroup>
      <!-- Don't warn if the library multitargets and includes TFM that's supported by trimming/AOT and is supported by the min non-EOL TFM that supports trimming/AOT. -->
      <_SilenceIsTrimmableUnsupportedWarning Condition="'$(_SilenceIsTrimmableUnsupportedWarning)' == '' And
                                                        @(_TargetFrameworkToSilenceIsTrimmableUnsupportedWarning->Count()) > 0">true</_SilenceIsTrimmableUnsupportedWarning>
      <_SilenceIsAotCompatibleUnsupportedWarning Condition="'$(_SilenceIsAotCompatibleUnsupportedWarning)' == '' And
                                                            @(_TargetFrameworkToSilenceIsAotCompatibleUnsupportedWarning->Count()) > 0">true</_SilenceIsAotCompatibleUnsupportedWarning>
      <_SilenceEnableSingleFileAnalyzerUnsupportedWarning Condition="'$(_SilenceEnableSingleFileAnalyzerUnsupportedWarning)' == '' And
                                                          @(_TargetFrameworkToSilenceEnableSingleFileAnalyzerUnsupportedWarning->Count()) > 0">true</_SilenceEnableSingleFileAnalyzerUnsupportedWarning>
    </PropertyGroup>

  </Target>

  <!--
    ============================================================
                                        Publish

    The main publish entry point.
    ============================================================
    -->

  <Import Project="Microsoft.NET.ClickOnce.targets" Condition="'$(PublishProtocol)' == 'ClickOnce'" />

  <PropertyGroup>
    <!-- We still need to resolve references even if we are not building during publish. -->
    <!-- BuildOnlySettings are required for RAR to find satellites and dependencies -->
    <_BeforePublishNoBuildTargets>
      BuildOnlySettings;
      _PreventProjectReferencesFromBuilding;
      ResolveReferences;
      PrepareResourceNames;
      ComputeIntermediateSatelliteAssemblies;
      ComputeEmbeddedApphostPaths;
    </_BeforePublishNoBuildTargets>

    <_CorePublishTargets>
      PrepareForPublish;
      ComputeAndCopyFilesToPublishDirectory;
      $(PublishProtocolProviderTargets);
      PublishItemsOutputGroup;
    </_CorePublishTargets>

    <_PublishNoBuildAlternativeDependsOn>$(_BeforePublishNoBuildTargets);$(_CorePublishTargets)</_PublishNoBuildAlternativeDependsOn>
  </PropertyGroup>

  <Target Name="_PublishBuildAlternative"
          Condition="'$(NoBuild)' != 'true'"
          DependsOnTargets="Build;$(_CorePublishTargets)" />

  <Target Name="_PublishNoBuildAlternative"
          Condition="'$(NoBuild)' == 'true'"
          DependsOnTargets="$(_PublishNoBuildAlternativeDependsOn)" />

  <Target Name="Publish"
          Condition="$(IsPublishable) == 'true'"
          DependsOnTargets="_PublishBuildAlternative;_PublishNoBuildAlternative" >

    <!-- Ensure there is minimal verbosity output pointing to the publish directory and not just the
         build step's minimal output. Otherwise there is no indication at minimal verbosity of where
         the published assets were copied. -->
    <Message Importance="High" Text="$(MSBuildProjectName) -> $([System.IO.Path]::GetFullPath('$(PublishDir)'))" />

    <ItemGroup>
      <PublishTelemetry Include="PublishReadyToRun" Value="$(PublishReadyToRun)" />
      <PublishTelemetry Include="PublishTrimmed" Value="$(PublishTrimmed)" />
      <PublishTelemetry Include="PublishSingleFile" Value="$(PublishSingleFile)" />
      <PublishTelemetry Include="PublishAot" Value="$(PublishAot)" />
      <PublishTelemetry Include="PublishProtocol" Value="$(PublishProtocol)" />
    </ItemGroup>
    <AllowEmptyTelemetry EventName="PublishProperties" EventData="@(PublishTelemetry)" />
  </Target>

  <!-- Don't let project reference resolution build project references in NoBuild case. -->
  <Target Name="_PreventProjectReferencesFromBuilding">
    <PropertyGroup>
      <BuildProjectReferences>false</BuildProjectReferences>
    </PropertyGroup>
  </Target>

  <!--
    ============================================================
                                        PrepareForPublish

    Prepare the prerequisites for publishing.
    ============================================================
    -->
  <Target Name="PrepareForPublish">

    <NETSdkError Condition="'$(PublishSingleFile)' == 'true' And '$(_IsExecutable)' != 'true'"
                 ResourceName="CannotHaveSingleFileWithoutExecutable" />
    <NETSdkError Condition="'$(PublishSingleFile)' == 'true' And '$(_IsExecutable)' == 'true' And '$(TargetFrameworkIdentifier)' != '.NETCoreApp'"
                 ResourceName="CanOnlyHaveSingleFileWithNetCoreApp" />
    <NETSdkError Condition="'$(PublishSingleFile)' == 'true' And
                            '$(IncludeSymbolsInSingleFile)' == 'true' And
                            '$(_TargetFrameworkVersionWithoutV)' >= '5.0' And '$(TargetFrameworkIdentifier)' == '.NETCoreApp'"
                 ResourceName="CannotIncludeSymbolsInSingleFile" />
    <NETSdkError Condition="'$(PublishSingleFile)' == 'true' and '$(RuntimeIdentifier)' == ''"
                 ResourceName="CannotHaveSingleFileWithoutRuntimeIdentifier" />
    <NETSdkError Condition="'$(PublishSingleFile)' == 'true' and '$(UseAppHost)' != 'true' and '$(PublishAot)' != 'true'"
                 ResourceName="CannotHaveSingleFileWithoutAppHost" />
    <NETSdkError Condition="'$(PublishSingleFile)' == 'true' And
                            '$(EnableCompressionInSingleFile)' == 'true' And
                            '$(_TargetFrameworkVersionWithoutV)' &lt; '6.0'"
                 ResourceName="CompressionInSingleFileRequires60" />
    <NETSdkError Condition="'$(PublishSingleFile)' == 'true' And
                            '$(EnableCompressionInSingleFile)' == 'true' And
                            '$(SelfContained)' != 'true'"
                 ResourceName="CompressionInSingleFileRequiresSelfContained" />

    <NETSdkWarning Condition="'$(PublishProfileImported)' != 'true' and '$(PublishProfile)' != ''"
                   ResourceName="PublishProfileNotPresent"
                   FormatArguments="$(PublishProfile)"/>

    <!-- Projects in a solution cannot have conflicting configurations. This checks if PublishRelease conflicted at runtime to avoid extra project evaluations.
    SolutionExt is used to check if we are publishing a solution. Will be undefined if not.-->
    <NETSdkError Condition="'$(_IsPublishing)' == 'true' and
                            '$(DOTNET_CLI_DISABLE_PUBLISH_AND_PACK_RELEASE)' != 'true' and
                            '$(DOTNET_CLI_LAZY_PUBLISH_AND_PACK_RELEASE_FOR_SOLUTIONS)' == 'true' and
                            '$(SolutionExt)' == '.sln' and
                            '$(_SolutionLevelPublishRelease)' != '$(PublishRelease)'"
                 ResourceName="SolutionProjectConfigurationsConflict"
                 FormatArguments="PublishRelease;$(ProjectName)"/>

    <PropertyGroup>
      <!-- Ensure any PublishDir has a trailing slash, so it can be concatenated -->
      <PublishDir Condition="!HasTrailingSlash('$(PublishDir)')">$(PublishDir)\</PublishDir>
    </PropertyGroup>

    <MakeDir Directories="$(PublishDir)" />

  </Target>

  <!--
    ============================================================
                                        ComputeAndCopyFilesToPublishDirectory

    Computes the list of all files to copy to the publish directory and then publishes them.
    ============================================================
    -->
  <Target Name="ComputeAndCopyFilesToPublishDirectory"
          DependsOnTargets="ComputeFilesToPublish;
                            CopyFilesToPublishDirectory" />

  <!--
    ============================================================
                                        CopyFilesToPublishDirectory

    Copy all build outputs, satellites and other necessary files to the publish directory.
    When publishing to a single file, only those files that are not bundled are copied.
    The remaining files are directly written to the bundle file.
    ============================================================
    -->
  <Target Name="CopyFilesToPublishDirectory"
          DependsOnTargets="_IncrementalCleanPublishDirectory;
                            _CopyResolvedFilesToPublishPreserveNewest;
                            _CopyResolvedFilesToPublishAlways;
                            _HandleFileConflictsForPublish" />

  <!--
    ============================================================
                                        _IncrementalCleanPublishDirectory

    Remove files that were produced in a prior publish but weren't produced in the current publish.
    ============================================================
    -->
  <Target Name="_IncrementalCleanPublishDirectory"
          DependsOnTargets="_GetCurrentAndPriorPublishFileWrites">

    <!-- Subtract list of files produced in the prior publish from list of files produced in this publish. -->
    <ItemGroup>
      <_OrphanPublishFileWrites Include="@(_PriorPublishFileWrites)" Exclude="@(_CurrentPublishFileWrites)"/>
    </ItemGroup>

    <!-- Delete the orphaned files. -->
    <Delete
        Files="@(_OrphanPublishFileWrites)"
        TreatErrorsAsWarnings="true">
      <Output TaskParameter="DeletedFiles" ItemName="_OrphanFilesDeleted"/>
    </Delete>

    <!-- Write new list of current files back to clean file. -->
    <WriteLinesToFile
        File="$(IntermediateOutputPath)$(_PublishCleanFile)"
        Lines="@(_CurrentPublishFileWrites)"
        Overwrite="true"/>
  </Target>

  <!--
    ============================================================
                                        _GetCurrentAndPriorPublishFileWrites
    Get the list of files written in the previous publish and the list of files to be written in this publish.
    ============================================================
    -->
  <Target Name="_GetCurrentAndPriorPublishFileWrites" >
    <PropertyGroup>
      <_NormalizedPublishDir>$([MSBuild]::NormalizeDirectory($(PublishDir)))</_NormalizedPublishDir>
    </PropertyGroup>

    <Hash ItemstoHash="$(_NormalizedPublishDir)">
      <Output TaskParameter="HashResult" PropertyName="_NormalizedPublishDirHash" />
    </Hash>
    <PropertyGroup>
      <_PublishCleanFile Condition="'$(PublishCleanFile)'==''">PublishOutputs.$(_NormalizedPublishDirHash.Substring(0, 10)).txt</_PublishCleanFile>
    </PropertyGroup>

    <!-- Read in writes made by prior publish. -->
    <ReadLinesFromFile File="$(IntermediateOutputPath)$(_PublishCleanFile)">
      <Output TaskParameter="Lines" ItemName="_UnfilteredPriorPublishFileWrites"/>
    </ReadLinesFromFile>

    <ConvertToAbsolutePath Paths="@(_UnfilteredPriorPublishFileWrites)">
      <Output TaskParameter="AbsolutePaths" ItemName="_UnfilteredAbsolutePriorPublishFileWrites"/>
    </ConvertToAbsolutePath>

    <!-- Find all files in the final output directory. -->
    <FindUnderPath Path="$(_NormalizedPublishDir)" Files="@(_UnfilteredAbsolutePriorPublishFileWrites)" UpdateToAbsolutePaths="true">
      <Output TaskParameter="InPath" ItemName="_PriorPublishFileWritesInOuput"/>
    </FindUnderPath>

    <!-- Remove duplicates from files produced in the previous publish. -->
    <RemoveDuplicates Inputs="@(_PriorPublishFileWritesInOuput)" >
      <Output TaskParameter="Filtered" ItemName="_PriorPublishFileWrites"/>
    </RemoveDuplicates>

    <ItemGroup>
      <_CurrentPublishFileWritesUnfiltered Include="@(ResolvedFileToPublish->'$(_NormalizedPublishDir)%(RelativePath)')"/>
      <_CurrentPublishFileWritesUnfiltered Include="$(_NormalizedPublishDir)$(AssemblyName)$(_NativeExecutableExtension)" Condition="'$(UseAppHost)' == 'true'"/>
    </ItemGroup>

    <ConvertToAbsolutePath Paths="@(_CurrentPublishFileWritesUnfiltered)">
      <Output TaskParameter="AbsolutePaths" ItemName="_CurrentAbsolutePublishFileWritesUnfiltered"/>
    </ConvertToAbsolutePath>

    <!-- Remove duplicates from the files produced in this publish-->
    <RemoveDuplicates Inputs="@(_CurrentAbsolutePublishFileWritesUnfiltered)" >
      <Output TaskParameter="Filtered" ItemName="_CurrentPublishFileWrites"/>
    </RemoveDuplicates>
  </Target>

  <!--
    ============================================================
                                        _CopyResolvedFilesToPublishPreserveNewest

    Copy _ResolvedFileToPublishPreserveNewest items to the publish directory
    ============================================================
    -->
  <Target Name="_CopyResolvedFilesToPublishPreserveNewest"
          DependsOnTargets="_ComputeResolvedFilesToPublishTypes"
          Inputs="@(_ResolvedFileToPublishPreserveNewest)"
          Outputs="@(_ResolvedFileToPublishPreserveNewest->'$(PublishDir)%(RelativePath)')">

    <!--
      PreserveNewest means that we will only copy the source to the destination if the source is newer.
      SkipUnchangedFiles is not used for that purpose because it will copy if the source and destination
      differ by size too.  Instead, this target uses inputs and outputs to only copy when the source is newer.
      -->
    <Copy SourceFiles = "@(_ResolvedFileToPublishPreserveNewest)"
          DestinationFiles="@(_ResolvedFileToPublishPreserveNewest->'$(PublishDir)%(RelativePath)')"
          OverwriteReadOnlyFiles="$(OverwriteReadOnlyFiles)"
          Retries="$(CopyRetryCount)"
          RetryDelayMilliseconds="$(CopyRetryDelayMilliseconds)"
          UseHardlinksIfPossible="$(CreateHardLinksForPublishFilesIfPossible)"
          UseSymboliclinksIfPossible="$(CreateSymbolicLinksForPublishFilesIfPossible)">

      <Output TaskParameter="DestinationFiles" ItemName="FileWrites"/>

    </Copy>

  </Target>

  <!--
    ============================================================
                                        _CopyResolvedFilesToPublishAlways

    Copy _ResolvedFileToPublishAlways items to the publish directory
    ============================================================
    -->
  <Target Name="_CopyResolvedFilesToPublishAlways"
          DependsOnTargets="_ComputeResolvedFilesToPublishTypes">

    <!--
      Use SkipUnchangedFiles to prevent unnecessary file copies. The copy will occur if the
      destination doesn't exist, the source is newer than the destination, or if the source and
      destination differ by file size.
      -->
    <Copy SourceFiles = "@(_ResolvedFileToPublishAlways)"
          DestinationFiles="@(_ResolvedFileToPublishAlways->'$(PublishDir)%(RelativePath)')"
          SkipUnchangedFiles="$(SkipCopyUnchangedFiles)"
          OverwriteReadOnlyFiles="$(OverwriteReadOnlyFiles)"
          Retries="$(CopyRetryCount)"
          RetryDelayMilliseconds="$(CopyRetryDelayMilliseconds)"
          UseHardlinksIfPossible="$(CreateHardLinksForPublishFilesIfPossible)"
          UseSymboliclinksIfPossible="$(CreateSymbolicLinksForPublishFilesIfPossible)">

      <Output TaskParameter="DestinationFiles" ItemName="FileWrites"/>

    </Copy>
  </Target>

  <UsingTask TaskName="ResolveReadyToRunCompilers" AssemblyFile="$(MicrosoftNETBuildTasksAssembly)" />
  <Target Name="ResolveReadyToRunCompilers">
    <ResolveReadyToRunCompilers RuntimePacks="@(ResolvedRuntimePack)"
                                Crossgen2Packs="@(ResolvedCrossgen2Pack)"
                                TargetingPacks="@(ResolvedTargetingPack)"
                                RuntimeGraphPath="$(RuntimeIdentifierGraphPath)"
                                NETCoreSdkRuntimeIdentifier="$(NETCoreSdkRuntimeIdentifier)"
                                EmitSymbols="$(PublishReadyToRunEmitSymbols)"
                                ReadyToRunUseCrossgen2="$(PublishReadyToRunUseCrossgen2)"
                                PerfmapFormatVersion="$(PublishReadyToRunPerfmapFormatVersion)">

      <Output TaskParameter="CrossgenTool" ItemName="CrossgenTool" />
      <Output TaskParameter="Crossgen2Tool" ItemName="Crossgen2Tool" />
    </ResolveReadyToRunCompilers>
  </Target>

  <!--
    ============================================================
                                        _ComputeResolvedFilesToPublishTypes

    Splits ResolvedFileToPublish items into 'PreserveNewest' and 'Always' buckets.
    Then further splits those into 'Unbundled' buckets based on the single file setting.
    ============================================================
    -->
  <Target Name="_ComputeResolvedFilesToPublishTypes">
    <ItemGroup>

      <_ResolvedFileToPublishPreserveNewest Include="@(ResolvedFileToPublish)"
                                            Condition="'%(ResolvedFileToPublish.CopyToPublishDirectory)'=='PreserveNewest'" />

      <_ResolvedFileToPublishAlways Include="@(ResolvedFileToPublish)"
                                    Condition="'%(ResolvedFileToPublish.CopyToPublishDirectory)'=='Always'" />
    </ItemGroup>

    <ItemGroup>

      <_ResolvedUnbundledFileToPublishPreserveNewest
                    Include="@(_ResolvedFileToPublishPreserveNewest)"
                    Condition="'$(PublishSingleFile)' != 'true' or
                               '%(_ResolvedFileToPublishPreserveNewest.ExcludeFromSingleFile)'=='true'" />

      <_ResolvedUnbundledFileToPublishAlways
              Include="@(_ResolvedFileToPublishAlways)"
              Condition="'$(PublishSingleFile)' != 'true' or
                         '%(_ResolvedFileToPublishAlways.ExcludeFromSingleFile)'=='true'" />
    </ItemGroup>
  </Target>

  <!--
    ============================================================
                                        ComputeFilesToPublish

    Gathers all the files that need to be copied to the publish directory, including R2R and ILLinker transformations
    ============================================================
    -->
  <Target Name="ComputeFilesToPublish"
          DependsOnTargets="PrepareForPublish;
                            ComputeResolvedFilesToPublishList;
                            ILLink;
                            CreateReadyToRunImages;
                            GeneratePublishDependencyFile;
                            GenerateSingleFileBundle">
  </Target>

  <!--
    ============================================================
                                        ILLink

    Initially an empty placeholder target. When trimming, this
    will be redefined to invoke ILLink to perform IL trimming.
    The placeholder exists to allow other targets to depend on it for ordering purposes.
    ============================================================
    -->
  <Target Name="ILLink" />

  <PropertyGroup>
    <CopyBuildOutputToPublishDirectory Condition="'$(CopyBuildOutputToPublishDirectory)'==''">true</CopyBuildOutputToPublishDirectory>
    <CopyOutputSymbolsToPublishDirectory Condition="'$(CopyOutputSymbolsToPublishDirectory)'==''">true</CopyOutputSymbolsToPublishDirectory>
    <IncludeSymbolsInSingleFile Condition="'$(IncludeSymbolsInSingleFile)' == ''">false</IncludeSymbolsInSingleFile>
  </PropertyGroup>

  <UsingTask TaskName="ResolveOverlappingItemGroupConflicts" AssemblyFile="$(MicrosoftNETBuildTasksAssembly)" />

  <!--
    ============================================================
                                        ComputeResolvedFilesToPublishList

    Gathers all the files that need to be copied to the publish directory.
    ============================================================
    -->
  <Target Name="ComputeResolvedFilesToPublishList"
          DependsOnTargets="_ComputeResolvedCopyLocalPublishAssets;
                            _ComputeCopyToPublishDirectoryItems;
                            ComputeRefAssembliesToPublish">
    <ItemGroup>
      <!-- Copy the build product (.dll or .exe). -->
      <ResolvedFileToPublish Include="@(IntermediateAssembly)"
                             Condition="'$(CopyBuildOutputToPublishDirectory)' == 'true'">
        <RelativePath>@(IntermediateAssembly->'%(Filename)%(Extension)')</RelativePath>
        <CopyToPublishDirectory>PreserveNewest</CopyToPublishDirectory>
      </ResolvedFileToPublish>

      <!-- Copy the deps file if using the build deps file. -->
      <ResolvedFileToPublish Include="$(ProjectDepsFilePath)"
                             Condition="'$(GenerateDependencyFile)' == 'true' and '$(_UseBuildDependencyFile)' == 'true'">
        <RelativePath>$(ProjectDepsFileName)</RelativePath>
        <CopyToPublishDirectory>PreserveNewest</CopyToPublishDirectory>
      </ResolvedFileToPublish>

      <!-- Copy the runtime config file. -->
      <ResolvedFileToPublish Include="$(ProjectRuntimeConfigFilePath)"
                             Condition="'$(GenerateRuntimeConfigurationFiles)' == 'true'  and '$(PublishAot)' != 'true'">
        <RelativePath>$(ProjectRuntimeConfigFileName)</RelativePath>
        <CopyToPublishDirectory>PreserveNewest</CopyToPublishDirectory>
      </ResolvedFileToPublish>

      <!-- Copy the app.config (if any) -->
      <ResolvedFileToPublish Include="@(AppConfigWithTargetPath)"
                             Condition="'$(CopyBuildOutputToPublishDirectory)' == 'true'">
        <RelativePath>@(AppConfigWithTargetPath->'%(TargetPath)')</RelativePath>
        <CopyToPublishDirectory>PreserveNewest</CopyToPublishDirectory>
      </ResolvedFileToPublish>

      <!-- Copy the debug information file (.pdb), if any -->
      <ResolvedFileToPublish Include="@(_DebugSymbolsIntermediatePath)"
                             Condition="'$(_DebugSymbolsProduced)'=='true' and '$(CopyOutputSymbolsToPublishDirectory)'=='true'">
        <RelativePath>@(_DebugSymbolsIntermediatePath->'%(Filename)%(Extension)')</RelativePath>
        <CopyToPublishDirectory>PreserveNewest</CopyToPublishDirectory>
        <ExcludeFromSingleFile Condition="'$(IncludeSymbolsInSingleFile)'!='true'">true</ExcludeFromSingleFile>
      </ResolvedFileToPublish>

      <!-- Copy satellite assemblies. -->
      <ResolvedFileToPublish Include="@(IntermediateSatelliteAssembliesWithTargetPath)">
        <RelativePath>%(IntermediateSatelliteAssembliesWithTargetPath.Culture)\%(Filename)%(Extension)</RelativePath>
        <CopyToPublishDirectory>PreserveNewest</CopyToPublishDirectory>
      </ResolvedFileToPublish>

      <!-- Copy generated COM References. -->
      <ResolvedFileToPublish Include="@(ReferenceComWrappersToCopyLocal)">
        <RelativePath>%(Filename)%(Extension)</RelativePath>
        <CopyToPublishDirectory>PreserveNewest</CopyToPublishDirectory>
      </ResolvedFileToPublish>
    </ItemGroup>

    <!-- Remove conflicting items that appear in both _ResolvedCopyLocalPublishAssets and ResolvedFileToPublish
         to ensure that we don't get duplicate files in the publish output. -->
    <ResolveOverlappingItemGroupConflicts ItemGroup1="@(_ResolvedCopyLocalPublishAssets->Distinct())"
                        ItemGroup2="@(ResolvedFileToPublish->Distinct())"
                        PreferredPackages="$(PackageConflictPreferredPackages)">
      <Output TaskParameter="RemovedItemGroup1" ItemName="_ResolvedCopyLocalPublishAssetsRemoved" />
      <Output TaskParameter="RemovedItemGroup2" ItemName="ResolvedFileToPublishRemoved" />
    </ResolveOverlappingItemGroupConflicts>

    <ItemGroup>
      <_ResolvedCopyLocalPublishAssets Remove="@(_ResolvedCopyLocalPublishAssetsRemoved)"/>
      <ResolvedFileToPublish Remove="@(ResolvedFileToPublishRemoved)"/>

      <!-- Copy the resolved copy local publish assets. -->
      <ResolvedFileToPublish Include="@(_ResolvedCopyLocalPublishAssets)">
        <RelativePath>%(_ResolvedCopyLocalPublishAssets.DestinationSubDirectory)%(Filename)%(Extension)</RelativePath>
        <CopyToPublishDirectory>PreserveNewest</CopyToPublishDirectory>
      </ResolvedFileToPublish>

      <!-- Copy the xml documentation (if enabled) -->
      <ResolvedFileToPublish Include="@(FinalDocFile)"
                              Condition="'$(PublishDocumentationFile)' == 'true'">
        <RelativePath>@(FinalDocFile->'%(Filename)%(Extension)')</RelativePath>
        <CopyToPublishDirectory>PreserveNewest</CopyToPublishDirectory>
      </ResolvedFileToPublish>

      <!-- Copy all PackAsTool shims (if any) -->
      <ResolvedFileToPublish Include="@(_EmbeddedApphostPaths->Distinct())">
        <RelativePath>shims/%(_EmbeddedApphostPaths.ShimRuntimeIdentifier)/%(_EmbeddedApphostPaths.Filename)%(_EmbeddedApphostPaths.Extension)</RelativePath>
        <CopyToPublishDirectory>PreserveNewest</CopyToPublishDirectory>
      </ResolvedFileToPublish>

      <!-- Filter files for PublishSingleFiles scenario -->
      <_FilesToDrop Include="@(ResolvedFileToPublish)"
                    Condition="'$(PublishSingleFile)' == 'true' and
                               '%(ResolvedFileToPublish.DropFromSingleFile)' == 'true'"/>
      <ResolvedFileToPublish Remove="@(_FilesToDrop)"/>
    </ItemGroup>

  </Target>

  <!--
    ============================================================
    _ResolveCopyLocalAssetsForPublish
    Resolves the assets from packages to copy locally for publish.
    We can just use the build's copy local assets if we can reuse the build deps file.
    ============================================================
  -->
  <UsingTask TaskName="ResolveCopyLocalAssets" AssemblyFile="$(MicrosoftNETBuildTasksAssembly)" />
  <Target Name="_ResolveCopyLocalAssetsForPublish"
          DependsOnTargets="ResolveLockFileCopyLocalFiles;
                            _ComputeUseBuildDependencyFile;
                            _DefaultMicrosoftNETPlatformLibrary;
                            ResolveRuntimePackAssets;
                            _ComputePackageReferencePublish">

    <!-- For future: Delete ResolveCopyLocalAssets task.  Need to figure out how to get correct DestinationSubPath for
           PreserveStoreLayout without this task, and how to handle RuntimeStorePackages. -->
    <ResolveCopyLocalAssets AssetsFilePath="$(ProjectAssetsFile)"
                            TargetFramework="$(TargetFramework)"
                            RuntimeIdentifier="$(RuntimeIdentifier)"
                            PlatformLibraryName="$(MicrosoftNETPlatformLibrary)"
                            RuntimeFrameworks="@(RuntimeFramework)"
                            ExcludedPackageReferences="@(_ExcludeFromPublishPackageReference)"
                            RuntimeStorePackages="@(RuntimeStorePackages)"
                            PreserveStoreLayout="$(PreserveStoreLayout)"
                            ResolveRuntimeTargets="$(CopyLocalRuntimeTargetAssets)"
                            IsSelfContained="$(SelfContained)"
                            Condition="'$(PreserveStoreLayout)' == 'true' Or '@(RuntimeStorePackages)' != ''">
      <Output TaskParameter="ResolvedAssets" ItemName="_ResolvedCopyLocalPublishAssets" />
    </ResolveCopyLocalAssets>


    <ItemGroup>
      <_ResolvedCopyLocalPublishAssets Include="@(RuntimePackAsset)"
                                       Condition="('$(SelfContained)' == 'true' Or '%(RuntimePackAsset.RuntimePackAlwaysCopyLocal)' == 'true') and '%(RuntimePackAsset.AssetType)' != 'pgodata'" />
    </ItemGroup>

    <ItemGroup Condition="'$(_UseBuildDependencyFile)' != 'true'">
      <!-- Remove the apphost executable from publish copy local assets; we will copy the generated apphost instead -->
      <_ResolvedCopyLocalPublishAssets Remove="@(_NativeRestoredAppHostNETCore)" />
    </ItemGroup>

    <ItemGroup Condition="'$(PreserveStoreLayout)' != 'true' And '@(RuntimeStorePackages)' == ''">
      <_ResolvedCopyLocalPublishAssets Include="@(_ResolvedCopyLocalBuildAssets)"
                                       Condition="'%(_ResolvedCopyLocalBuildAssets.CopyToPublishDirectory)' != 'false' "/>
    </ItemGroup>

  </Target>

  <!--
    ============================================================
    _ParseTargetManifestFiles
    Parses the $(TargetManifestFiles) which contains a list of files into @(RuntimeStorePackages) items
    which describes which packages should be excluded from publish since they are contained in the runtime store.
    ============================================================
    -->
  <UsingTask TaskName="ParseTargetManifests" AssemblyFile="$(MicrosoftNETBuildTasksAssembly)" />
  <Target Name="_ParseTargetManifestFiles"
          Condition="'$(TargetManifestFiles)' != ''"
          Returns="@(RuntimeStorePackages)">

    <ParseTargetManifests TargetManifestFiles="$(TargetManifestFiles)">
      <Output TaskParameter="RuntimeStorePackages" ItemName="RuntimeStorePackages"/>
    </ParseTargetManifests>

  </Target>

  <!--
    ============================================================
    _FilterSatelliteResourcesForPublish
    Filters the resolved resource assets for build to the given resource languages.
    ============================================================
  -->
  <Target Name="_FilterSatelliteResourcesForPublish"
          Condition="'$(SatelliteResourceLanguages)' != ''">

    <ItemGroup>
      <_PublishSatelliteResources Include="@(_ResolvedCopyLocalPublishAssets)"
                                  Condition="'%(_ResolvedCopyLocalPublishAssets.AssetType)' == 'resources'" />
    </ItemGroup>

    <JoinItems Left="@(_PublishSatelliteResources)" LeftKey="Culture" LeftMetadata="*"
               Right="$(SatelliteResourceLanguages)" RightKey="" RightMetadata=""
               ItemSpecToUse="Left">
      <Output TaskParameter="JoinResult" ItemName="_FilteredPublishSatelliteResources" />
    </JoinItems>

    <ItemGroup Condition="'@(_PublishSatelliteResources)' != ''">
      <_ResolvedCopyLocalPublishAssets Remove="@(_PublishSatelliteResources)" />
      <_ResolvedCopyLocalPublishAssets Include="@(_FilteredPublishSatelliteResources)" />
    </ItemGroup>

  </Target>

  <!--
    ============================================================
    _ComputeResolvedCopyLocalPublishAssets
    Computes the files from both project and package references.
    ============================================================
  -->
  <Target Name="_ComputeResolvedCopyLocalPublishAssets"
          DependsOnTargets="_ResolveCopyLocalAssetsForPublish;
                            _FilterSatelliteResourcesForPublish">

    <ItemGroup>
      <_ResolvedCopyLocalPublishAssets Include="@(ReferenceCopyLocalPaths)"
                                       Exclude="@(_ResolvedCopyLocalBuildAssets);@(RuntimePackAsset)"
                                       Condition="('$(PublishReferencesDocumentationFiles)' == 'true' or '%(ReferenceCopyLocalPaths.Extension)' != '.xml') and '%(ReferenceCopyLocalPaths.Private)' != 'false'">
        <DestinationSubPath>%(ReferenceCopyLocalPaths.DestinationSubDirectory)%(ReferenceCopyLocalPaths.Filename)%(ReferenceCopyLocalPaths.Extension)</DestinationSubPath>
      </_ResolvedCopyLocalPublishAssets>

    </ItemGroup>
  </Target>

  <!--
    ============================================================
                                        _CreateSingleFileHost
      Create the single-file host for the publish scenario if app is being published as a self-contained single-file .net5+ app
    ============================================================
     -->
  <Target Name="_CreateSingleFileHost"
          Inputs="@(IntermediateAssembly);$(SingleFileHostSourcePath)"
          Outputs="$(SingleFileHostIntermediatePath)"
          DependsOnTargets="_GetAppHostPaths;_GetAppHostCreationConfiguration"
          Condition="'$(_UseSingleFileHostForPublish)' == 'true' and
                     Exists('@(IntermediateAssembly)') and
                     Exists('$(SingleFileHostSourcePath)')">
    <CreateAppHost AppHostSourcePath="$(SingleFileHostSourcePath)"
                   AppHostDestinationPath="$(SingleFileHostIntermediatePath)"
                   AppBinaryName="$(AssemblyName)$(TargetExt)"
                   IntermediateAssembly="@(IntermediateAssembly->'%(FullPath)')"
                   WindowsGraphicalUserInterface="$(_UseWindowsGraphicalUserInterface)"
                   Retries="$(CopyRetryCount)"
                   RetryDelayMilliseconds="$(CopyRetryDelayMilliseconds)"
                   EnableMacOSCodeSign="$(_EnableMacOSCodeSign)"
                   DisableCetCompat="$(_DisableCetCompat)"
                   />
  </Target>

  <!--
    ============================================================
    _CreateAppHostForPublish
    Create the apphost for the publish scenario if app is configuring .NET install search behaviour
    Because there is no SDK support yet for output with a layout conforming to the configuration,
    only do this on publish, such that the inner dev loop is unaffected.
    ============================================================
     -->
  <Target Name="_CreateAppHostForPublish"
          Inputs="@(IntermediateAssembly);$(AppHostSourcePath)"
          Outputs="$(AppHostForPublishIntermediatePath)"
          DependsOnTargets="_GetAppHostPaths;_GetAppHostCreationConfiguration"
          Condition="'$(_UpdateAppHostForPublish)' == 'true' and
                     Exists('@(IntermediateAssembly)') and
                     Exists('$(AppHostSourcePath)')">
    <CreateAppHost AppHostSourcePath="$(AppHostSourcePath)"
                   AppHostDestinationPath="$(AppHostForPublishIntermediatePath)"
                   AppBinaryName="$(AssemblyName)$(TargetExt)"
                   IntermediateAssembly="@(IntermediateAssembly->'%(FullPath)')"
                   WindowsGraphicalUserInterface="$(_UseWindowsGraphicalUserInterface)"
                   Retries="$(CopyRetryCount)"
                   RetryDelayMilliseconds="$(CopyRetryDelayMilliseconds)"
                   EnableMacOSCodeSign="$(_EnableMacOSCodeSign)"
                   DisableCetCompat="$(_DisableCetCompat)"
                   DotNetSearchLocations="$(AppHostDotNetSearch)"
                   AppRelativeDotNet="$(AppHostRelativeDotNet)"
                   />
  </Target>

  <!--
    ============================================================
                                        _ComputeCopyToPublishDirectoryItems
    ============================================================
    -->
  <Target Name="_ComputeCopyToPublishDirectoryItems"
          DependsOnTargets="GetCopyToPublishDirectoryItems">

    <ItemGroup>
      <ResolvedFileToPublish Include="@(_SourceItemsToCopyToPublishDirectoryAlways)">
        <RelativePath>%(_SourceItemsToCopyToPublishDirectoryAlways.TargetPath)</RelativePath>
        <CopyToPublishDirectory>Always</CopyToPublishDirectory>
        <IsKeyOutput Condition="'%(_SourceItemsToCopyToPublishDirectoryAlways.FullPath)' == '$(AppHostIntermediatePath)'">True</IsKeyOutput>
      </ResolvedFileToPublish>

      <ResolvedFileToPublish Include="@(_SourceItemsToCopyToPublishDirectory)">
        <RelativePath>%(_SourceItemsToCopyToPublishDirectory.TargetPath)</RelativePath>
        <CopyToPublishDirectory>PreserveNewest</CopyToPublishDirectory>
        <IsKeyOutput Condition="'%(_SourceItemsToCopyToPublishDirectory.FullPath)' == '$(AppHostIntermediatePath)'">True</IsKeyOutput>
      </ResolvedFileToPublish>
    </ItemGroup>

  </Target>

  <!--
    ============================================================
                                        GetCopyToPublishDirectoryItems

    Get all project items that may need to be transferred to the publish directory.
    This includes baggage items from transitively referenced projects. It would appear
    that this target computes full transitive closure of content items for all referenced
    projects; however that is not the case. It only collects the content items from its
    immediate children and not children of children.

    See comment on GetCopyToOutputDirectoryItems, from which this logic was taken.
    ============================================================
    -->
  <Target Name="GetCopyToPublishDirectoryItems"
          Returns="@(AllPublishItemsFullPathWithTargetPath)"
          KeepDuplicateOutputs=" '$(MSBuildDisableGetCopyToPublishDirectoryItemsOptimization)' == '' "
          DependsOnTargets="AssignTargetPaths;
                            DefaultCopyToPublishDirectoryMetadata;
                            _CreateSingleFileHost;
                            _CreateAppHostForPublish;
                            _SplitProjectReferencesByFileExistence;
                            _GetProjectReferenceTargetFrameworkProperties">


    <!-- In the general case, clients need very little of the metadata which is generated by invoking this target on this project and its children.  For those
         cases, we can immediately discard the unwanted metadata, reducing memory usage, particularly in very large and interconnected systems of projects.
         However, if some client does require the original functionality, it is sufficient to set MSBuildDisableGetCopyToPublishDirectoryItemsOptimization to
         a non-empty value and the original behavior will be restored. -->
    <PropertyGroup Condition=" '$(MSBuildDisableGetCopyToPublishDirectoryItemsOptimization)' == '' ">
      <_GCTPDIKeepDuplicates>false</_GCTPDIKeepDuplicates>
      <_GCTPDIKeepMetadata>CopyToPublishDirectory;ExcludeFromSingleFile;TargetPath</_GCTPDIKeepMetadata>
    </PropertyGroup>

    <!-- Get items from child projects first. -->
    <MSBuild Projects="@(_MSBuildProjectReferenceExistent)"
             Targets="GetCopyToPublishDirectoryItems"
             BuildInParallel="$(BuildInParallel)"
             Properties="%(_MSBuildProjectReferenceExistent.SetConfiguration); %(_MSBuildProjectReferenceExistent.SetPlatform); %(_MSBuildProjectReferenceExistent.SetTargetFramework)"
             Condition="'@(_MSBuildProjectReferenceExistent)' != '' and '$(_GetChildProjectCopyToPublishDirectoryItems)' == 'true' and '%(_MSBuildProjectReferenceExistent.Private)' != 'false'"
             ContinueOnError="$(ContinueOnError)"
             RemoveProperties="%(_MSBuildProjectReferenceExistent.GlobalPropertiesToRemove)$(_GlobalPropertiesToRemoveFromProjectReferences)">

      <Output TaskParameter="TargetOutputs" ItemName="_AllChildProjectPublishItemsWithTargetPath"/>

    </MSBuild>

    <!-- Target outputs must be full paths because they will be consumed by a different project. -->
    <ItemGroup>
      <_SourceItemsToCopyToPublishDirectoryAlways KeepDuplicates=" '$(_GCTPDIKeepDuplicates)' != 'false' "
                                                  KeepMetadata="$(_GCTPDIKeepMetadata)"
                                                  Include="@(_AllChildProjectPublishItemsWithTargetPath->'%(FullPath)')"
                                                  Condition="'%(_AllChildProjectPublishItemsWithTargetPath.CopyToPublishDirectory)'=='Always'"/>

      <_SourceItemsToCopyToPublishDirectory KeepDuplicates=" '$(_GCTPDIKeepDuplicates)' != 'false' "
                                            KeepMetadata="$(_GCTPDIKeepMetadata)"
                                            Include="@(_AllChildProjectPublishItemsWithTargetPath->'%(FullPath)')"
                                            Condition="'%(_AllChildProjectPublishItemsWithTargetPath.CopyToPublishDirectory)'=='PreserveNewest'"/>
    </ItemGroup>

    <!-- Remove items which we will never again use - they just sit around taking up memory otherwise -->
    <ItemGroup>
      <_AllChildProjectPublishItemsWithTargetPath Remove="@(_AllChildProjectPublishItemsWithTargetPath)"/>
    </ItemGroup>

    <!-- Get items from this project last so that they will be copied last. -->
    <ItemGroup>
      <_SourceItemsToCopyToPublishDirectoryAlways KeepMetadata="$(_GCTPDIKeepMetadata)"
                                                  Include="@(ContentWithTargetPath->'%(FullPath)')"
                                                  Condition="'%(ContentWithTargetPath.CopyToPublishDirectory)'=='Always'"/>
      <_SourceItemsToCopyToPublishDirectory KeepMetadata="$(_GCTPDIKeepMetadata)"
                                            Include="@(ContentWithTargetPath->'%(FullPath)')"
                                            Condition="'%(ContentWithTargetPath.CopyToPublishDirectory)'=='PreserveNewest'"/>
    </ItemGroup>

    <ItemGroup>
      <_SourceItemsToCopyToPublishDirectoryAlways KeepMetadata="$(_GCTPDIKeepMetadata)"
                                                  Include="@(EmbeddedResource->'%(FullPath)')"
                                                  Condition="'%(EmbeddedResource.CopyToPublishDirectory)'=='Always'"/>
      <_SourceItemsToCopyToPublishDirectory KeepMetadata="$(_GCTPDIKeepMetadata)"
                                            Include="@(EmbeddedResource->'%(FullPath)')"
                                            Condition="'%(EmbeddedResource.CopyToPublishDirectory)'=='PreserveNewest'"/>
    </ItemGroup>

    <ItemGroup>
      <_CompileItemsToPublish Include="@(Compile->'%(FullPath)')"
                              Condition="'%(Compile.CopyToPublishDirectory)'=='Always' or '%(Compile.CopyToPublishDirectory)'=='PreserveNewest'"/>
    </ItemGroup>

    <AssignTargetPath Files="@(_CompileItemsToPublish)" RootFolder="$(MSBuildProjectDirectory)">
      <Output TaskParameter="AssignedFiles" ItemName="_CompileItemsToPublishWithTargetPath" />
    </AssignTargetPath>

    <ItemGroup>
      <_SourceItemsToCopyToPublishDirectoryAlways KeepMetadata="$(_GCTPDIKeepMetadata)"
                                                  Include="@(_CompileItemsToPublishWithTargetPath)"
                                                  Condition="'%(_CompileItemsToPublishWithTargetPath.CopyToPublishDirectory)'=='Always'"/>
      <_SourceItemsToCopyToPublishDirectory KeepMetadata="$(_GCTPDIKeepMetadata)"
                                           Include="@(_CompileItemsToPublishWithTargetPath)"
                                           Condition="'%(_CompileItemsToPublishWithTargetPath.CopyToPublishDirectory)'=='PreserveNewest'"/>
    </ItemGroup>

    <ItemGroup>
      <_SourceItemsToCopyToPublishDirectoryAlways KeepMetadata="$(_GCTPDIKeepMetadata)"
                                                  Include="@(_NoneWithTargetPath->'%(FullPath)')"
                                                  Condition="'%(_NoneWithTargetPath.CopyToPublishDirectory)'=='Always'"/>
      <_SourceItemsToCopyToPublishDirectory KeepMetadata="$(_GCTPDIKeepMetadata)"
                                            Include="@(_NoneWithTargetPath->'%(FullPath)')"
                                            Condition="'%(_NoneWithTargetPath.CopyToPublishDirectory)'=='PreserveNewest'"/>
    </ItemGroup>

    <ItemGroup Condition="'$(_UseSingleFileHostForPublish)' == 'true' and Exists('$(SingleFileHostIntermediatePath)')">
      <!-- Remove non-single-file apphost from items to publish -->
      <_SourceItemsToCopyToPublishDirectoryAlways Remove="$(AppHostIntermediatePath)" />
      <_SourceItemsToCopyToPublishDirectory Remove="$(AppHostIntermediatePath)" />

      <!-- Add the single-file host created as part of publish -->
      <_SourceItemsToCopyToPublishDirectoryAlways Include="$(SingleFileHostIntermediatePath)" CopyToOutputDirectory="Always" TargetPath="$(AssemblyName)$(_NativeExecutableExtension)" />
    </ItemGroup>

    <ItemGroup Condition="'$(_UpdateAppHostForPublish)' == 'true' and Exists('$(AppHostForPublishIntermediatePath)')">
      <!-- Remove apphost from build from items to publish -->
      <_SourceItemsToCopyToPublishDirectoryAlways Remove="$(AppHostIntermediatePath)" />
      <_SourceItemsToCopyToPublishDirectory Remove="$(AppHostIntermediatePath)" />

      <!-- Add the apphost created as part of publish -->
      <_SourceItemsToCopyToPublishDirectoryAlways Include="$(AppHostForPublishIntermediatePath)" CopyToOutputDirectory="Always" TargetPath="$(AssemblyName)$(_NativeExecutableExtension)" />
    </ItemGroup>

    <ItemGroup>
      <AllPublishItemsFullPathWithTargetPath Include="@(_SourceItemsToCopyToPublishDirectoryAlways->'%(FullPath)');@(_SourceItemsToCopyToPublishDirectory->'%(FullPath)')"/>
    </ItemGroup>

  </Target>

  <!--
    ============================================================
                                        DefaultCopyToPublishDirectoryMetadata

    If CopyToPublishDirectory isn't set on these items, the value should be taken from CopyToOutputDirectory.
    This way, projects can just set "CopyToOutputDirectory = Always/PreserveNewest" and by default the item will be copied
    to both the build output and publish directories.
    ============================================================
    -->
  <Target Name="DefaultCopyToPublishDirectoryMetadata"
          DependsOnTargets="AssignTargetPaths"
          Condition=" '$(DefaultCopyToPublishDirectoryMetadata)' == 'true' ">

    <ItemGroup>
      <ContentWithTargetPath Condition="'%(ContentWithTargetPath.CopyToOutputDirectory)'=='Always' and '%(ContentWithTargetPath.CopyToPublishDirectory)' == ''">
        <CopyToPublishDirectory>Always</CopyToPublishDirectory>
      </ContentWithTargetPath>
      <ContentWithTargetPath Condition="'%(ContentWithTargetPath.CopyToOutputDirectory)'=='PreserveNewest' and '%(ContentWithTargetPath.CopyToPublishDirectory)' == ''">
        <CopyToPublishDirectory>PreserveNewest</CopyToPublishDirectory>
      </ContentWithTargetPath>

      <EmbeddedResource Condition="'%(EmbeddedResource.CopyToOutputDirectory)'=='Always' and '%(EmbeddedResource.CopyToPublishDirectory)' == ''">
        <CopyToPublishDirectory>Always</CopyToPublishDirectory>
      </EmbeddedResource>
      <EmbeddedResource Condition="'%(EmbeddedResource.CopyToOutputDirectory)'=='PreserveNewest' and '%(EmbeddedResource.CopyToPublishDirectory)' == ''">
        <CopyToPublishDirectory>PreserveNewest</CopyToPublishDirectory>
      </EmbeddedResource>

      <Compile Condition="'%(Compile.CopyToOutputDirectory)'=='Always' and '%(Compile.CopyToPublishDirectory)' == ''">
        <CopyToPublishDirectory>Always</CopyToPublishDirectory>
      </Compile>
      <Compile Condition="'%(Compile.CopyToOutputDirectory)'=='PreserveNewest' and '%(Compile.CopyToPublishDirectory)' == ''">
        <CopyToPublishDirectory>PreserveNewest</CopyToPublishDirectory>
      </Compile>

      <_NoneWithTargetPath Condition="'%(_NoneWithTargetPath.CopyToOutputDirectory)'=='Always' and '%(_NoneWithTargetPath.CopyToPublishDirectory)' == ''">
        <CopyToPublishDirectory>Always</CopyToPublishDirectory>
      </_NoneWithTargetPath>
      <_NoneWithTargetPath Condition="'%(_NoneWithTargetPath.CopyToOutputDirectory)'=='PreserveNewest' and '%(_NoneWithTargetPath.CopyToPublishDirectory)' == ''">
        <CopyToPublishDirectory>PreserveNewest</CopyToPublishDirectory>
      </_NoneWithTargetPath>

    </ItemGroup>
  </Target>

  <PropertyGroup Condition="'$(SelfContained)' == 'true'">
    <_ComputeManagedRuntimePackAssembliesIfSelfContained>_ComputeManagedRuntimePackAssemblies</_ComputeManagedRuntimePackAssembliesIfSelfContained>
  </PropertyGroup>

  <!-- Determine the managed assembly subset of ResolvedFileToPublish that should be post-processed by linker, and ready to run compilation -->
  <Target Name="_ComputeAssembliesToPostprocessOnPublish"
          DependsOnTargets="_ComputeUserRuntimeAssemblies;$(_ComputeManagedRuntimePackAssembliesIfSelfContained)">

    <!--
      Default set of files to post-process correspond to the items that would be designated
      as managed runtime assemblies in .deps.json, and published to root of the application.
      RuntimeTargets and satellite assemblies are excluded. Currently, both linker and ready
      to run require a RID, so there will not be RuntimeTargets. Linker could conceptually
      operate without a RID, but would not know how to handle multiple assemblies with same
      identity.
    -->
    <ItemGroup>
      <!-- Assemblies from packages -->
      <_ManagedRuntimeAssembly Include="@(RuntimeCopyLocalItems)" />

      <!-- Assemblies from other references -->
      <_ManagedRuntimeAssembly Include="@(UserRuntimeAssembly)" />

      <!-- Assembly produced by this project -->
      <_ManagedRuntimeAssembly Include="@(IntermediateAssembly)" />
    </ItemGroup>

    <!-- Assemblies from runtime packs for self-contained apps -->
    <ItemGroup Condition="'$(SelfContained)' == 'true'">
      <_ManagedRuntimeAssembly Include="@(_ManagedRuntimePackAssembly)" />
    </ItemGroup>

    <!--
      Match above with ResolvedFileToPublish. Some of above would have been excluded from publish in
      various ways and should be excluded from the list of files to postprocess as well. Furthermore,
      the metadata must match ResolvedFileToPublish as the tools modify or remove these items in that
      list to implement their post-processing.
    -->
    <JoinItems Left="@(_ManagedRuntimeAssembly)" Right="@(ResolvedFileToPublish)" RightMetadata="*">
      <Output TaskParameter="JoinResult" ItemName="_AssemblyToPostprocessOnPublish" />
    </JoinItems>

    <!--
      Set PostprocessAssembly=true metadata on ResolvedFileToPublish, which will be honored by linker
      and crossgen.

      Assemblies injected into ResolvedFileToPublish outside the set above (such as razor views) are
      responsible for setting this metadata to opt in to post-processing.
    -->
    <ItemGroup>
      <ResolvedFileToPublish Remove="@(_AssemblyToPostprocessOnPublish)" />
      <ResolvedFileToPublish Include="@(_AssemblyToPostprocessOnPublish)" PostprocessAssembly="true" />
    </ItemGroup>
  </Target>

  <Target Name="_ComputeManagedRuntimePackAssemblies" Returns="@(_ManagedRuntimePackAssembly)">
    <ItemGroup>
      <!-- Special case for System.Private.Corelib due to https://github.com/dotnet/core-setup/issues/7728 -->
      <_ManagedRuntimePackAssembly Include="@(RuntimePackAsset)"
                                   Condition="'%(RuntimePackAsset.AssetType)' == 'runtime'
                                                or '%(RuntimePackAsset.Filename)' == 'System.Private.Corelib'" />
    </ItemGroup>
  </Target>

  <Target Name="_ComputeUseBuildDependencyFile"
          DependsOnTargets="_ComputePackageReferencePublish;
                            _ParseTargetManifestFiles">
    <!-- Check to see whether we can re-use the .deps.json file from the build for publish, or whether we have to
         generate a different one. -->
    <PropertyGroup>
      <_TrimRuntimeAssets Condition="'$(PublishSingleFile)' == 'true' and '$(SelfContained)' == 'true'">true</_TrimRuntimeAssets>
      <_UseBuildDependencyFile Condition="'@(_ExcludeFromPublishPackageReference)' == '' and
                                          '@(RuntimeStorePackages)' == '' and
                                          '$(PreserveStoreLayout)' != 'true' and
                                          '$(PublishTrimmed)' != 'true' and
                                          '$(_TrimRuntimeAssets)' != 'true'">true</_UseBuildDependencyFile>
    </PropertyGroup>

  </Target>

  <!--
    ============================================================
                                        GenerateSingleFileBundle

    Bundle the ResolvedFileToPublish items into one file in PublishDir
    (except those marked ExcludeFromSingleFile)
    ============================================================
    -->
  <Target Name="_ComputeFilesToBundle"
        DependsOnTargets="_HandleFileConflictsForPublish"
        Condition="'$(PublishSingleFile)' == 'true'">

    <ItemGroup>
      <_FilesToBundle Include="@(ResolvedFileToPublish)"
                      Condition="'%(ResolvedFileToPublish.ExcludeFromSingleFile)' != 'true'"/>

      <ResolvedFileToPublish Remove="@(_FilesToBundle)"/>
    </ItemGroup>

    <PropertyGroup>
      <PublishedSingleFileName>$(AssemblyName)$(_NativeExecutableExtension)</PublishedSingleFileName>
      <PublishedSingleFilePath>$(PublishDir)$(PublishedSingleFileName)</PublishedSingleFilePath>
    </PropertyGroup>
  </Target>

  <Target Name="PrepareForBundle"
      DependsOnTargets="_ComputeFilesToBundle"
      Condition="'$(PublishSingleFile)' == 'true'">

    <ItemGroup>
      <FilesToBundle Include="@(_FilesToBundle)"/>
    </ItemGroup>

    <PropertyGroup>
      <AppHostFile>$(PublishedSingleFileName)</AppHostFile>
    </PropertyGroup>
  </Target>

  <Target Name="_GenerateSingleFileBundleInputCache">
    <ItemGroup>
      <_GenerateSingleFileBundlePropertyInputsCacheToHash Include="$(PublishedSingleFilePath)" />
      <_GenerateSingleFileBundlePropertyInputsCacheToHash Include="$(TraceSingleFileBundler)" />
      <_GenerateSingleFileBundlePropertyInputsCacheToHash Include="$(IncludeSymbolsInSingleFile)" />
      <_GenerateSingleFileBundlePropertyInputsCacheToHash Include="$(IncludeAllContentForSelfExtract)" />
      <_GenerateSingleFileBundlePropertyInputsCacheToHash Include="$(IncludeNativeLibrariesForSelfExtract)" />
      <_GenerateSingleFileBundlePropertyInputsCacheToHash Include="$(EnableCompressionInSingleFile)" />
      <_GenerateSingleFileBundlePropertyInputsCacheToHash Include="$(PublishedSingleFileName)" />
      <_GenerateSingleFileBundlePropertyInputsCacheToHash Include="$(RuntimeIdentifier)" />
      <_GenerateSingleFileBundlePropertyInputsCacheToHash Include="$(PublishDir)" />
      <_GenerateSingleFileBundlePropertyInputsCacheToHash Include="$(_TargetFrameworkVersionWithoutV)" />
      <_GenerateSingleFileBundlePropertyInputsCacheToHash Include="@(FilesToBundle)" />
    </ItemGroup>

    <Hash ItemsToHash="@(_GenerateSingleFileBundlePropertyInputsCacheToHash)">
      <Output TaskParameter="HashResult" PropertyName="_GenerateSingleFileBundlePropertyInputsCacheHash" />
    </Hash>

    <WriteLinesToFile
      Lines="$(_GenerateSingleFileBundlePropertyInputsCacheHash)"
      File="$(_GenerateSingleFileBundlePropertyInputsCache)"
      Overwrite="true"
      WriteOnlyWhenDifferent="true" />
  </Target>

  <UsingTask TaskName="GenerateBundle" AssemblyFile="$(MicrosoftNETBuildTasksAssembly)" />
  <Target Name="GenerateSingleFileBundle"
          Condition="'$(PublishSingleFile)' == 'true' and '$(PublishAot)' != 'true'"
          DependsOnTargets="_ComputeFilesToBundle;PrepareForBundle;_GenerateSingleFileBundleInputCache"
          Inputs="@(FilesToBundle);$(_GenerateSingleFileBundlePropertyInputsCache)"
          Outputs="$(PublishedSingleFilePath)">

    <PropertyGroup>
      <TraceSingleFileBundler Condition="'$(TraceSingleFileBundler)' == ''">false</TraceSingleFileBundler>
      <IncludeSymbolsInSingleFile Condition="'$(IncludeSymbolsInSingleFile)' == ''">false</IncludeSymbolsInSingleFile>
      <IncludeAllContentForSelfExtract Condition="'$(IncludeAllContentForSelfExtract)' == ''">false</IncludeAllContentForSelfExtract>
      <IncludeNativeLibrariesForSelfExtract Condition="'$(IncludeNativeLibrariesForSelfExtract)' == ''">$(IncludeAllContentForSelfExtract)</IncludeNativeLibrariesForSelfExtract>
      <EnableCompressionInSingleFile Condition="'$(EnableCompressionInSingleFile)' == ''">false</EnableCompressionInSingleFile>
    </PropertyGroup>

    <NETSdkError Condition="'$(IncludeAllContentForSelfExtract)' == 'true' And '$(IncludeNativeLibrariesForSelfExtract)' != 'true'"
                 ResourceName="CannotIncludeAllContentButNotNativeLibrariesInSingleFile" />

    <GenerateBundle FilesToBundle="@(FilesToBundle)"
                    AppHostName="$(PublishedSingleFileName)"
                    IncludeSymbols="$(IncludeSymbolsInSingleFile)"
                    EnableCompressionInSingleFile="$(EnableCompressionInSingleFile)"
                    IncludeNativeLibraries="$(IncludeNativeLibrariesForSelfExtract)"
                    IncludeAllContent="$(IncludeAllContentForSelfExtract)"
                    TargetFrameworkVersion="$(_TargetFrameworkVersionWithoutV)"
                    RuntimeIdentifier="$(RuntimeIdentifier)"
                    OutputDir="$(PublishDir)"
                    ShowDiagnosticOutput="$(TraceSingleFileBundler)">
      <Output TaskParameter="ExcludedFiles" ItemName="_FilesExcludedFromBundle"/>
    </GenerateBundle>

    <ItemGroup>
      <ResolvedFileToPublish Include="@(_FilesExcludedFromBundle)"/>
      <!-- ResolvedFileToPublish shouldn't include PublishedSingleFilePath, since the single-file bundle is written directly to the publish directory -->
    </ItemGroup>

  </Target>

  <Target Name="_ComputeIntermediateDepsFilePath">
    <PropertyGroup>
      <!-- IntermediateDepsFilePath is the location where the deps.json file is originally created -->
      <IntermediateDepsFilePath Condition=" '$(PublishDepsFilePath)' != ''">$(PublishDepsFilePath)</IntermediateDepsFilePath >
      <IntermediateDepsFilePath Condition=" '$(PublishDepsFilePath)' == ''">$(IntermediateOutputPath)$(ProjectDepsFileName)</IntermediateDepsFilePath >
    </PropertyGroup>
  </Target>

  <Target Name="_GeneratePublishDependencyFileInputCache"
          DependsOnTargets="_ComputeIntermediateDepsFilePath">
    <ItemGroup>
      <_GeneratePublishDependencyFilePropertyInputsCacheToHash Include="$(PublishDepsFilePath)" />
      <_GeneratePublishDependencyFilePropertyInputsCacheToHash Include="$(PublishSingleFile)" />
      <_GeneratePublishDependencyFilePropertyInputsCacheToHash Include="$(MSBuildProjectFullPath)" />
      <_GeneratePublishDependencyFilePropertyInputsCacheToHash Include="$(ProjectAssetsFile)" />
      <_GeneratePublishDependencyFilePropertyInputsCacheToHash Include="$(IntermediateDepsFilePath)" />
      <_GeneratePublishDependencyFilePropertyInputsCacheToHash Include="$(TargetFramework)" />
      <_GeneratePublishDependencyFilePropertyInputsCacheToHash Include="$(AssemblyName)" />
      <_GeneratePublishDependencyFilePropertyInputsCacheToHash Include="$(TargetExt)" />
      <_GeneratePublishDependencyFilePropertyInputsCacheToHash Include="$(Version)" />
      <_GeneratePublishDependencyFilePropertyInputsCacheToHash Include="$(IncludeMainProjectInDepsFile)" />
      <_GeneratePublishDependencyFilePropertyInputsCacheToHash Include="$(RuntimeIdentifier)" />
      <_GeneratePublishDependencyFilePropertyInputsCacheToHash Include="$(MicrosoftNETPlatformLibrary)" />
      <_GeneratePublishDependencyFilePropertyInputsCacheToHash Include="$(SelfContained)" />
      <_GeneratePublishDependencyFilePropertyInputsCacheToHash Include="$(IncludeFileVersionsInDependencyFile)" />
      <_GeneratePublishDependencyFilePropertyInputsCacheToHash Include="$(RuntimeIdentifierGraphPath)" />
      <_GeneratePublishDependencyFilePropertyInputsCacheToHash Include="$(IncludeProjectsNotInAssetsFileInDepsFile)" />
    </ItemGroup>

    <Hash ItemsToHash="@(_GeneratePublishDependencyFilePropertyInputsCacheToHash)">
      <Output TaskParameter="HashResult" PropertyName="_GeneratePublishDependencyFilePropertyInputsCacheHash" />
    </Hash>

    <WriteLinesToFile
      Lines="$(_GeneratePublishDependencyFilePropertyInputsCacheHash)"
      File="$(_GeneratePublishDependencyFilePropertyInputsCache)"
      Overwrite="True"
      WriteOnlyWhenDifferent="True" />

    <ItemGroup>
      <FileWrites Include="$(_GeneratePublishDependencyFilePropertyInputsCache)" />
    </ItemGroup>
  </Target>

  <!--
    ============================================================
    _GeneratePublishDependencyFile
    Generates the $(project).deps.json file for a published app
    ============================================================
    -->
  <Target Name="GeneratePublishDependencyFile"
          DependsOnTargets="_ComputeUseBuildDependencyFile;
                            _ComputeIntermediateDepsFilePath;
                            _DefaultMicrosoftNETPlatformLibrary;
                            _HandlePackageFileConflicts;
                            _HandlePackageFileConflictsForPublish;
                            _ComputeReferenceAssemblies;
                            _ComputeUserRuntimeAssemblies;
                            ResolveRuntimePackAssets;
                            _ComputePackageReferencePublish;
                            _GeneratePublishDependencyFileInputCache"
          Condition="'$(GenerateDependencyFile)' == 'true' and '$(_UseBuildDependencyFile)' != 'true' and '$(PublishAot)' != 'true'"
          Inputs="$(ProjectAssetsFile);$(ProjectAssetsCacheFile);$(MSBuildAllProjects);$(_GeneratePublishDependencyFilePropertyInputsCache)"
          Outputs="$(IntermediateDepsFilePath)">

    <PropertyGroup>
      <!-- PublishDepsFilePath is the location where the deps.json resides when published
           PublishDepsFilePath is empty (by default) for PublishSingleFile, since the deps.json file is embedded within the single-file bundle -->
      <PublishDepsFilePath Condition=" '$(PublishDepsFilePath)' == '' And '$(PublishSingleFile)' != 'true'">$(PublishDir)$(ProjectDepsFileName)</PublishDepsFilePath>
      <_IsSingleFilePublish Condition="'$(PublishSingleFile)' == ''">false</_IsSingleFilePublish>
      <_IsSingleFilePublish Condition="'$(PublishSingleFile)' != ''">$(PublishSingleFile)</_IsSingleFilePublish>
    </PropertyGroup>

    <ItemGroup>
      <ResolvedCompileFileDefinitions Remove="@(_PublishConflictPackageFiles)" Condition="'%(_PublishConflictPackageFiles.ConflictItemType)' == 'Reference'" />
      <RuntimeTargetsCopyLocalItems Remove="@(_PublishConflictPackageFiles)" Condition="'%(_PublishConflictPackageFiles.ConflictItemType)' != 'Reference'" />
      <RuntimePackAsset Remove="@(_PublishConflictPackageFiles)" Condition="'%(_PublishConflictPackageFiles.ConflictItemType)' != 'Reference'" />

      <_ResolvedNuGetFilesForPublish Include="@(NativeCopyLocalItems)" Condition="'%(NativeCopyLocalItems.CopyToPublishDirectory)' != 'false'" />
      <_ResolvedNuGetFilesForPublish Include="@(ResourceCopyLocalItems)" Condition="'%(ResourceCopyLocalItems.CopyToPublishDirectory)' != 'false'" />
      <_ResolvedNuGetFilesForPublish Include="@(RuntimeCopyLocalItems)" Condition="'%(RuntimeCopyLocalItems.CopyToPublishDirectory)' != 'false'" />
      <_ResolvedNuGetFilesForPublish Remove="@(_PublishConflictPackageFiles)" Condition="'%(_PublishConflictPackageFiles.ConflictItemType)' != 'Reference'" />

    </ItemGroup>

    <GenerateDepsFile ProjectPath="$(MSBuildProjectFullPath)"
                      AssetsFilePath="$(ProjectAssetsFile)"
                      DepsFilePath="$(IntermediateDepsFilePath)"
                      TargetFramework="$(TargetFramework)"
                      AssemblyName="$(AssemblyName)"
                      AssemblyExtension="$(TargetExt)"
                      AssemblyVersion="$(Version)"
                      AssemblySatelliteAssemblies="@(IntermediateSatelliteAssembliesWithTargetPath)"
                      ReferencePaths="@(ReferencePath)"
                      ReferenceDependencyPaths="@(ReferenceDependencyPaths)"
                      ReferenceSatellitePaths="@(ReferenceSatellitePaths)"
                      ReferenceAssemblies="@(_ReferenceAssemblies)"
                      RuntimePackAssets="@(RuntimePackAsset)"
                      IncludeMainProject="$(IncludeMainProjectInDepsFile)"
                      RuntimeIdentifier="$(RuntimeIdentifier)"
                      PlatformLibraryName="$(MicrosoftNETPlatformLibrary)"
                      RuntimeFrameworks="@(RuntimeFramework)"
                      CompilerOptions="@(DependencyFileCompilerOptions)"
<<<<<<< HEAD
                      AllPackageReferences="@(PackageReference)"
=======
>>>>>>> d3af5308
                      RuntimeStorePackages="@(RuntimeStorePackages)"
                      CompileReferences="@(ResolvedCompileFileDefinitions)"
                      ResolvedNuGetFiles="@(_ResolvedNuGetFilesForPublish)"
                      ResolvedRuntimeTargetsFiles="@(RuntimeTargetsCopyLocalItems)"
                      UserRuntimeAssemblies="@(UserRuntimeAssembly)"
                      IsSelfContained="$(SelfContained)"
                      IsSingleFile="$(_IsSingleFilePublish)"
                      IncludeRuntimeFileVersions="$(IncludeFileVersionsInDependencyFile)"
                      RuntimeGraphPath="$(RuntimeIdentifierGraphPath)"
                      IncludeProjectsNotInAssetsFile="$(IncludeProjectsNotInAssetsFileInDepsFile)"/>

    <ItemGroup>
      <ResolvedFileToPublish Include="$(IntermediateDepsFilePath)">
        <RelativePath>$(ProjectDepsFileName)</RelativePath>
      </ResolvedFileToPublish>
    </ItemGroup>

  </Target>

  <!--
    ============================================================
                                        ComputeEmbeddedApphostPaths

    When no build flag is set, EmbeddedApphostPaths is not available. Compute EmbeddedApphostPaths is required to find build asset.
    ============================================================
    -->
  <UsingTask TaskName="Microsoft.NET.Build.Tasks.GetEmbeddedApphostPaths"
          AssemblyFile="$(MicrosoftNETBuildTasksAssembly)" />
  <Target Name="ComputeEmbeddedApphostPaths">

    <ItemGroup>
      <_PackAsToolShimRuntimeIdentifiers Condition="@(_PackAsToolShimRuntimeIdentifiers) ==''" Include="$(PackAsToolShimRuntimeIdentifiers)"/>
    </ItemGroup>

    <GetEmbeddedApphostPaths
      PackagedShimOutputDirectory="$(PackagedShimOutputRootDirectory)/shims/$(TargetFramework)"
      ShimRuntimeIdentifiers="@(_PackAsToolShimRuntimeIdentifiers)"
      ToolCommandName="$(ToolCommandName)"
      >

      <Output TaskParameter="EmbeddedApphostPaths" ItemName="_EmbeddedApphostPaths" />
    </GetEmbeddedApphostPaths>

  </Target>

  <!--
    ============================================================
                                            ComputeFilesCopiedToPublishDir

    Gathers all the files that will be copied to the publish directory.  This is used by wapproj and is required for back compat.
    ============================================================
    -->
  <Target Name="ComputeFilesCopiedToPublishDir"
          DependsOnTargets="ComputeResolvedFilesToPublishList;
                            _ComputeFilesToBundle">
    <ItemGroup>
      <FilesCopiedToPublishDir Include="@(ResolvedFileToPublish)"/>
      <FilesCopiedToPublishDir Include="$(PublishedSingleFilePath)" RelativePath="$(PublishedSingleFileName)" IsKeyOutput="true" Condition="'$(PublishSingleFile)' == 'true'"/>

      <!-- Wapproj handles adding the correct deps.json file, so remove it here to avoid duplicates. -->
      <FilesCopiedToPublishDir Remove="@(FilesCopiedToPublishDir)" Condition="'%(FilesCopiedToPublishDir.Filename)%(FilesCopiedToPublishDir.Extension)' == '$(ProjectDepsFileName)'"/>
    </ItemGroup>
  </Target>

  <!--
    ============================================================
                                            PublishItemsOutputGroup

    Emit an output group containing all files that get published.  This will be consumed by VS installer projects.
    ============================================================
    -->
  <PropertyGroup>
    <PublishItemsOutputGroupDependsOn>
      $(PublishItemsOutputGroupDependsOn);
      ResolveReferences;
      ComputeResolvedFilesToPublishList;
      _ComputeFilesToBundle;
    </PublishItemsOutputGroupDependsOn>
  </PropertyGroup>

  <UsingTask TaskName="Microsoft.NET.Build.Tasks.GetPublishItemsOutputGroupOutputs"
          AssemblyFile="$(MicrosoftNETBuildTasksAssembly)" />

  <Target Name="PublishItemsOutputGroup" DependsOnTargets="$(PublishItemsOutputGroupDependsOn)" Returns="@(PublishItemsOutputGroupOutputs)">
    <GetPublishItemsOutputGroupOutputs
      ResolvedFileToPublish="@(ResolvedFileToPublish)"
      PublishDir="$(PublishDir)"
        >

      <Output TaskParameter="PublishItemsOutputGroupOutputs" ItemName="PublishItemsOutputGroupOutputs" />
    </GetPublishItemsOutputGroupOutputs>

    <ItemGroup>
      <PublishItemsOutputGroupOutputs Include="$(PublishedSingleFilePath)"
                                      TargetPath="$(PublishedSingleFileName)"
                                      IsKeyOutput="true"
                                      Condition="'$(PublishSingleFile)' == 'true'"
                                      OutputPath="$(PublishedSingleFilePath)"
                                      OutputGroup="PublishItemsOutputGroup" />
    </ItemGroup>
  </Target>

  <!--
    This target exists for back-compat with Azure Functions SDK: https://github.com/dotnet/cli/issues/10363
    Because build copy-local now behaves the same as publish with respect to package dependency resolution,
    the Azure Functions SDK doesn't need to resolve publish assets for build.
    TODO: Remove this target when no longer needed as a workaround.
    -->
  <Target Name="RunResolvePublishAssemblies" />

  <!--
    ============================================================
    _CheckForLanguageAndPublishFeatureCombinationSupport

    Block unsupported language and feature combination.
    ============================================================
    -->
  <Target Name="_CheckForLanguageAndPublishFeatureCombinationSupport"
        Condition="$(IsPublishable) == 'true'"
        BeforeTargets="Publish;PrepareForPublish">

    <NETSdkError Condition="('$(Language)' == 'C++' and '$(_EnablePackageReferencesInVCProjects)' != 'true') and '$(TargetFrameworkIdentifier)' == '.NETCoreApp'"
                 ResourceName="NoSupportCppPublishDotnetCore" />

  </Target>
</Project><|MERGE_RESOLUTION|>--- conflicted
+++ resolved
@@ -1236,10 +1236,6 @@
                       PlatformLibraryName="$(MicrosoftNETPlatformLibrary)"
                       RuntimeFrameworks="@(RuntimeFramework)"
                       CompilerOptions="@(DependencyFileCompilerOptions)"
-<<<<<<< HEAD
-                      AllPackageReferences="@(PackageReference)"
-=======
->>>>>>> d3af5308
                       RuntimeStorePackages="@(RuntimeStorePackages)"
                       CompileReferences="@(ResolvedCompileFileDefinitions)"
                       ResolvedNuGetFiles="@(_ResolvedNuGetFilesForPublish)"
