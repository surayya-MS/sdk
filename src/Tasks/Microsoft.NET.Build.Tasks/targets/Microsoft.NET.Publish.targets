--- conflicted
+++ resolved
@@ -55,17 +55,12 @@
   </PropertyGroup>
 
   <Target Name="_PublishBuildAlternative"
-          Condition="'$(NoBuild)' != 'true' and '$(GeneratePackageOnBuild)' != 'true'"
+          Condition="'$(NoBuild)' != 'true'"
           DependsOnTargets="Build;$(_CorePublishTargets)" />
 
   <Target Name="_PublishNoBuildAlternative"
-<<<<<<< HEAD
-          Condition="'$(NoBuild)' == 'true' or '$(GeneratePackageOnBuild)' == 'true'"
-          DependsOnTargets="$(_BeforePublishNoBuildTargets);$(_CorePublishTargets)" />
-=======
           Condition="'$(NoBuild)' == 'true'"
           DependsOnTargets="$(_PublishNoBuildAlternativeDependsOn)" />
->>>>>>> 5a6a6617
 
   <Target Name="Publish"
           Condition="$(IsPublishable) == 'true'"
