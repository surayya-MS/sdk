--- conflicted
+++ resolved
@@ -338,10 +338,6 @@
                       PlatformLibraryName="$(MicrosoftNETPlatformLibrary)"
                       RuntimeFrameworks="@(RuntimeFramework)"
                       CompilerOptions="@(DependencyFileCompilerOptions)"
-<<<<<<< HEAD
-                      AllPackageReferences="@(PackageReference)"
-=======
->>>>>>> d3af5308
                       CompileReferences="@(ResolvedCompileFileDefinitions)"
                       ResolvedNuGetFiles="@(NativeCopyLocalItems);@(ResourceCopyLocalItems);@(RuntimeCopyLocalItems)"
                       UserRuntimeAssemblies="@(UserRuntimeAssembly)"
