--- conflicted
+++ resolved
@@ -13,9 +13,6 @@
 {
     internal class ProjectContext
     {
-<<<<<<< HEAD
-        private const string NetCorePlatformLibrary = "Microsoft.NETCore.App";
-=======
         public class RuntimeFramework
         {
             public string Name { get; set; }
@@ -29,8 +26,8 @@
                 Version = item.GetMetadata(MetadataKeys.Version);
             }
         }
->>>>>>> 2932098d
-
+
+        private const string NetCorePlatformLibrary = "Microsoft.NETCore.App";
         private readonly LockFile _lockFile;
         private readonly LockFileTarget _lockFileTarget;
         internal HashSet<PackageIdentity> PackagesToBeFiltered { get; set; }
@@ -88,9 +85,8 @@
 
             HashSet<string> allExclusionList = new HashSet<string>(StringComparer.OrdinalIgnoreCase);
 
-            if (IsFrameworkDependent)
-            {
-<<<<<<< HEAD
+            if (IsFrameworkDependent && PlatformLibrary != null)
+            {
                 allExclusionList.UnionWith(_lockFileTarget.GetPlatformExclusionList(PlatformLibrary, libraryLookup));
 
                 // If the platform library is not Microsoft.NETCore.App, treat it as an implicit dependency.
@@ -102,11 +98,6 @@
                     {
                         allExclusionList.UnionWith(_lockFileTarget.GetPlatformExclusionList(library, libraryLookup));
                     }
-=======
-                if (PlatformLibrary != null)
-                {
-                    allExclusionList.UnionWith(_lockFileTarget.GetPlatformExclusionList(PlatformLibrary, libraryLookup));
->>>>>>> 2932098d
                 }
             }
 
