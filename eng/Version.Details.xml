--- conflicted
+++ resolved
@@ -42,15 +42,9 @@
       <Uri>https://github.com/microsoft/vstest</Uri>
       <Sha>2479b26734a98a9594590ee13e895aa58b5f0a6b</Sha>
     </Dependency>
-<<<<<<< HEAD
-    <Dependency Name="Microsoft.NET.Sdk.Web" Version="3.0.100-rc1.19455.4">
-      <Uri>https://github.com/aspnet/websdk</Uri>
-      <Sha>379d17b8db9c2790e913e2e9ea0244f8befbb741</Sha>
-=======
     <Dependency Name="Microsoft.NET.Sdk.Web" Version="3.0.100-rc1.19455.5">
       <Uri>https://github.com/aspnet/websdk</Uri>
       <Sha>bfc562ab36cde95279a5d7336f87a8fe4cbaee2f</Sha>
->>>>>>> cf5fdb19
     </Dependency>
     <Dependency Name="ILLink.Tasks" Version="0.1.6-prerelease.19380.1">
       <Uri>https://github.com/mono/linker</Uri>
