--- conflicted
+++ resolved
@@ -278,7 +278,6 @@
       <Uri>https://github.com/dotnet/aspnetcore</Uri>
       <Sha>fa54329186df2e11b40bdfec4ae08f16fdbe9d99</Sha>
     </Dependency>
-<<<<<<< HEAD
     <Dependency Name="Microsoft.CodeAnalysis.Razor.Tooling.Internal" Version="7.0.0-preview.23475.6">
       <Uri>https://github.com/dotnet/razor</Uri>
       <Sha>f994b959a0e062c32f0f836dc66539dfb7f91d73</Sha>
@@ -291,20 +290,6 @@
     <Dependency Name="Microsoft.NET.Sdk.Razor.SourceGenerators.Transport" Version="7.0.0-preview.23475.6">
       <Uri>https://github.com/dotnet/razor</Uri>
       <Sha>f994b959a0e062c32f0f836dc66539dfb7f91d73</Sha>
-=======
-    <Dependency Name="Microsoft.CodeAnalysis.Razor.Tooling.Internal" Version="7.0.0-preview.23475.2">
-      <Uri>https://github.com/dotnet/razor</Uri>
-      <Sha>4b812a0afca7394b75a33be3223335e2957a76c3</Sha>
-      <SourceBuild RepoName="razor" ManagedOnly="true" />
-    </Dependency>
-    <Dependency Name="Microsoft.AspNetCore.Mvc.Razor.Extensions.Tooling.Internal" Version="7.0.0-preview.23475.2">
-      <Uri>https://github.com/dotnet/razor</Uri>
-      <Sha>4b812a0afca7394b75a33be3223335e2957a76c3</Sha>
-    </Dependency>
-    <Dependency Name="Microsoft.NET.Sdk.Razor.SourceGenerators.Transport" Version="7.0.0-preview.23475.2">
-      <Uri>https://github.com/dotnet/razor</Uri>
-      <Sha>4b812a0afca7394b75a33be3223335e2957a76c3</Sha>
->>>>>>> 6e073e5b
     </Dependency>
     <Dependency Name="Microsoft.Extensions.FileProviders.Embedded" Version="9.0.0-alpha.1.23470.9">
       <Uri>https://github.com/dotnet/aspnetcore</Uri>
