<?xml version="1.0" encoding="utf-8"?>
<Dependencies>
  <ProductDependencies>
    <Dependency Name="Microsoft.TemplateEngine.Abstractions" Version="8.0.200-preview.24060.12">
      <Uri>https://github.com/dotnet/templating</Uri>
      <Sha>563930b1d9ad60c8d7dbd1975390f5870601defa</Sha>
      <SourceBuild RepoName="templating" ManagedOnly="true" />
    </Dependency>
    <Dependency Name="Microsoft.TemplateEngine.Mocks" Version="8.0.200-preview.24060.12">
      <Uri>https://github.com/dotnet/templating</Uri>
      <Sha>563930b1d9ad60c8d7dbd1975390f5870601defa</Sha>
    </Dependency>
    <Dependency Name="Microsoft.NETCore.App.Ref" Version="8.0.0">
      <Uri>https://dev.azure.com/dnceng/internal/_git/dotnet-runtime</Uri>
      <Sha>5535e31a712343a63f5d7d796cd874e563e5ac14</Sha>
    </Dependency>
    <Dependency Name="VS.Redist.Common.NetCore.SharedFramework.x64.8.0" Version="8.0.0-rtm.23531.3">
      <Uri>https://dev.azure.com/dnceng/internal/_git/dotnet-runtime</Uri>
      <Sha>5535e31a712343a63f5d7d796cd874e563e5ac14</Sha>
      <SourceBuild RepoName="runtime" ManagedOnly="false" />
    </Dependency>
    <Dependency Name="VS.Redist.Common.NetCore.TargetingPack.x64.8.0" Version="8.0.0-rtm.23531.3">
      <Uri>https://dev.azure.com/dnceng/internal/_git/dotnet-runtime</Uri>
      <Sha>5535e31a712343a63f5d7d796cd874e563e5ac14</Sha>
    </Dependency>
    <Dependency Name="Microsoft.NETCore.App.Runtime.win-x64" Version="8.0.0">
      <Uri>https://dev.azure.com/dnceng/internal/_git/dotnet-runtime</Uri>
      <Sha>5535e31a712343a63f5d7d796cd874e563e5ac14</Sha>
    </Dependency>
    <Dependency Name="Microsoft.NETCore.App.Host.win-x64" Version="8.0.0">
      <Uri>https://dev.azure.com/dnceng/internal/_git/dotnet-runtime</Uri>
      <Sha>5535e31a712343a63f5d7d796cd874e563e5ac14</Sha>
    </Dependency>
    <Dependency Name="Microsoft.NETCore.Platforms" Version="8.0.0-rtm.23531.3">
      <Uri>https://dev.azure.com/dnceng/internal/_git/dotnet-runtime</Uri>
      <Sha>5535e31a712343a63f5d7d796cd874e563e5ac14</Sha>
    </Dependency>
    <Dependency Name="Microsoft.NET.HostModel" Version="8.0.0-rtm.23531.3">
      <Uri>https://dev.azure.com/dnceng/internal/_git/dotnet-runtime</Uri>
      <Sha>5535e31a712343a63f5d7d796cd874e563e5ac14</Sha>
    </Dependency>
    <Dependency Name="Microsoft.Extensions.DependencyModel" Version="8.0.0">
      <Uri>https://dev.azure.com/dnceng/internal/_git/dotnet-runtime</Uri>
      <Sha>5535e31a712343a63f5d7d796cd874e563e5ac14</Sha>
    </Dependency>
    <Dependency Name="Microsoft.NETCore.DotNetHostResolver" Version="8.0.0">
      <Uri>https://dev.azure.com/dnceng/internal/_git/dotnet-runtime</Uri>
      <Sha>5535e31a712343a63f5d7d796cd874e563e5ac14</Sha>
    </Dependency>
    <Dependency Name="Microsoft.NET.Workload.Emscripten.Current.Manifest-8.0.100" Version="8.0.0" CoherentParentDependency="Microsoft.NETCore.App.Runtime.win-x64">
      <Uri>https://github.com/dotnet/emsdk</Uri>
      <Sha>2406616d0e3a31d80b326e27c156955bfa41c791</Sha>
    </Dependency>
    <Dependency Name="Microsoft.Build" Version="17.10.0-preview-24073-01">
      <Uri>https://github.com/dotnet/msbuild</Uri>
      <Sha>f0936bf4b63d97a87e163fb1cb204e447550bcae</Sha>
    </Dependency>
    <Dependency Name="Microsoft.Build.Localization" Version="17.10.0-preview-24073-01">
      <Uri>https://github.com/dotnet/msbuild</Uri>
      <Sha>f0936bf4b63d97a87e163fb1cb204e447550bcae</Sha>
    </Dependency>
    <Dependency Name="Microsoft.SourceBuild.Intermediate.msbuild" Version="17.10.0-preview-24073-01">
      <Uri>https://github.com/dotnet/msbuild</Uri>
      <Sha>f0936bf4b63d97a87e163fb1cb204e447550bcae</Sha>
      <SourceBuild RepoName="msbuild" ManagedOnly="true" />
    </Dependency>
    <Dependency Name="Microsoft.FSharp.Compiler" Version="12.8.300-beta.24066.3">
      <Uri>https://github.com/dotnet/fsharp</Uri>
      <Sha>8d7795d4a68a21010577f11084ba937e51daf9a3</Sha>
    </Dependency>
    <Dependency Name="Microsoft.SourceBuild.Intermediate.fsharp" Version="8.0.300-beta.24066.3">
      <Uri>https://github.com/dotnet/fsharp</Uri>
      <Sha>8d7795d4a68a21010577f11084ba937e51daf9a3</Sha>
      <SourceBuild RepoName="fsharp" ManagedOnly="true" />
    </Dependency>
    <Dependency Name="dotnet-format" Version="8.0.456602">
      <Uri>https://github.com/dotnet/format</Uri>
      <Sha>28925c0e519d66c80328aacf973b74e40bb1d5bd</Sha>
      <SourceBuild RepoName="format" ManagedOnly="true" />
    </Dependency>
<<<<<<< HEAD
    <Dependency Name="Microsoft.Net.Compilers.Toolset" Version="4.9.0-3.24072.5">
      <Uri>https://github.com/dotnet/roslyn</Uri>
      <Sha>2c72bb10e9e5122706594914b50ddaf76682e14d</Sha>
      <SourceBuild RepoName="roslyn" ManagedOnly="true" />
    </Dependency>
    <Dependency Name="Microsoft.CodeAnalysis" Version="4.9.0-3.24072.5">
      <Uri>https://github.com/dotnet/roslyn</Uri>
      <Sha>2c72bb10e9e5122706594914b50ddaf76682e14d</Sha>
    </Dependency>
    <Dependency Name="Microsoft.CodeAnalysis.CSharp" Version="4.9.0-3.24072.5">
      <Uri>https://github.com/dotnet/roslyn</Uri>
      <Sha>2c72bb10e9e5122706594914b50ddaf76682e14d</Sha>
    </Dependency>
    <Dependency Name="Microsoft.CodeAnalysis.CSharp.CodeStyle" Version="4.9.0-3.24072.5">
      <Uri>https://github.com/dotnet/roslyn</Uri>
      <Sha>2c72bb10e9e5122706594914b50ddaf76682e14d</Sha>
    </Dependency>
    <Dependency Name="Microsoft.CodeAnalysis.CSharp.Features" Version="4.9.0-3.24072.5">
      <Uri>https://github.com/dotnet/roslyn</Uri>
      <Sha>2c72bb10e9e5122706594914b50ddaf76682e14d</Sha>
    </Dependency>
    <Dependency Name="Microsoft.CodeAnalysis.CSharp.Workspaces" Version="4.9.0-3.24072.5">
      <Uri>https://github.com/dotnet/roslyn</Uri>
      <Sha>2c72bb10e9e5122706594914b50ddaf76682e14d</Sha>
    </Dependency>
    <Dependency Name="Microsoft.CodeAnalysis.Workspaces.MSBuild" Version="4.9.0-3.24072.5">
      <Uri>https://github.com/dotnet/roslyn</Uri>
      <Sha>2c72bb10e9e5122706594914b50ddaf76682e14d</Sha>
=======
    <Dependency Name="Microsoft.Net.Compilers.Toolset" Version="4.10.0-1.24067.21">
      <Uri>https://github.com/dotnet/roslyn</Uri>
      <Sha>3cd939f76803da435c20b082a5cfcc844386fcfb</Sha>
      <SourceBuild RepoName="roslyn" ManagedOnly="true" />
    </Dependency>
    <Dependency Name="Microsoft.CodeAnalysis" Version="4.10.0-1.24067.21">
      <Uri>https://github.com/dotnet/roslyn</Uri>
      <Sha>3cd939f76803da435c20b082a5cfcc844386fcfb</Sha>
    </Dependency>
    <Dependency Name="Microsoft.CodeAnalysis.CSharp" Version="4.10.0-1.24067.21">
      <Uri>https://github.com/dotnet/roslyn</Uri>
      <Sha>3cd939f76803da435c20b082a5cfcc844386fcfb</Sha>
    </Dependency>
    <Dependency Name="Microsoft.CodeAnalysis.CSharp.CodeStyle" Version="4.10.0-1.24067.21">
      <Uri>https://github.com/dotnet/roslyn</Uri>
      <Sha>3cd939f76803da435c20b082a5cfcc844386fcfb</Sha>
    </Dependency>
    <Dependency Name="Microsoft.CodeAnalysis.CSharp.Features" Version="4.10.0-1.24067.21">
      <Uri>https://github.com/dotnet/roslyn</Uri>
      <Sha>3cd939f76803da435c20b082a5cfcc844386fcfb</Sha>
    </Dependency>
    <Dependency Name="Microsoft.CodeAnalysis.CSharp.Workspaces" Version="4.10.0-1.24067.21">
      <Uri>https://github.com/dotnet/roslyn</Uri>
      <Sha>3cd939f76803da435c20b082a5cfcc844386fcfb</Sha>
    </Dependency>
    <Dependency Name="Microsoft.CodeAnalysis.Workspaces.MSBuild" Version="4.10.0-1.24067.21">
      <Uri>https://github.com/dotnet/roslyn</Uri>
      <Sha>3cd939f76803da435c20b082a5cfcc844386fcfb</Sha>
>>>>>>> 572b3f11
    </Dependency>
    <Dependency Name="Microsoft.AspNetCore.DeveloperCertificates.XPlat" Version="8.0.0-rtm.23531.12">
      <Uri>https://dev.azure.com/dnceng/internal/_git/dotnet-aspnetcore</Uri>
      <Sha>3f1acb59718cadf111a0a796681e3d3509bb3381</Sha>
    </Dependency>
    <Dependency Name="Microsoft.AspNetCore.TestHost" Version="8.0.0">
      <Uri>https://dev.azure.com/dnceng/internal/_git/dotnet-aspnetcore</Uri>
      <Sha>3f1acb59718cadf111a0a796681e3d3509bb3381</Sha>
    </Dependency>
    <Dependency Name="Microsoft.Build.NuGetSdkResolver" Version="6.9.0-rc.74">
      <Uri>https://github.com/nuget/nuget.client</Uri>
      <Sha>e92be3915309e687044768de38933ac5fc4cb40c</Sha>
    </Dependency>
    <Dependency Name="NuGet.Build.Tasks" Version="6.9.0-rc.74">
      <Uri>https://github.com/nuget/nuget.client</Uri>
      <Sha>e92be3915309e687044768de38933ac5fc4cb40c</Sha>
    </Dependency>
    <Dependency Name="NuGet.Build.Tasks.Console" Version="6.9.0-rc.74">
      <Uri>https://github.com/nuget/nuget.client</Uri>
      <Sha>e92be3915309e687044768de38933ac5fc4cb40c</Sha>
    </Dependency>
    <Dependency Name="NuGet.Build.Tasks.Pack" Version="6.9.0-rc.74">
      <Uri>https://github.com/nuget/nuget.client</Uri>
      <Sha>e92be3915309e687044768de38933ac5fc4cb40c</Sha>
    </Dependency>
    <Dependency Name="NuGet.Commands" Version="6.9.0-rc.74">
      <Uri>https://github.com/nuget/nuget.client</Uri>
      <Sha>e92be3915309e687044768de38933ac5fc4cb40c</Sha>
    </Dependency>
    <Dependency Name="NuGet.CommandLine.XPlat" Version="6.9.0-rc.74">
      <Uri>https://github.com/nuget/nuget.client</Uri>
      <Sha>e92be3915309e687044768de38933ac5fc4cb40c</Sha>
    </Dependency>
    <Dependency Name="NuGet.Common" Version="6.9.0-rc.74">
      <Uri>https://github.com/nuget/nuget.client</Uri>
      <Sha>e92be3915309e687044768de38933ac5fc4cb40c</Sha>
    </Dependency>
    <Dependency Name="NuGet.Configuration" Version="6.9.0-rc.74">
      <Uri>https://github.com/nuget/nuget.client</Uri>
      <Sha>e92be3915309e687044768de38933ac5fc4cb40c</Sha>
    </Dependency>
    <Dependency Name="NuGet.Credentials" Version="6.9.0-rc.74">
      <Uri>https://github.com/nuget/nuget.client</Uri>
      <Sha>e92be3915309e687044768de38933ac5fc4cb40c</Sha>
    </Dependency>
    <Dependency Name="NuGet.DependencyResolver.Core" Version="6.9.0-rc.74">
      <Uri>https://github.com/nuget/nuget.client</Uri>
      <Sha>e92be3915309e687044768de38933ac5fc4cb40c</Sha>
    </Dependency>
    <Dependency Name="NuGet.Frameworks" Version="6.9.0-rc.74">
      <Uri>https://github.com/nuget/nuget.client</Uri>
      <Sha>e92be3915309e687044768de38933ac5fc4cb40c</Sha>
    </Dependency>
    <Dependency Name="NuGet.LibraryModel" Version="6.9.0-rc.74">
      <Uri>https://github.com/nuget/nuget.client</Uri>
      <Sha>e92be3915309e687044768de38933ac5fc4cb40c</Sha>
    </Dependency>
    <Dependency Name="NuGet.ProjectModel" Version="6.9.0-rc.74">
      <Uri>https://github.com/nuget/nuget.client</Uri>
      <Sha>e92be3915309e687044768de38933ac5fc4cb40c</Sha>
    </Dependency>
    <Dependency Name="NuGet.Protocol" Version="6.9.0-rc.74">
      <Uri>https://github.com/nuget/nuget.client</Uri>
      <Sha>e92be3915309e687044768de38933ac5fc4cb40c</Sha>
    </Dependency>
    <Dependency Name="NuGet.Packaging" Version="6.9.0-rc.74">
      <Uri>https://github.com/nuget/nuget.client</Uri>
      <Sha>e92be3915309e687044768de38933ac5fc4cb40c</Sha>
    </Dependency>
    <Dependency Name="NuGet.Versioning" Version="6.9.0-rc.74">
      <Uri>https://github.com/nuget/nuget.client</Uri>
      <Sha>e92be3915309e687044768de38933ac5fc4cb40c</Sha>
    </Dependency>
<<<<<<< HEAD
    <Dependency Name="Microsoft.NET.Test.Sdk" Version="17.9.0-release-24072-02">
      <Uri>https://github.com/microsoft/vstest</Uri>
      <Sha>a77b8d5b4aa89504bbff10e2880c27fd55adc55b</Sha>
      <SourceBuild RepoName="vstest" ManagedOnly="true" />
    </Dependency>
    <Dependency Name="Microsoft.TestPlatform.CLI" Version="17.9.0-release-24072-02">
      <Uri>https://github.com/microsoft/vstest</Uri>
      <Sha>a77b8d5b4aa89504bbff10e2880c27fd55adc55b</Sha>
    </Dependency>
    <Dependency Name="Microsoft.TestPlatform.Build" Version="17.9.0-release-24072-02">
      <Uri>https://github.com/microsoft/vstest</Uri>
      <Sha>a77b8d5b4aa89504bbff10e2880c27fd55adc55b</Sha>
=======
    <Dependency Name="Microsoft.NET.Test.Sdk" Version="17.9.0-release-23627-01">
      <Uri>https://github.com/microsoft/vstest</Uri>
      <Sha>053d7114a72aac12d1382ecc2a23b2dfdd5b084b</Sha>
      <SourceBuild RepoName="vstest" ManagedOnly="true" />
    </Dependency>
    <Dependency Name="Microsoft.TestPlatform.CLI" Version="17.9.0-release-23627-01">
      <Uri>https://github.com/microsoft/vstest</Uri>
      <Sha>053d7114a72aac12d1382ecc2a23b2dfdd5b084b</Sha>
    </Dependency>
    <Dependency Name="Microsoft.TestPlatform.Build" Version="17.9.0-release-23627-01">
      <Uri>https://github.com/microsoft/vstest</Uri>
      <Sha>053d7114a72aac12d1382ecc2a23b2dfdd5b084b</Sha>
>>>>>>> 572b3f11
    </Dependency>
    <Dependency Name="Microsoft.NET.ILLink.Tasks" Version="8.0.0">
      <Uri>https://dev.azure.com/dnceng/internal/_git/dotnet-runtime</Uri>
      <Sha>5535e31a712343a63f5d7d796cd874e563e5ac14</Sha>
    </Dependency>
    <Dependency Name="System.CodeDom" Version="8.0.0">
      <Uri>https://dev.azure.com/dnceng/internal/_git/dotnet-runtime</Uri>
      <Sha>5535e31a712343a63f5d7d796cd874e563e5ac14</Sha>
    </Dependency>
    <Dependency Name="System.Security.Cryptography.ProtectedData" Version="8.0.0">
      <Uri>https://dev.azure.com/dnceng/internal/_git/dotnet-runtime</Uri>
      <Sha>5535e31a712343a63f5d7d796cd874e563e5ac14</Sha>
    </Dependency>
    <Dependency Name="System.Text.Encoding.CodePages" Version="8.0.0">
      <Uri>https://dev.azure.com/dnceng/internal/_git/dotnet-runtime</Uri>
      <Sha>5535e31a712343a63f5d7d796cd874e563e5ac14</Sha>
    </Dependency>
    <Dependency Name="System.Resources.Extensions" Version="8.0.0">
      <Uri>https://dev.azure.com/dnceng/internal/_git/dotnet-runtime</Uri>
      <Sha>5535e31a712343a63f5d7d796cd874e563e5ac14</Sha>
    </Dependency>
    <Dependency Name="Microsoft.WindowsDesktop.App.Runtime.win-x64" Version="8.0.0">
      <Uri>https://dev.azure.com/dnceng/internal/_git/dotnet-windowsdesktop</Uri>
      <Sha>c0170915ed6c164a594cd9d558d44aaf98fc6961</Sha>
    </Dependency>
    <Dependency Name="VS.Redist.Common.WindowsDesktop.SharedFramework.x64.8.0" Version="8.0.0-rtm.23551.1">
      <Uri>https://dev.azure.com/dnceng/internal/_git/dotnet-windowsdesktop</Uri>
      <Sha>c0170915ed6c164a594cd9d558d44aaf98fc6961</Sha>
    </Dependency>
    <Dependency Name="Microsoft.WindowsDesktop.App.Ref" Version="8.0.0">
      <Uri>https://dev.azure.com/dnceng/internal/_git/dotnet-windowsdesktop</Uri>
      <Sha>c0170915ed6c164a594cd9d558d44aaf98fc6961</Sha>
    </Dependency>
    <Dependency Name="VS.Redist.Common.WindowsDesktop.TargetingPack.x64.8.0" Version="8.0.0-rtm.23551.1">
      <Uri>https://dev.azure.com/dnceng/internal/_git/dotnet-windowsdesktop</Uri>
      <Sha>c0170915ed6c164a594cd9d558d44aaf98fc6961</Sha>
    </Dependency>
    <Dependency Name="Microsoft.NET.Sdk.WindowsDesktop" Version="8.0.0-rtm.23531.4" CoherentParentDependency="Microsoft.WindowsDesktop.App.Ref">
      <Uri>https://dev.azure.com/dnceng/internal/_git/dotnet-wpf</Uri>
      <Sha>239f8da8fbf8cf2a6cd0c793f0d02679bf4ccf6a</Sha>
    </Dependency>
    <Dependency Name="Microsoft.AspNetCore.App.Ref" Version="8.0.0">
      <Uri>https://dev.azure.com/dnceng/internal/_git/dotnet-aspnetcore</Uri>
      <Sha>3f1acb59718cadf111a0a796681e3d3509bb3381</Sha>
    </Dependency>
    <Dependency Name="Microsoft.AspNetCore.App.Ref.Internal" Version="8.0.0-rtm.23531.12">
      <Uri>https://dev.azure.com/dnceng/internal/_git/dotnet-aspnetcore</Uri>
      <Sha>3f1acb59718cadf111a0a796681e3d3509bb3381</Sha>
    </Dependency>
    <Dependency Name="Microsoft.AspNetCore.App.Runtime.win-x64" Version="8.0.0">
      <Uri>https://dev.azure.com/dnceng/internal/_git/dotnet-aspnetcore</Uri>
      <Sha>3f1acb59718cadf111a0a796681e3d3509bb3381</Sha>
    </Dependency>
    <Dependency Name="VS.Redist.Common.AspNetCore.SharedFramework.x64.8.0" Version="8.0.0-rtm.23531.12">
      <Uri>https://dev.azure.com/dnceng/internal/_git/dotnet-aspnetcore</Uri>
      <Sha>3f1acb59718cadf111a0a796681e3d3509bb3381</Sha>
      <SourceBuild RepoName="aspnetcore" ManagedOnly="true" />
    </Dependency>
    <Dependency Name="dotnet-dev-certs" Version="8.0.0-rtm.23531.12">
      <Uri>https://dev.azure.com/dnceng/internal/_git/dotnet-aspnetcore</Uri>
      <Sha>3f1acb59718cadf111a0a796681e3d3509bb3381</Sha>
    </Dependency>
    <Dependency Name="dotnet-user-jwts" Version="8.0.0-rtm.23531.12">
      <Uri>https://dev.azure.com/dnceng/internal/_git/dotnet-aspnetcore</Uri>
      <Sha>3f1acb59718cadf111a0a796681e3d3509bb3381</Sha>
    </Dependency>
    <Dependency Name="dotnet-user-secrets" Version="8.0.0-rtm.23531.12">
      <Uri>https://dev.azure.com/dnceng/internal/_git/dotnet-aspnetcore</Uri>
      <Sha>3f1acb59718cadf111a0a796681e3d3509bb3381</Sha>
    </Dependency>
    <Dependency Name="Microsoft.AspNetCore.Analyzers" Version="8.0.0-rtm.23531.12">
      <Uri>https://dev.azure.com/dnceng/internal/_git/dotnet-aspnetcore</Uri>
      <Sha>3f1acb59718cadf111a0a796681e3d3509bb3381</Sha>
    </Dependency>
    <Dependency Name="Microsoft.AspNetCore.Components.SdkAnalyzers" Version="8.0.0-rtm.23531.12">
      <Uri>https://dev.azure.com/dnceng/internal/_git/dotnet-aspnetcore</Uri>
      <Sha>3f1acb59718cadf111a0a796681e3d3509bb3381</Sha>
    </Dependency>
    <Dependency Name="Microsoft.AspNetCore.Mvc.Analyzers" Version="8.0.0-rtm.23531.12">
      <Uri>https://dev.azure.com/dnceng/internal/_git/dotnet-aspnetcore</Uri>
      <Sha>3f1acb59718cadf111a0a796681e3d3509bb3381</Sha>
    </Dependency>
    <Dependency Name="Microsoft.AspNetCore.Mvc.Api.Analyzers" Version="8.0.0-rtm.23531.12">
      <Uri>https://dev.azure.com/dnceng/internal/_git/dotnet-aspnetcore</Uri>
      <Sha>3f1acb59718cadf111a0a796681e3d3509bb3381</Sha>
    </Dependency>
    <Dependency Name="Microsoft.CodeAnalysis.Razor.Tooling.Internal" Version="7.0.0-preview.24072.2">
      <Uri>https://github.com/dotnet/razor</Uri>
      <Sha>45a71626e342c0694b2a56d856cda5498cd0d6e4</Sha>
      <SourceBuild RepoName="razor" ManagedOnly="true" />
    </Dependency>
    <Dependency Name="Microsoft.AspNetCore.Mvc.Razor.Extensions.Tooling.Internal" Version="7.0.0-preview.24072.2">
      <Uri>https://github.com/dotnet/razor</Uri>
      <Sha>45a71626e342c0694b2a56d856cda5498cd0d6e4</Sha>
    </Dependency>
    <Dependency Name="Microsoft.NET.Sdk.Razor.SourceGenerators.Transport" Version="7.0.0-preview.24072.2">
      <Uri>https://github.com/dotnet/razor</Uri>
      <Sha>45a71626e342c0694b2a56d856cda5498cd0d6e4</Sha>
    </Dependency>
    <Dependency Name="Microsoft.Extensions.FileProviders.Embedded" Version="8.0.0">
      <Uri>https://dev.azure.com/dnceng/internal/_git/dotnet-aspnetcore</Uri>
      <Sha>3f1acb59718cadf111a0a796681e3d3509bb3381</Sha>
    </Dependency>
    <Dependency Name="Microsoft.AspNetCore.Authorization" Version="8.0.0">
      <Uri>https://dev.azure.com/dnceng/internal/_git/dotnet-aspnetcore</Uri>
      <Sha>3f1acb59718cadf111a0a796681e3d3509bb3381</Sha>
    </Dependency>
    <Dependency Name="Microsoft.AspNetCore.Components.Web" Version="8.0.0">
      <Uri>https://dev.azure.com/dnceng/internal/_git/dotnet-aspnetcore</Uri>
      <Sha>3f1acb59718cadf111a0a796681e3d3509bb3381</Sha>
    </Dependency>
    <Dependency Name="Microsoft.JSInterop" Version="8.0.0">
      <Uri>https://dev.azure.com/dnceng/internal/_git/dotnet-aspnetcore</Uri>
      <Sha>3f1acb59718cadf111a0a796681e3d3509bb3381</Sha>
    </Dependency>
    <Dependency Name="Microsoft.Web.Xdt" Version="7.0.0-preview.22423.2" Pinned="true">
      <Uri>https://github.com/dotnet/xdt</Uri>
      <Sha>9a1c3e1b7f0c8763d4c96e593961a61a72679a7b</Sha>
      <SourceBuild RepoName="xdt" ManagedOnly="true" />
    </Dependency>
    <Dependency Name="Microsoft.CodeAnalysis.NetAnalyzers" Version="8.0.0-preview.23614.1">
      <Uri>https://github.com/dotnet/roslyn-analyzers</Uri>
      <Sha>abef8ced132657943b7150f01a308e2199a17d5d</Sha>
    </Dependency>
    <Dependency Name="Microsoft.CodeAnalysis.PublicApiAnalyzers" Version="3.11.0-beta1.23614.1">
      <Uri>https://github.com/dotnet/roslyn-analyzers</Uri>
      <Sha>abef8ced132657943b7150f01a308e2199a17d5d</Sha>
    </Dependency>
    <Dependency Name="Microsoft.SourceBuild.Intermediate.roslyn-analyzers" Version="3.11.0-beta1.23614.1">
      <Uri>https://github.com/dotnet/roslyn-analyzers</Uri>
      <Sha>abef8ced132657943b7150f01a308e2199a17d5d</Sha>
      <SourceBuild RepoName="roslyn-analyzers" ManagedOnly="true" />
    </Dependency>
    <Dependency Name="System.CommandLine" Version="2.0.0-beta4.23307.1">
      <Uri>https://github.com/dotnet/command-line-api</Uri>
      <Sha>02fe27cd6a9b001c8feb7938e6ef4b3799745759</Sha>
    </Dependency>
    <Dependency Name="Microsoft.SourceBuild.Intermediate.command-line-api" Version="0.1.430701">
      <Uri>https://github.com/dotnet/command-line-api</Uri>
      <Sha>02fe27cd6a9b001c8feb7938e6ef4b3799745759</Sha>
      <SourceBuild RepoName="command-line-api" ManagedOnly="true" />
    </Dependency>
    <Dependency Name="Microsoft.SourceBuild.Intermediate.source-build-externals" Version="8.0.0-alpha.1.24065.1">
      <Uri>https://github.com/dotnet/source-build-externals</Uri>
      <Sha>83274d94c7e2ff21081b0d75ecbec2da2241f831</Sha>
      <SourceBuild RepoName="source-build-externals" ManagedOnly="true" />
    </Dependency>
    <Dependency Name="Microsoft.SourceBuild.Intermediate.source-build-reference-packages" Version="8.0.0-alpha.1.24061.1">
      <Uri>https://github.com/dotnet/source-build-reference-packages</Uri>
      <Sha>453a37ef7ae6c335cd49b3b9ab7713c87faeb265</Sha>
      <SourceBuild RepoName="source-build-reference-packages" ManagedOnly="true" />
    </Dependency>
    <Dependency Name="Microsoft.Deployment.DotNet.Releases" Version="2.0.0-preview.1.23463.1">
      <Uri>https://github.com/dotnet/deployment-tools</Uri>
      <Sha>5957c5c5f85f17c145e7fab4ece37ad6aafcded9</Sha>
    </Dependency>
    <Dependency Name="Microsoft.Build.Tasks.Git" Version="8.0.0-beta.23615.1">
      <Uri>https://github.com/dotnet/sourcelink</Uri>
      <Sha>94eaac3385cafff41094454966e1af1d1cf60f00</Sha>
      <SourceBuild RepoName="sourcelink" ManagedOnly="true" />
    </Dependency>
    <Dependency Name="Microsoft.SourceLink.Common" Version="8.0.0-beta.23615.1">
      <Uri>https://github.com/dotnet/sourcelink</Uri>
      <Sha>94eaac3385cafff41094454966e1af1d1cf60f00</Sha>
    </Dependency>
    <Dependency Name="Microsoft.SourceLink.AzureRepos.Git" Version="8.0.0-beta.23615.1">
      <Uri>https://github.com/dotnet/sourcelink</Uri>
      <Sha>94eaac3385cafff41094454966e1af1d1cf60f00</Sha>
    </Dependency>
    <Dependency Name="Microsoft.SourceLink.GitHub" Version="8.0.0-beta.23615.1">
      <Uri>https://github.com/dotnet/sourcelink</Uri>
      <Sha>94eaac3385cafff41094454966e1af1d1cf60f00</Sha>
    </Dependency>
    <Dependency Name="Microsoft.SourceLink.GitLab" Version="8.0.0-beta.23615.1">
      <Uri>https://github.com/dotnet/sourcelink</Uri>
      <Sha>94eaac3385cafff41094454966e1af1d1cf60f00</Sha>
    </Dependency>
    <Dependency Name="Microsoft.SourceLink.Bitbucket.Git" Version="8.0.0-beta.23615.1">
      <Uri>https://github.com/dotnet/sourcelink</Uri>
      <Sha>94eaac3385cafff41094454966e1af1d1cf60f00</Sha>
    </Dependency>
    <!-- Explicit dependency because Microsoft.Deployment.DotNet.Releases has different versioning
         than the SB intermediate -->
    <Dependency Name="Microsoft.SourceBuild.Intermediate.deployment-tools" Version="8.0.0-preview.6.23463.1">
      <Uri>https://github.com/dotnet/deployment-tools</Uri>
      <Sha>5957c5c5f85f17c145e7fab4ece37ad6aafcded9</Sha>
      <SourceBuild RepoName="deployment-tools" ManagedOnly="true" />
    </Dependency>
    <Dependency Name="Microsoft.SourceBuild.Intermediate.symreader" Version="2.0.0-beta-23228-03">
      <Uri>https://github.com/dotnet/symreader</Uri>
      <Sha>27e584661980ee6d82c419a2a471ae505b7d122e</Sha>
      <SourceBuild RepoName="symreader" ManagedOnly="true" />
    </Dependency>
    <!-- Dependency required for flowing correct package version in source-build, using PVP flow. -->
    <Dependency Name="Microsoft.Extensions.Logging" Version="8.0.0">
      <Uri>https://dev.azure.com/dnceng/internal/_git/dotnet-runtime</Uri>
      <Sha>5535e31a712343a63f5d7d796cd874e563e5ac14</Sha>
    </Dependency>
    <!-- Dependency required for flowing correct package version in source-build, using PVP flow. -->
    <Dependency Name="Microsoft.Extensions.Logging.Abstractions" Version="8.0.0">
      <Uri>https://dev.azure.com/dnceng/internal/_git/dotnet-runtime</Uri>
      <Sha>5535e31a712343a63f5d7d796cd874e563e5ac14</Sha>
    </Dependency>
    <!-- Dependency required for flowing correct package version in source-build, using PVP flow. -->
    <Dependency Name="Microsoft.Extensions.Logging.Console" Version="8.0.0">
      <Uri>https://dev.azure.com/dnceng/internal/_git/dotnet-runtime</Uri>
      <Sha>5535e31a712343a63f5d7d796cd874e563e5ac14</Sha>
    </Dependency>
    <!-- Dependency required for flowing correct package version in source-build, using PVP flow. -->
    <Dependency Name="Microsoft.Extensions.FileSystemGlobbing" Version="8.0.0">
      <Uri>https://dev.azure.com/dnceng/internal/_git/dotnet-runtime</Uri>
      <Sha>5535e31a712343a63f5d7d796cd874e563e5ac14</Sha>
    </Dependency>
    <!-- Dependency required for flowing correct package version in source-build, using PVP flow. -->
    <Dependency Name="System.ServiceProcess.ServiceController" Version="8.0.0">
      <Uri>https://dev.azure.com/dnceng/internal/_git/dotnet-runtime</Uri>
      <Sha>5535e31a712343a63f5d7d796cd874e563e5ac14</Sha>
    </Dependency>
  </ProductDependencies>
  <ToolsetDependencies>
    <Dependency Name="Microsoft.DotNet.Arcade.Sdk" Version="8.0.0-beta.24060.4">
      <Uri>https://github.com/dotnet/arcade</Uri>
      <Sha>888985fb9a9ae4cb30bca75f98af9126c839e660</Sha>
      <SourceBuild RepoName="arcade" ManagedOnly="true" />
    </Dependency>
    <Dependency Name="Microsoft.DotNet.Helix.Sdk" Version="8.0.0-beta.24060.4">
      <Uri>https://github.com/dotnet/arcade</Uri>
      <Sha>888985fb9a9ae4cb30bca75f98af9126c839e660</Sha>
    </Dependency>
    <Dependency Name="Microsoft.DotNet.SignTool" Version="8.0.0-beta.24060.4">
      <Uri>https://github.com/dotnet/arcade</Uri>
      <Sha>888985fb9a9ae4cb30bca75f98af9126c839e660</Sha>
    </Dependency>
    <Dependency Name="Microsoft.DotNet.XUnitExtensions" Version="8.0.0-beta.24060.4">
      <Uri>https://github.com/dotnet/arcade</Uri>
      <Sha>888985fb9a9ae4cb30bca75f98af9126c839e660</Sha>
    </Dependency>
    <Dependency Name="System.Reflection.MetadataLoadContext" Version="8.0.0">
      <Uri>https://dev.azure.com/dnceng/internal/_git/dotnet-runtime</Uri>
      <Sha>5535e31a712343a63f5d7d796cd874e563e5ac14</Sha>
    </Dependency>
    <Dependency Name="Microsoft.DotNet.XliffTasks" Version="1.0.0-beta.23475.1" CoherentParentDependency="Microsoft.DotNet.Arcade.Sdk">
      <Uri>https://github.com/dotnet/xliff-tasks</Uri>
      <Sha>73f0850939d96131c28cf6ea6ee5aacb4da0083a</Sha>
      <SourceBuild RepoName="xliff-tasks" ManagedOnly="true" />
    </Dependency>
  </ToolsetDependencies>
</Dependencies><|MERGE_RESOLUTION|>--- conflicted
+++ resolved
@@ -78,41 +78,11 @@
       <Sha>28925c0e519d66c80328aacf973b74e40bb1d5bd</Sha>
       <SourceBuild RepoName="format" ManagedOnly="true" />
     </Dependency>
-<<<<<<< HEAD
-    <Dependency Name="Microsoft.Net.Compilers.Toolset" Version="4.9.0-3.24072.5">
-      <Uri>https://github.com/dotnet/roslyn</Uri>
-      <Sha>2c72bb10e9e5122706594914b50ddaf76682e14d</Sha>
+    <Dependency Name="Microsoft.Net.Compilers.Toolset" Version="4.10.0-1.24067.21">
+      <Uri>https://github.com/dotnet/roslyn</Uri>
+      <Sha>3cd939f76803da435c20b082a5cfcc844386fcfb</Sha>
       <SourceBuild RepoName="roslyn" ManagedOnly="true" />
     </Dependency>
-    <Dependency Name="Microsoft.CodeAnalysis" Version="4.9.0-3.24072.5">
-      <Uri>https://github.com/dotnet/roslyn</Uri>
-      <Sha>2c72bb10e9e5122706594914b50ddaf76682e14d</Sha>
-    </Dependency>
-    <Dependency Name="Microsoft.CodeAnalysis.CSharp" Version="4.9.0-3.24072.5">
-      <Uri>https://github.com/dotnet/roslyn</Uri>
-      <Sha>2c72bb10e9e5122706594914b50ddaf76682e14d</Sha>
-    </Dependency>
-    <Dependency Name="Microsoft.CodeAnalysis.CSharp.CodeStyle" Version="4.9.0-3.24072.5">
-      <Uri>https://github.com/dotnet/roslyn</Uri>
-      <Sha>2c72bb10e9e5122706594914b50ddaf76682e14d</Sha>
-    </Dependency>
-    <Dependency Name="Microsoft.CodeAnalysis.CSharp.Features" Version="4.9.0-3.24072.5">
-      <Uri>https://github.com/dotnet/roslyn</Uri>
-      <Sha>2c72bb10e9e5122706594914b50ddaf76682e14d</Sha>
-    </Dependency>
-    <Dependency Name="Microsoft.CodeAnalysis.CSharp.Workspaces" Version="4.9.0-3.24072.5">
-      <Uri>https://github.com/dotnet/roslyn</Uri>
-      <Sha>2c72bb10e9e5122706594914b50ddaf76682e14d</Sha>
-    </Dependency>
-    <Dependency Name="Microsoft.CodeAnalysis.Workspaces.MSBuild" Version="4.9.0-3.24072.5">
-      <Uri>https://github.com/dotnet/roslyn</Uri>
-      <Sha>2c72bb10e9e5122706594914b50ddaf76682e14d</Sha>
-=======
-    <Dependency Name="Microsoft.Net.Compilers.Toolset" Version="4.10.0-1.24067.21">
-      <Uri>https://github.com/dotnet/roslyn</Uri>
-      <Sha>3cd939f76803da435c20b082a5cfcc844386fcfb</Sha>
-      <SourceBuild RepoName="roslyn" ManagedOnly="true" />
-    </Dependency>
     <Dependency Name="Microsoft.CodeAnalysis" Version="4.10.0-1.24067.21">
       <Uri>https://github.com/dotnet/roslyn</Uri>
       <Sha>3cd939f76803da435c20b082a5cfcc844386fcfb</Sha>
@@ -136,7 +106,6 @@
     <Dependency Name="Microsoft.CodeAnalysis.Workspaces.MSBuild" Version="4.10.0-1.24067.21">
       <Uri>https://github.com/dotnet/roslyn</Uri>
       <Sha>3cd939f76803da435c20b082a5cfcc844386fcfb</Sha>
->>>>>>> 572b3f11
     </Dependency>
     <Dependency Name="Microsoft.AspNetCore.DeveloperCertificates.XPlat" Version="8.0.0-rtm.23531.12">
       <Uri>https://dev.azure.com/dnceng/internal/_git/dotnet-aspnetcore</Uri>
@@ -210,20 +179,6 @@
       <Uri>https://github.com/nuget/nuget.client</Uri>
       <Sha>e92be3915309e687044768de38933ac5fc4cb40c</Sha>
     </Dependency>
-<<<<<<< HEAD
-    <Dependency Name="Microsoft.NET.Test.Sdk" Version="17.9.0-release-24072-02">
-      <Uri>https://github.com/microsoft/vstest</Uri>
-      <Sha>a77b8d5b4aa89504bbff10e2880c27fd55adc55b</Sha>
-      <SourceBuild RepoName="vstest" ManagedOnly="true" />
-    </Dependency>
-    <Dependency Name="Microsoft.TestPlatform.CLI" Version="17.9.0-release-24072-02">
-      <Uri>https://github.com/microsoft/vstest</Uri>
-      <Sha>a77b8d5b4aa89504bbff10e2880c27fd55adc55b</Sha>
-    </Dependency>
-    <Dependency Name="Microsoft.TestPlatform.Build" Version="17.9.0-release-24072-02">
-      <Uri>https://github.com/microsoft/vstest</Uri>
-      <Sha>a77b8d5b4aa89504bbff10e2880c27fd55adc55b</Sha>
-=======
     <Dependency Name="Microsoft.NET.Test.Sdk" Version="17.9.0-release-23627-01">
       <Uri>https://github.com/microsoft/vstest</Uri>
       <Sha>053d7114a72aac12d1382ecc2a23b2dfdd5b084b</Sha>
@@ -236,7 +191,6 @@
     <Dependency Name="Microsoft.TestPlatform.Build" Version="17.9.0-release-23627-01">
       <Uri>https://github.com/microsoft/vstest</Uri>
       <Sha>053d7114a72aac12d1382ecc2a23b2dfdd5b084b</Sha>
->>>>>>> 572b3f11
     </Dependency>
     <Dependency Name="Microsoft.NET.ILLink.Tasks" Version="8.0.0">
       <Uri>https://dev.azure.com/dnceng/internal/_git/dotnet-runtime</Uri>
