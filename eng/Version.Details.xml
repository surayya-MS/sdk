--- conflicted
+++ resolved
@@ -3,17 +3,6 @@
   <ProductDependencies>
     <Dependency Name="Microsoft.TemplateEngine.Abstractions" Version="8.0.310">
       <Uri>https://github.com/dotnet/templating</Uri>
-<<<<<<< HEAD
-      <Sha>a977119e0201a0270ac119b429661bbd71993221</Sha>
-    </Dependency>
-    <Dependency Name="Microsoft.TemplateEngine.Mocks" Version="8.0.114-servicing.25111.6">
-      <Uri>https://github.com/dotnet/templating</Uri>
-      <Sha>a977119e0201a0270ac119b429661bbd71993221</Sha>
-    </Dependency>
-    <Dependency Name="Microsoft.SourceBuild.Intermediate.templating" Version="8.0.114-servicing.25111.6">
-      <Uri>https://github.com/dotnet/templating</Uri>
-      <Sha>a977119e0201a0270ac119b429661bbd71993221</Sha>
-=======
       <Sha>d7198dd0cfdd966baac897418a7147f7758cb10a</Sha>
     </Dependency>
     <Dependency Name="Microsoft.TemplateEngine.Mocks" Version="8.0.310-servicing.25106.2">
@@ -23,7 +12,6 @@
     <Dependency Name="Microsoft.SourceBuild.Intermediate.templating" Version="8.0.310-servicing.25106.2">
       <Uri>https://github.com/dotnet/templating</Uri>
       <Sha>d7198dd0cfdd966baac897418a7147f7758cb10a</Sha>
->>>>>>> fa8c83b0
       <SourceBuild RepoName="templating" ManagedOnly="true" />
     </Dependency>
     <Dependency Name="Microsoft.NETCore.App.Ref" Version="8.0.13">
