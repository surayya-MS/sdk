<?xml version="1.0" encoding="utf-8"?>
<Dependencies>
  <ProductDependencies>
    <Dependency Name="Microsoft.DotNet.Cli.Runtime" Version="3.0.100-preview5.19217.2">
      <Uri>https://github.com/dotnet/cli</Uri>
      <Sha>55a68b64264a5fe1cea6a962749781da49f9b93c</Sha>
    </Dependency>
    <Dependency Name="Microsoft.NET.Sdk" Version="3.0.100-preview5.19217.12">
      <Uri>https://github.com/dotnet/sdk</Uri>
      <Sha>b25441a3e53a2953edf634d5bd310a4ace955b25</Sha>
    </Dependency>
    <Dependency Name="Microsoft.Build" Version="16.1.0-preview.65">
      <Uri>https://github.com/Microsoft/msbuild</Uri>
      <Sha>c86abee47b2268a5325d39a78becd2ffca24066c</Sha>
    </Dependency>
<<<<<<< HEAD
    <Dependency Name="Microsoft.FSharp.Compiler" Version="10.4.2-beta.19208.3">
      <Uri>https://github.com/Microsoft/visualfsharp</Uri>
      <Sha>0b33beb17b5eb7ef55fabb5192be79d314682674</Sha>
=======
    <Dependency Name="Microsoft.FSharp.Compiler" Version="10.4.3-beta.19218.1">
      <Uri>https://github.com/Microsoft/visualfsharp</Uri>
      <Sha>d4e68aef7fa3507d38dd7fe4eca287fc40dd46ce</Sha>
>>>>>>> f2edaad5
    </Dependency>
    <Dependency Name="Microsoft.NETCore.Compilers" Version="3.1.0-beta3-19217-05">
      <Uri>https://github.com/dotnet/roslyn</Uri>
      <Sha>79b8271f65609b23e0c0ee1babed6862b7c5ed56</Sha>
    </Dependency>
    <Dependency Name="Microsoft.NET.Sdk.Razor" Version="3.0.0-preview5.19217.4">
      <Uri>https://github.com/aspnet/AspNetCore-Tooling</Uri>
      <Sha>2c29ca6fcf6a101bc228ddea3b4ef8099fd4d8cb</Sha>
    </Dependency>
    <Dependency Name="Microsoft.NET.Sdk.WindowsDesktop" Version="3.0.0-preview5.19217.4">
      <Uri>https://github.com/dotnet/wpf</Uri>
      <Sha>8beb1b2f8d5d6f7a7d85f32d09ce3fc33696e206</Sha>
    </Dependency>
    <Dependency Name="NuGet.Build.Tasks" Version="5.0.0-preview1.5663">
      <Uri>https://github.com/nuget/nuget.client</Uri>
      <Sha>
      </Sha>
    </Dependency>
    <Dependency Name="Microsoft.NET.Test.Sdk" Version="15.9.0">
      <Uri>https://github.com/microsoft/vstest</Uri>
      <Sha>
      </Sha>
    </Dependency>
    <Dependency Name="Microsoft.NET.Sdk.Web" Version="3.0.100-preview5.19217.2">
      <Uri>https://github.com/aspnet/websdk</Uri>
      <Sha>da5e5cec0fe0444054e484ac738fecf330f0c88e</Sha>
    </Dependency>
    <Dependency Name="ILLink.Tasks" Version="0.1.6-prerelease.19217.5">
      <Uri>https://github.com/mono/linker</Uri>
      <Sha>8a2b54125cba94753bac0970bf42195cba694aee</Sha>
    </Dependency>
<<<<<<< HEAD
    <Dependency Name="Microsoft.NET.Build.Bundle" Version="3.0.0-preview4-27608-05">
      <Uri>https://github.com/dotnet/core-setup</Uri>
      <Sha>7915480c140ecb536831ea8556659ffc7b099cf8</Sha>
=======
    <Dependency Name="Microsoft.NET.Build.Bundle" Version="3.0.0-preview5-27611-16">
      <Uri>https://github.com/dotnet/core-setup</Uri>
      <Sha>64572b598acce31a45dbb44f7ed063a8ef4a3cd9</Sha>
>>>>>>> f2edaad5
    </Dependency>
  </ProductDependencies>
  <ToolsetDependencies>
    <Dependency Name="Microsoft.DotNet.Arcade.Sdk" Version="1.0.0-beta.19218.1">
      <Uri>https://github.com/dotnet/arcade</Uri>
      <Sha>46718d98c0fd03690a6a8c83da692a4a85a17902</Sha>
    </Dependency>
  </ToolsetDependencies>
</Dependencies><|MERGE_RESOLUTION|>--- conflicted
+++ resolved
@@ -13,15 +13,9 @@
       <Uri>https://github.com/Microsoft/msbuild</Uri>
       <Sha>c86abee47b2268a5325d39a78becd2ffca24066c</Sha>
     </Dependency>
-<<<<<<< HEAD
-    <Dependency Name="Microsoft.FSharp.Compiler" Version="10.4.2-beta.19208.3">
-      <Uri>https://github.com/Microsoft/visualfsharp</Uri>
-      <Sha>0b33beb17b5eb7ef55fabb5192be79d314682674</Sha>
-=======
     <Dependency Name="Microsoft.FSharp.Compiler" Version="10.4.3-beta.19218.1">
       <Uri>https://github.com/Microsoft/visualfsharp</Uri>
       <Sha>d4e68aef7fa3507d38dd7fe4eca287fc40dd46ce</Sha>
->>>>>>> f2edaad5
     </Dependency>
     <Dependency Name="Microsoft.NETCore.Compilers" Version="3.1.0-beta3-19217-05">
       <Uri>https://github.com/dotnet/roslyn</Uri>
@@ -53,15 +47,9 @@
       <Uri>https://github.com/mono/linker</Uri>
       <Sha>8a2b54125cba94753bac0970bf42195cba694aee</Sha>
     </Dependency>
-<<<<<<< HEAD
-    <Dependency Name="Microsoft.NET.Build.Bundle" Version="3.0.0-preview4-27608-05">
-      <Uri>https://github.com/dotnet/core-setup</Uri>
-      <Sha>7915480c140ecb536831ea8556659ffc7b099cf8</Sha>
-=======
     <Dependency Name="Microsoft.NET.Build.Bundle" Version="3.0.0-preview5-27611-16">
       <Uri>https://github.com/dotnet/core-setup</Uri>
       <Sha>64572b598acce31a45dbb44f7ed063a8ef4a3cd9</Sha>
->>>>>>> f2edaad5
     </Dependency>
   </ProductDependencies>
   <ToolsetDependencies>
