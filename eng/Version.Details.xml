--- conflicted
+++ resolved
@@ -3,18 +3,6 @@
   <ProductDependencies>
     <Dependency Name="Microsoft.TemplateEngine.Abstractions" Version="9.0.300-preview.25206.1">
       <Uri>https://github.com/dotnet/templating</Uri>
-<<<<<<< HEAD
-      <Sha>d563dbbc56d9d117b9e080dedb972d2d374091b3</Sha>
-    </Dependency>
-    <Dependency Name="Microsoft.TemplateEngine.Mocks" Version="9.0.204-servicing.25207.4">
-      <Uri>https://github.com/dotnet/templating</Uri>
-      <Sha>d563dbbc56d9d117b9e080dedb972d2d374091b3</Sha>
-    </Dependency>
-    <!-- Intermediate is necessary for source build. -->
-    <Dependency Name="Microsoft.SourceBuild.Intermediate.templating" Version="9.0.204-servicing.25207.4">
-      <Uri>https://github.com/dotnet/templating</Uri>
-      <Sha>d563dbbc56d9d117b9e080dedb972d2d374091b3</Sha>
-=======
       <Sha>76283e7ecf8dc09286ae9f8f44f8ca3736dbf524</Sha>
     </Dependency>
     <Dependency Name="Microsoft.TemplateEngine.Mocks" Version="9.0.300-preview.25206.1">
@@ -25,7 +13,6 @@
     <Dependency Name="Microsoft.SourceBuild.Intermediate.templating" Version="9.0.300-preview.25206.1">
       <Uri>https://github.com/dotnet/templating</Uri>
       <Sha>76283e7ecf8dc09286ae9f8f44f8ca3736dbf524</Sha>
->>>>>>> e6814aee
       <SourceBuild RepoName="templating" ManagedOnly="true" />
     </Dependency>
     <Dependency Name="Microsoft.NETCore.App.Ref" Version="9.0.3">
