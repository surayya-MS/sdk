--- conflicted
+++ resolved
@@ -236,24 +236,6 @@
       <Uri>https://github.com/nuget/nuget.client</Uri>
       <Sha>7f50923823cb8fe4dab9b6565ece9516407de498</Sha>
     </Dependency>
-<<<<<<< HEAD
-    <Dependency Name="Microsoft.NET.Test.Sdk" Version="17.14.0-preview-25201-01">
-      <Uri>https://github.com/microsoft/vstest</Uri>
-      <Sha>72fcaec0a118c15b702c68b859c238eed6b1cd17</Sha>
-    </Dependency>
-    <Dependency Name="Microsoft.TestPlatform.CLI" Version="17.14.0-preview-25201-01">
-      <Uri>https://github.com/microsoft/vstest</Uri>
-      <Sha>72fcaec0a118c15b702c68b859c238eed6b1cd17</Sha>
-    </Dependency>
-    <Dependency Name="Microsoft.TestPlatform.Build" Version="17.14.0-preview-25201-01">
-      <Uri>https://github.com/microsoft/vstest</Uri>
-      <Sha>72fcaec0a118c15b702c68b859c238eed6b1cd17</Sha>
-    </Dependency>
-    <!-- Intermediate is necessary for source build. -->
-    <Dependency Name="Microsoft.SourceBuild.Intermediate.vstest" Version="17.14.0-preview-25201-01">
-      <Uri>https://github.com/microsoft/vstest</Uri>
-      <Sha>72fcaec0a118c15b702c68b859c238eed6b1cd17</Sha>
-=======
     <Dependency Name="Microsoft.NET.Test.Sdk" Version="17.14.0-preview-25202-02">
       <Uri>https://github.com/microsoft/vstest</Uri>
       <Sha>d45df4b7119f16b31c3d0adcd3adbf3ec0842d02</Sha>
@@ -270,7 +252,6 @@
     <Dependency Name="Microsoft.SourceBuild.Intermediate.vstest" Version="17.14.0-preview-25202-02">
       <Uri>https://github.com/microsoft/vstest</Uri>
       <Sha>d45df4b7119f16b31c3d0adcd3adbf3ec0842d02</Sha>
->>>>>>> 59642770
       <SourceBuild RepoName="vstest" ManagedOnly="true" />
     </Dependency>
     <Dependency Name="Microsoft.NET.ILLink.Tasks" Version="10.0.0-preview.4.25174.9">
