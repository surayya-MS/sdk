<?xml version="1.0" encoding="utf-8"?>
<Dependencies>
  <ProductDependencies>
    <Dependency Name="Microsoft.TemplateEngine.Abstractions" Version="10.0.100-preview.2.25107.1">
      <Uri>https://github.com/dotnet/templating</Uri>
      <Sha>90e5f05981cacc562eebb6837cde3c399a3e120a</Sha>
    </Dependency>
    <Dependency Name="Microsoft.TemplateEngine.Edge" Version="10.0.100-preview.2.25107.1">
      <Uri>https://github.com/dotnet/templating</Uri>
      <Sha>90e5f05981cacc562eebb6837cde3c399a3e120a</Sha>
    </Dependency>
    <Dependency Name="Microsoft.TemplateEngine.Orchestrator.RunnableProjects" Version="10.0.100-preview.2.25107.1">
      <Uri>https://github.com/dotnet/templating</Uri>
      <Sha>90e5f05981cacc562eebb6837cde3c399a3e120a</Sha>
    </Dependency>
    <Dependency Name="Microsoft.TemplateEngine.Utils" Version="10.0.100-preview.2.25107.1">
      <Uri>https://github.com/dotnet/templating</Uri>
      <Sha>90e5f05981cacc562eebb6837cde3c399a3e120a</Sha>
    </Dependency>
    <Dependency Name="Microsoft.TemplateSearch.Common" Version="10.0.100-preview.2.25107.1">
      <Uri>https://github.com/dotnet/templating</Uri>
      <Sha>90e5f05981cacc562eebb6837cde3c399a3e120a</Sha>
    </Dependency>
    <Dependency Name="Microsoft.TemplateEngine.Mocks" Version="10.0.100-preview.2.25107.1">
      <Uri>https://github.com/dotnet/templating</Uri>
      <Sha>90e5f05981cacc562eebb6837cde3c399a3e120a</Sha>
    </Dependency>
    <Dependency Name="Microsoft.TemplateEngine.TestHelper" Version="10.0.100-preview.2.25107.1">
      <Uri>https://github.com/dotnet/templating</Uri>
      <Sha>90e5f05981cacc562eebb6837cde3c399a3e120a</Sha>
    </Dependency>
    <Dependency Name="Microsoft.TemplateEngine.Authoring.TemplateVerifier" Version="10.0.100-preview.2.25107.1">
      <Uri>https://github.com/dotnet/templating</Uri>
      <Sha>90e5f05981cacc562eebb6837cde3c399a3e120a</Sha>
    </Dependency>
    <Dependency Name="Microsoft.TemplateSearch.TemplateDiscovery" Version="10.0.100-preview.2.25107.1">
      <Uri>https://github.com/dotnet/templating</Uri>
      <Sha>90e5f05981cacc562eebb6837cde3c399a3e120a</Sha>
    </Dependency>
    <!-- Intermediate is necessary for source build. -->
    <Dependency Name="Microsoft.SourceBuild.Intermediate.templating" Version="10.0.100-preview.2.25107.1">
      <Uri>https://github.com/dotnet/templating</Uri>
      <Sha>90e5f05981cacc562eebb6837cde3c399a3e120a</Sha>
      <SourceBuild RepoName="templating" ManagedOnly="true" />
    </Dependency>
    <Dependency Name="Microsoft.NETCore.App.Ref" Version="10.0.0-preview.2.25109.2">
      <Uri>https://github.com/dotnet/runtime</Uri>
      <Sha>1c3b1b5835cce7c61bb5c7bdab8468bb6ced47b6</Sha>
    </Dependency>
    <Dependency Name="VS.Redist.Common.NetCore.SharedFramework.x64.10.0" Version="10.0.0-preview.2.25109.2">
      <Uri>https://github.com/dotnet/runtime</Uri>
      <Sha>1c3b1b5835cce7c61bb5c7bdab8468bb6ced47b6</Sha>
    </Dependency>
    <Dependency Name="VS.Redist.Common.NetCore.TargetingPack.x64.10.0" Version="10.0.0-preview.2.25109.2">
      <Uri>https://github.com/dotnet/runtime</Uri>
      <Sha>1c3b1b5835cce7c61bb5c7bdab8468bb6ced47b6</Sha>
    </Dependency>
    <Dependency Name="Microsoft.NETCore.App.Runtime.win-x64" Version="10.0.0-preview.2.25109.2">
      <Uri>https://github.com/dotnet/runtime</Uri>
      <Sha>1c3b1b5835cce7c61bb5c7bdab8468bb6ced47b6</Sha>
    </Dependency>
    <Dependency Name="Microsoft.NETCore.App.Host.win-x64" Version="10.0.0-preview.2.25109.2">
      <Uri>https://github.com/dotnet/runtime</Uri>
      <Sha>1c3b1b5835cce7c61bb5c7bdab8468bb6ced47b6</Sha>
    </Dependency>
    <Dependency Name="Microsoft.NETCore.Platforms" Version="10.0.0-preview.2.25109.2">
      <Uri>https://github.com/dotnet/runtime</Uri>
      <Sha>1c3b1b5835cce7c61bb5c7bdab8468bb6ced47b6</Sha>
    </Dependency>
    <Dependency Name="Microsoft.NET.HostModel" Version="10.0.0-preview.2.25109.2">
      <Uri>https://github.com/dotnet/runtime</Uri>
      <Sha>1c3b1b5835cce7c61bb5c7bdab8468bb6ced47b6</Sha>
    </Dependency>
    <Dependency Name="System.IO.Hashing" Version="10.0.0-preview.2.25109.2">
      <Uri>https://github.com/dotnet/runtime</Uri>
      <Sha>1c3b1b5835cce7c61bb5c7bdab8468bb6ced47b6</Sha>
    </Dependency>
    <Dependency Name="Microsoft.Extensions.DependencyModel" Version="10.0.0-preview.2.25109.2">
      <Uri>https://github.com/dotnet/runtime</Uri>
      <Sha>1c3b1b5835cce7c61bb5c7bdab8468bb6ced47b6</Sha>
    </Dependency>
    <!-- Intermediate is necessary for source build. -->
    <Dependency Name="Microsoft.SourceBuild.Intermediate.runtime.linux-x64" Version="10.0.0-preview.2.25109.2">
      <Uri>https://github.com/dotnet/runtime</Uri>
      <Sha>1c3b1b5835cce7c61bb5c7bdab8468bb6ced47b6</Sha>
      <SourceBuild RepoName="runtime" ManagedOnly="false" />
    </Dependency>
    <!-- Change blob version in GenerateLayout.targets if this is unpinned to service targeting pack -->
    <!-- No new netstandard.library planned for 3.1 timeframe at this time. -->
    <Dependency Name="NETStandard.Library.Ref" Version="2.1.0" Pinned="true">
      <Uri>https://github.com/dotnet/core-setup</Uri>
      <Sha>7d57652f33493fa022125b7f63aad0d70c52d810</Sha>
    </Dependency>
    <Dependency Name="Microsoft.NET.Workload.Emscripten.Current.Manifest-10.0.100.Transport" Version="10.0.0-preview.2.25105.3" CoherentParentDependency="Microsoft.NETCore.App.Runtime.win-x64">
      <Uri>https://github.com/dotnet/emsdk</Uri>
      <Sha>c8c1ff004deb78cbd4b1599c96f9a19e9f09ca62</Sha>
    </Dependency>
    <!-- Intermediate is necessary for source build. -->
    <Dependency Name="Microsoft.SourceBuild.Intermediate.emsdk" Version="10.0.0-preview.2.25105.3" CoherentParentDependency="Microsoft.NETCore.App.Runtime.win-x64">
      <Uri>https://github.com/dotnet/emsdk</Uri>
      <Sha>c8c1ff004deb78cbd4b1599c96f9a19e9f09ca62</Sha>
      <SourceBuild RepoName="emsdk" ManagedOnly="true" />
    </Dependency>
    <Dependency Name="Microsoft.Build" Version="17.14.0-preview-25107-06">
      <Uri>https://github.com/dotnet/msbuild</Uri>
      <Sha>a51113d69ff0667528ca5dc8e2775f3c912f2e65</Sha>
    </Dependency>
    <Dependency Name="Microsoft.Build.Localization" Version="17.14.0-preview-25107-06">
      <Uri>https://github.com/dotnet/msbuild</Uri>
      <Sha>a51113d69ff0667528ca5dc8e2775f3c912f2e65</Sha>
    </Dependency>
    <!-- Intermediate is necessary for source build. -->
    <Dependency Name="Microsoft.SourceBuild.Intermediate.msbuild" Version="17.14.0-preview-25107-06">
      <Uri>https://github.com/dotnet/msbuild</Uri>
      <Sha>a51113d69ff0667528ca5dc8e2775f3c912f2e65</Sha>
      <SourceBuild RepoName="msbuild" ManagedOnly="true" />
    </Dependency>
    <Dependency Name="Microsoft.FSharp.Compiler" Version="13.9.300-beta.25079.4">
      <Uri>https://github.com/dotnet/fsharp</Uri>
      <Sha>387f04cb6675c984036a64c9bb768ac6f00e06f9</Sha>
    </Dependency>
    <!-- Intermediate is necessary for source build. -->
    <Dependency Name="Microsoft.SourceBuild.Intermediate.fsharp" Version="9.0.300-beta.25079.4">
      <Uri>https://github.com/dotnet/fsharp</Uri>
      <Sha>387f04cb6675c984036a64c9bb768ac6f00e06f9</Sha>
      <SourceBuild RepoName="fsharp" ManagedOnly="true" />
    </Dependency>
<<<<<<< HEAD
    <Dependency Name="Microsoft.Net.Compilers.Toolset" Version="4.14.0-2.25108.3">
      <Uri>https://github.com/dotnet/roslyn</Uri>
      <Sha>3b7a814405ad1220d8e5559795767526f65d1d22</Sha>
    </Dependency>
    <!-- Intermediate is necessary for source build. -->
    <Dependency Name="Microsoft.SourceBuild.Intermediate.roslyn" Version="4.14.0-2.25108.3">
      <Uri>https://github.com/dotnet/roslyn</Uri>
      <Sha>3b7a814405ad1220d8e5559795767526f65d1d22</Sha>
      <SourceBuild RepoName="roslyn" ManagedOnly="true" />
    </Dependency>
    <Dependency Name="Microsoft.Net.Compilers.Toolset.Framework" Version="4.14.0-2.25108.3">
      <Uri>https://github.com/dotnet/roslyn</Uri>
      <Sha>3b7a814405ad1220d8e5559795767526f65d1d22</Sha>
    </Dependency>
    <Dependency Name="Microsoft.CodeAnalysis" Version="4.14.0-2.25108.3">
      <Uri>https://github.com/dotnet/roslyn</Uri>
      <Sha>3b7a814405ad1220d8e5559795767526f65d1d22</Sha>
    </Dependency>
    <Dependency Name="Microsoft.CodeAnalysis.CSharp" Version="4.14.0-2.25108.3">
      <Uri>https://github.com/dotnet/roslyn</Uri>
      <Sha>3b7a814405ad1220d8e5559795767526f65d1d22</Sha>
    </Dependency>
    <Dependency Name="Microsoft.CodeAnalysis.CSharp.CodeStyle" Version="4.14.0-2.25108.3">
      <Uri>https://github.com/dotnet/roslyn</Uri>
      <Sha>3b7a814405ad1220d8e5559795767526f65d1d22</Sha>
    </Dependency>
    <Dependency Name="Microsoft.CodeAnalysis.CSharp.Features" Version="4.14.0-2.25108.3">
      <Uri>https://github.com/dotnet/roslyn</Uri>
      <Sha>3b7a814405ad1220d8e5559795767526f65d1d22</Sha>
    </Dependency>
    <Dependency Name="Microsoft.CodeAnalysis.CSharp.Workspaces" Version="4.14.0-2.25108.3">
      <Uri>https://github.com/dotnet/roslyn</Uri>
      <Sha>3b7a814405ad1220d8e5559795767526f65d1d22</Sha>
    </Dependency>
    <Dependency Name="Microsoft.CodeAnalysis.Workspaces.MSBuild" Version="4.14.0-2.25108.3">
      <Uri>https://github.com/dotnet/roslyn</Uri>
      <Sha>3b7a814405ad1220d8e5559795767526f65d1d22</Sha>
    </Dependency>
    <Dependency Name="Microsoft.AspNetCore.DeveloperCertificates.XPlat" Version="9.0.0-rtm.24529.3">
      <Uri>https://dev.azure.com/dnceng/internal/_git/dotnet-aspnetcore</Uri>
      <Sha>af22effae4069a5dfb9b0735859de48820104f5b</Sha>
=======
    <Dependency Name="Microsoft.Net.Compilers.Toolset" Version="4.14.0-1.25070.2">
      <Uri>https://github.com/dotnet/roslyn</Uri>
      <Sha>6908aead3a8b313798c381d5e435e9e6068301a7</Sha>
    </Dependency>
    <!-- Intermediate is necessary for source build. -->
    <Dependency Name="Microsoft.SourceBuild.Intermediate.roslyn" Version="4.14.0-1.25070.2">
      <Uri>https://github.com/dotnet/roslyn</Uri>
      <Sha>6908aead3a8b313798c381d5e435e9e6068301a7</Sha>
      <SourceBuild RepoName="roslyn" ManagedOnly="true" />
    </Dependency>
    <Dependency Name="Microsoft.Net.Compilers.Toolset.Framework" Version="4.14.0-1.25070.2">
      <Uri>https://github.com/dotnet/roslyn</Uri>
      <Sha>6908aead3a8b313798c381d5e435e9e6068301a7</Sha>
    </Dependency>
    <Dependency Name="Microsoft.CodeAnalysis" Version="4.14.0-1.25070.2">
      <Uri>https://github.com/dotnet/roslyn</Uri>
      <Sha>6908aead3a8b313798c381d5e435e9e6068301a7</Sha>
    </Dependency>
    <Dependency Name="Microsoft.CodeAnalysis.CSharp" Version="4.14.0-1.25070.2">
      <Uri>https://github.com/dotnet/roslyn</Uri>
      <Sha>6908aead3a8b313798c381d5e435e9e6068301a7</Sha>
    </Dependency>
    <Dependency Name="Microsoft.CodeAnalysis.CSharp.CodeStyle" Version="4.14.0-1.25070.2">
      <Uri>https://github.com/dotnet/roslyn</Uri>
      <Sha>6908aead3a8b313798c381d5e435e9e6068301a7</Sha>
    </Dependency>
    <Dependency Name="Microsoft.CodeAnalysis.CSharp.Features" Version="4.14.0-1.25070.2">
      <Uri>https://github.com/dotnet/roslyn</Uri>
      <Sha>6908aead3a8b313798c381d5e435e9e6068301a7</Sha>
    </Dependency>
    <Dependency Name="Microsoft.CodeAnalysis.CSharp.Workspaces" Version="4.14.0-1.25070.2">
      <Uri>https://github.com/dotnet/roslyn</Uri>
      <Sha>6908aead3a8b313798c381d5e435e9e6068301a7</Sha>
    </Dependency>
    <Dependency Name="Microsoft.CodeAnalysis.Workspaces.Common" Version="4.14.0-1.25070.2">
      <Uri>https://github.com/dotnet/roslyn</Uri>
      <Sha>6908aead3a8b313798c381d5e435e9e6068301a7</Sha>
>>>>>>> 47c221d1
    </Dependency>
    <Dependency Name="Microsoft.CodeAnalysis.Workspaces.MSBuild" Version="4.14.0-1.25070.2">
      <Uri>https://github.com/dotnet/roslyn</Uri>
      <Sha>6908aead3a8b313798c381d5e435e9e6068301a7</Sha>
    </Dependency>
    <Dependency Name="Microsoft.Build.NuGetSdkResolver" Version="6.14.0-preview.1.11">
      <Uri>https://github.com/nuget/nuget.client</Uri>
      <Sha>a4a2e3f31ddc2adb52ebd3204ea6f650d89caf3f</Sha>
    </Dependency>
    <Dependency Name="NuGet.Build.Tasks" Version="6.14.0-preview.1.11">
      <Uri>https://github.com/nuget/nuget.client</Uri>
      <Sha>a4a2e3f31ddc2adb52ebd3204ea6f650d89caf3f</Sha>
      <SourceBuildTarball RepoName="nuget-client" ManagedOnly="true" />
    </Dependency>
    <Dependency Name="NuGet.Build.Tasks.Console" Version="6.14.0-preview.1.11">
      <Uri>https://github.com/nuget/nuget.client</Uri>
      <Sha>a4a2e3f31ddc2adb52ebd3204ea6f650d89caf3f</Sha>
    </Dependency>
    <Dependency Name="NuGet.Build.Tasks.Pack" Version="6.14.0-preview.1.11">
      <Uri>https://github.com/nuget/nuget.client</Uri>
      <Sha>a4a2e3f31ddc2adb52ebd3204ea6f650d89caf3f</Sha>
    </Dependency>
    <Dependency Name="NuGet.Commands" Version="6.14.0-preview.1.11">
      <Uri>https://github.com/nuget/nuget.client</Uri>
      <Sha>a4a2e3f31ddc2adb52ebd3204ea6f650d89caf3f</Sha>
    </Dependency>
    <Dependency Name="NuGet.CommandLine.XPlat" Version="6.14.0-preview.1.11">
      <Uri>https://github.com/nuget/nuget.client</Uri>
      <Sha>a4a2e3f31ddc2adb52ebd3204ea6f650d89caf3f</Sha>
    </Dependency>
    <Dependency Name="NuGet.Common" Version="6.14.0-preview.1.11">
      <Uri>https://github.com/nuget/nuget.client</Uri>
      <Sha>a4a2e3f31ddc2adb52ebd3204ea6f650d89caf3f</Sha>
    </Dependency>
    <Dependency Name="NuGet.Configuration" Version="6.14.0-preview.1.11">
      <Uri>https://github.com/nuget/nuget.client</Uri>
      <Sha>a4a2e3f31ddc2adb52ebd3204ea6f650d89caf3f</Sha>
    </Dependency>
    <Dependency Name="NuGet.Credentials" Version="6.14.0-preview.1.11">
      <Uri>https://github.com/nuget/nuget.client</Uri>
      <Sha>a4a2e3f31ddc2adb52ebd3204ea6f650d89caf3f</Sha>
    </Dependency>
    <Dependency Name="NuGet.DependencyResolver.Core" Version="6.14.0-preview.1.11">
      <Uri>https://github.com/nuget/nuget.client</Uri>
      <Sha>a4a2e3f31ddc2adb52ebd3204ea6f650d89caf3f</Sha>
    </Dependency>
    <Dependency Name="NuGet.Frameworks" Version="6.14.0-preview.1.11">
      <Uri>https://github.com/nuget/nuget.client</Uri>
      <Sha>a4a2e3f31ddc2adb52ebd3204ea6f650d89caf3f</Sha>
    </Dependency>
    <Dependency Name="NuGet.LibraryModel" Version="6.14.0-preview.1.11">
      <Uri>https://github.com/nuget/nuget.client</Uri>
      <Sha>a4a2e3f31ddc2adb52ebd3204ea6f650d89caf3f</Sha>
    </Dependency>
    <Dependency Name="NuGet.ProjectModel" Version="6.14.0-preview.1.11">
      <Uri>https://github.com/nuget/nuget.client</Uri>
      <Sha>a4a2e3f31ddc2adb52ebd3204ea6f650d89caf3f</Sha>
    </Dependency>
    <Dependency Name="NuGet.Protocol" Version="6.14.0-preview.1.11">
      <Uri>https://github.com/nuget/nuget.client</Uri>
      <Sha>a4a2e3f31ddc2adb52ebd3204ea6f650d89caf3f</Sha>
    </Dependency>
    <Dependency Name="NuGet.Packaging" Version="6.14.0-preview.1.11">
      <Uri>https://github.com/nuget/nuget.client</Uri>
      <Sha>a4a2e3f31ddc2adb52ebd3204ea6f650d89caf3f</Sha>
    </Dependency>
    <Dependency Name="NuGet.Versioning" Version="6.14.0-preview.1.11">
      <Uri>https://github.com/nuget/nuget.client</Uri>
      <Sha>a4a2e3f31ddc2adb52ebd3204ea6f650d89caf3f</Sha>
    </Dependency>
    <Dependency Name="NuGet.Localization" Version="6.14.0-preview.1.11">
      <Uri>https://github.com/nuget/nuget.client</Uri>
      <Sha>a4a2e3f31ddc2adb52ebd3204ea6f650d89caf3f</Sha>
    </Dependency>
    <Dependency Name="Microsoft.NET.Test.Sdk" Version="17.14.0-preview-25107-01">
      <Uri>https://github.com/microsoft/vstest</Uri>
      <Sha>4b7642501171db13c4a942fbf5dbe443dffd0fd7</Sha>
    </Dependency>
    <Dependency Name="Microsoft.TestPlatform.CLI" Version="17.14.0-preview-25107-01">
      <Uri>https://github.com/microsoft/vstest</Uri>
      <Sha>4b7642501171db13c4a942fbf5dbe443dffd0fd7</Sha>
    </Dependency>
    <Dependency Name="Microsoft.TestPlatform.Build" Version="17.14.0-preview-25107-01">
      <Uri>https://github.com/microsoft/vstest</Uri>
      <Sha>4b7642501171db13c4a942fbf5dbe443dffd0fd7</Sha>
    </Dependency>
    <!-- Intermediate is necessary for source build. -->
    <Dependency Name="Microsoft.SourceBuild.Intermediate.vstest" Version="17.14.0-preview-25107-01">
      <Uri>https://github.com/microsoft/vstest</Uri>
      <Sha>4b7642501171db13c4a942fbf5dbe443dffd0fd7</Sha>
      <SourceBuild RepoName="vstest" ManagedOnly="true" />
    </Dependency>
    <Dependency Name="Microsoft.NET.ILLink.Tasks" Version="10.0.0-preview.2.25109.2">
      <Uri>https://github.com/dotnet/runtime</Uri>
      <Sha>1c3b1b5835cce7c61bb5c7bdab8468bb6ced47b6</Sha>
    </Dependency>
    <Dependency Name="System.CodeDom" Version="10.0.0-preview.2.25109.2">
      <Uri>https://github.com/dotnet/runtime</Uri>
      <Sha>1c3b1b5835cce7c61bb5c7bdab8468bb6ced47b6</Sha>
    </Dependency>
    <Dependency Name="System.Formats.Asn1" Version="10.0.0-preview.2.25109.2">
      <Uri>https://github.com/dotnet/runtime</Uri>
      <Sha>1c3b1b5835cce7c61bb5c7bdab8468bb6ced47b6</Sha>
    </Dependency>
    <Dependency Name="System.Security.Cryptography.ProtectedData" Version="10.0.0-preview.2.25109.2">
      <Uri>https://github.com/dotnet/runtime</Uri>
      <Sha>1c3b1b5835cce7c61bb5c7bdab8468bb6ced47b6</Sha>
    </Dependency>
    <Dependency Name="System.Text.Encoding.CodePages" Version="10.0.0-preview.2.25109.2">
      <Uri>https://github.com/dotnet/runtime</Uri>
      <Sha>1c3b1b5835cce7c61bb5c7bdab8468bb6ced47b6</Sha>
    </Dependency>
    <Dependency Name="System.Resources.Extensions" Version="10.0.0-preview.2.25109.2">
      <Uri>https://github.com/dotnet/runtime</Uri>
      <Sha>1c3b1b5835cce7c61bb5c7bdab8468bb6ced47b6</Sha>
    </Dependency>
    <Dependency Name="Microsoft.WindowsDesktop.App.Runtime.win-x64" Version="10.0.0-preview.2.25107.2">
      <Uri>https://github.com/dotnet/windowsdesktop</Uri>
      <Sha>fbbb86dd9c85501a5afb3183ceb584848a193ca5</Sha>
      <SourceBuildTarball RepoName="windowsdesktop" ManagedOnly="true" />
    </Dependency>
    <Dependency Name="VS.Redist.Common.WindowsDesktop.SharedFramework.x64.10.0" Version="10.0.0-preview.2.25107.2">
      <Uri>https://github.com/dotnet/windowsdesktop</Uri>
      <Sha>fbbb86dd9c85501a5afb3183ceb584848a193ca5</Sha>
    </Dependency>
    <Dependency Name="Microsoft.WindowsDesktop.App.Ref" Version="10.0.0-preview.2.25107.2">
      <Uri>https://github.com/dotnet/windowsdesktop</Uri>
      <Sha>fbbb86dd9c85501a5afb3183ceb584848a193ca5</Sha>
    </Dependency>
    <Dependency Name="VS.Redist.Common.WindowsDesktop.TargetingPack.x64.10.0" Version="10.0.0-preview.2.25107.2">
      <Uri>https://github.com/dotnet/windowsdesktop</Uri>
      <Sha>fbbb86dd9c85501a5afb3183ceb584848a193ca5</Sha>
    </Dependency>
    <Dependency Name="Microsoft.NET.Sdk.WindowsDesktop" Version="10.0.0-preview.2.25107.6" CoherentParentDependency="Microsoft.WindowsDesktop.App.Ref">
      <Uri>https://github.com/dotnet/wpf</Uri>
      <Sha>85319c28b0a91b12b9ae0109449624c78c4e867e</Sha>
    </Dependency>
    <Dependency Name="Microsoft.AspNetCore.App.Ref" Version="10.0.0-preview.2.25110.9">
      <Uri>https://github.com/dotnet/aspnetcore</Uri>
      <Sha>53e95596db5ed1392dab7df24d881be505aed01c</Sha>
    </Dependency>
    <Dependency Name="Microsoft.AspNetCore.App.Ref.Internal" Version="10.0.0-preview.2.25110.9">
      <Uri>https://github.com/dotnet/aspnetcore</Uri>
      <Sha>53e95596db5ed1392dab7df24d881be505aed01c</Sha>
    </Dependency>
    <Dependency Name="Microsoft.AspNetCore.App.Runtime.win-x64" Version="10.0.0-preview.2.25110.9">
      <Uri>https://github.com/dotnet/aspnetcore</Uri>
      <Sha>53e95596db5ed1392dab7df24d881be505aed01c</Sha>
    </Dependency>
    <Dependency Name="VS.Redist.Common.AspNetCore.SharedFramework.x64.10.0" Version="10.0.0-preview.2.25110.9">
      <Uri>https://github.com/dotnet/aspnetcore</Uri>
      <Sha>53e95596db5ed1392dab7df24d881be505aed01c</Sha>
    </Dependency>
    <Dependency Name="dotnet-dev-certs" Version="10.0.0-preview.2.25110.9">
      <Uri>https://github.com/dotnet/aspnetcore</Uri>
      <Sha>53e95596db5ed1392dab7df24d881be505aed01c</Sha>
    </Dependency>
    <Dependency Name="dotnet-user-jwts" Version="10.0.0-preview.2.25110.9">
      <Uri>https://github.com/dotnet/aspnetcore</Uri>
      <Sha>53e95596db5ed1392dab7df24d881be505aed01c</Sha>
    </Dependency>
    <Dependency Name="dotnet-user-secrets" Version="10.0.0-preview.2.25110.9">
      <Uri>https://github.com/dotnet/aspnetcore</Uri>
      <Sha>53e95596db5ed1392dab7df24d881be505aed01c</Sha>
    </Dependency>
    <Dependency Name="Microsoft.AspNetCore.Analyzers" Version="10.0.0-preview.2.25110.9">
      <Uri>https://github.com/dotnet/aspnetcore</Uri>
      <Sha>53e95596db5ed1392dab7df24d881be505aed01c</Sha>
    </Dependency>
    <!-- Authentication and Components needed for dotnet/maui CoherentParentDependency -->
    <Dependency Name="Microsoft.AspNetCore.Authentication.Facebook" Version="10.0.0-preview.2.25110.9">
      <Uri>https://github.com/dotnet/aspnetcore</Uri>
      <Sha>53e95596db5ed1392dab7df24d881be505aed01c</Sha>
    </Dependency>
    <Dependency Name="Microsoft.AspNetCore.Authentication.Google" Version="10.0.0-preview.2.25110.9">
      <Uri>https://github.com/dotnet/aspnetcore</Uri>
      <Sha>53e95596db5ed1392dab7df24d881be505aed01c</Sha>
    </Dependency>
    <Dependency Name="Microsoft.AspNetCore.Authentication.MicrosoftAccount" Version="10.0.0-preview.2.25110.9">
      <Uri>https://github.com/dotnet/aspnetcore</Uri>
      <Sha>53e95596db5ed1392dab7df24d881be505aed01c</Sha>
    </Dependency>
    <Dependency Name="Microsoft.AspNetCore.Components" Version="10.0.0-preview.2.25110.9">
      <Uri>https://github.com/dotnet/aspnetcore</Uri>
      <Sha>53e95596db5ed1392dab7df24d881be505aed01c</Sha>
    </Dependency>
    <Dependency Name="Microsoft.AspNetCore.Components.Analyzers" Version="10.0.0-preview.2.25110.9">
      <Uri>https://github.com/dotnet/aspnetcore</Uri>
      <Sha>53e95596db5ed1392dab7df24d881be505aed01c</Sha>
    </Dependency>
    <Dependency Name="Microsoft.AspNetCore.Components.Forms" Version="10.0.0-preview.2.25110.9">
      <Uri>https://github.com/dotnet/aspnetcore</Uri>
      <Sha>53e95596db5ed1392dab7df24d881be505aed01c</Sha>
    </Dependency>
    <Dependency Name="Microsoft.AspNetCore.Components.WebAssembly" Version="10.0.0-preview.2.25110.9">
      <Uri>https://github.com/dotnet/aspnetcore</Uri>
      <Sha>53e95596db5ed1392dab7df24d881be505aed01c</Sha>
    </Dependency>
    <Dependency Name="Microsoft.AspNetCore.Components.WebAssembly.Server" Version="10.0.0-preview.2.25110.9">
      <Uri>https://github.com/dotnet/aspnetcore</Uri>
      <Sha>53e95596db5ed1392dab7df24d881be505aed01c</Sha>
    </Dependency>
    <Dependency Name="Microsoft.AspNetCore.Components.SdkAnalyzers" Version="10.0.0-preview.2.25110.9">
      <Uri>https://github.com/dotnet/aspnetcore</Uri>
      <Sha>53e95596db5ed1392dab7df24d881be505aed01c</Sha>
    </Dependency>
    <Dependency Name="Microsoft.AspNetCore.Components.WebView" Version="10.0.0-preview.2.25110.9">
      <Uri>https://github.com/dotnet/aspnetcore</Uri>
      <Sha>53e95596db5ed1392dab7df24d881be505aed01c</Sha>
    </Dependency>
    <Dependency Name="Microsoft.AspNetCore.Metadata" Version="10.0.0-preview.2.25110.9">
      <Uri>https://github.com/dotnet/aspnetcore</Uri>
      <Sha>53e95596db5ed1392dab7df24d881be505aed01c</Sha>
    </Dependency>
    <Dependency Name="Microsoft.AspNetCore.Mvc.Analyzers" Version="10.0.0-preview.2.25110.9">
      <Uri>https://github.com/dotnet/aspnetcore</Uri>
      <Sha>53e95596db5ed1392dab7df24d881be505aed01c</Sha>
    </Dependency>
    <Dependency Name="Microsoft.AspNetCore.Mvc.Api.Analyzers" Version="10.0.0-preview.2.25110.9">
      <Uri>https://github.com/dotnet/aspnetcore</Uri>
      <Sha>53e95596db5ed1392dab7df24d881be505aed01c</Sha>
    </Dependency>
    <Dependency Name="Microsoft.Extensions.FileProviders.Embedded" Version="10.0.0-preview.2.25110.9">
      <Uri>https://github.com/dotnet/aspnetcore</Uri>
      <Sha>53e95596db5ed1392dab7df24d881be505aed01c</Sha>
    </Dependency>
    <Dependency Name="Microsoft.AspNetCore.Authorization" Version="10.0.0-preview.2.25110.9">
      <Uri>https://github.com/dotnet/aspnetcore</Uri>
      <Sha>53e95596db5ed1392dab7df24d881be505aed01c</Sha>
    </Dependency>
    <Dependency Name="Microsoft.AspNetCore.Components.Web" Version="10.0.0-preview.2.25110.9">
      <Uri>https://github.com/dotnet/aspnetcore</Uri>
      <Sha>53e95596db5ed1392dab7df24d881be505aed01c</Sha>
    </Dependency>
    <Dependency Name="Microsoft.JSInterop" Version="10.0.0-preview.2.25110.9">
      <Uri>https://github.com/dotnet/aspnetcore</Uri>
      <Sha>53e95596db5ed1392dab7df24d881be505aed01c</Sha>
    </Dependency>
    <Dependency Name="Microsoft.Extensions.ObjectPool" Version="10.0.0-preview.2.25110.9">
      <Uri>https://github.com/dotnet/aspnetcore</Uri>
      <Sha>53e95596db5ed1392dab7df24d881be505aed01c</Sha>
    </Dependency>
    <Dependency Name="Microsoft.AspNetCore.DeveloperCertificates.XPlat" Version="10.0.0-preview.2.25110.9">
      <Uri>https://github.com/dotnet/aspnetcore</Uri>
      <Sha>53e95596db5ed1392dab7df24d881be505aed01c</Sha>
    </Dependency>
    <Dependency Name="Microsoft.AspNetCore.TestHost" Version="10.0.0-preview.2.25110.9">
      <Uri>https://github.com/dotnet/aspnetcore</Uri>
      <Sha>53e95596db5ed1392dab7df24d881be505aed01c</Sha>
    </Dependency>
    <Dependency Name="Microsoft.DotNet.Web.ItemTemplates.10.0" Version="10.0.0-preview.2.25110.9">
      <Uri>https://github.com/dotnet/aspnetcore</Uri>
      <Sha>53e95596db5ed1392dab7df24d881be505aed01c</Sha>
    </Dependency>
    <Dependency Name="Microsoft.DotNet.Web.ProjectTemplates.10.0" Version="10.0.0-preview.2.25110.9">
      <Uri>https://github.com/dotnet/aspnetcore</Uri>
      <Sha>53e95596db5ed1392dab7df24d881be505aed01c</Sha>
    </Dependency>
    <!-- Intermediate is necessary for source build. -->
    <Dependency Name="Microsoft.SourceBuild.Intermediate.aspnetcore" Version="10.0.0-preview.2.25110.9">
      <Uri>https://github.com/dotnet/aspnetcore</Uri>
      <Sha>53e95596db5ed1392dab7df24d881be505aed01c</Sha>
      <SourceBuild RepoName="aspnetcore" ManagedOnly="true" />
    </Dependency>
<<<<<<< HEAD
    <Dependency Name="Microsoft.CodeAnalysis.Razor.Tooling.Internal" Version="9.0.0-preview.25110.2">
      <Uri>https://github.com/dotnet/razor</Uri>
      <Sha>5b9216894267304c1eb303b21865b73a774c585f</Sha>
    </Dependency>
    <Dependency Name="Microsoft.AspNetCore.Mvc.Razor.Extensions.Tooling.Internal" Version="9.0.0-preview.25110.2">
      <Uri>https://github.com/dotnet/razor</Uri>
      <Sha>5b9216894267304c1eb303b21865b73a774c585f</Sha>
    </Dependency>
    <Dependency Name="Microsoft.NET.Sdk.Razor.SourceGenerators.Transport" Version="9.0.0-preview.25110.2">
      <Uri>https://github.com/dotnet/razor</Uri>
      <Sha>5b9216894267304c1eb303b21865b73a774c585f</Sha>
    </Dependency>
    <!-- Intermediate is necessary for source build. -->
    <Dependency Name="Microsoft.SourceBuild.Intermediate.razor" Version="9.0.0-preview.25110.2">
      <Uri>https://github.com/dotnet/razor</Uri>
      <Sha>5b9216894267304c1eb303b21865b73a774c585f</Sha>
=======
    <Dependency Name="Microsoft.CodeAnalysis.Razor.Tooling.Internal" Version="9.0.0-preview.25105.3">
      <Uri>https://github.com/dotnet/razor</Uri>
      <Sha>f5aebdd0f7e75079d1c5c2b8cb5d5b087cb12c56</Sha>
    </Dependency>
    <Dependency Name="Microsoft.AspNetCore.Mvc.Razor.Extensions.Tooling.Internal" Version="9.0.0-preview.25105.3">
      <Uri>https://github.com/dotnet/razor</Uri>
      <Sha>f5aebdd0f7e75079d1c5c2b8cb5d5b087cb12c56</Sha>
    </Dependency>
    <Dependency Name="Microsoft.NET.Sdk.Razor.SourceGenerators.Transport" Version="9.0.0-preview.25105.3">
      <Uri>https://github.com/dotnet/razor</Uri>
      <Sha>f5aebdd0f7e75079d1c5c2b8cb5d5b087cb12c56</Sha>
    </Dependency>
    <!-- Intermediate is necessary for source build. -->
    <Dependency Name="Microsoft.SourceBuild.Intermediate.razor" Version="9.0.0-preview.25105.3">
      <Uri>https://github.com/dotnet/razor</Uri>
      <Sha>f5aebdd0f7e75079d1c5c2b8cb5d5b087cb12c56</Sha>
>>>>>>> 47c221d1
      <SourceBuild RepoName="razor" ManagedOnly="true" />
    </Dependency>
    <!-- For coherency purposes, these versions should be gated by the versions of winforms and wpf routed via windowsdesktop -->
    <Dependency Name="Microsoft.Dotnet.WinForms.ProjectTemplates" Version="10.0.0-preview.2.25105.4" CoherentParentDependency="Microsoft.WindowsDesktop.App.Runtime.win-x64">
      <Uri>https://github.com/dotnet/winforms</Uri>
      <Sha>ff1980207ae1affdb2c13c38e3fe1558f383fa15</Sha>
    </Dependency>
    <Dependency Name="Microsoft.DotNet.Wpf.ProjectTemplates" Version="10.0.0-preview.2.25107.6" CoherentParentDependency="Microsoft.WindowsDesktop.App.Runtime.win-x64">
      <Uri>https://github.com/dotnet/wpf</Uri>
      <Sha>85319c28b0a91b12b9ae0109449624c78c4e867e</Sha>
    </Dependency>
    <Dependency Name="Microsoft.Web.Xdt" Version="10.0.0-preview.25067.1">
      <Uri>https://github.com/dotnet/xdt</Uri>
      <Sha>1156b9aac00609107c21cf3458b797c76db6be7a</Sha>
    </Dependency>
    <!-- Intermediate is necessary for source build. -->
    <Dependency Name="Microsoft.SourceBuild.Intermediate.xdt" Version="10.0.0-preview.25067.1">
      <Uri>https://github.com/dotnet/xdt</Uri>
      <Sha>1156b9aac00609107c21cf3458b797c76db6be7a</Sha>
      <SourceBuild RepoName="xdt" ManagedOnly="true" />
    </Dependency>
    <Dependency Name="Microsoft.CodeAnalysis.NetAnalyzers" Version="10.0.0-preview.25081.1">
      <Uri>https://github.com/dotnet/roslyn-analyzers</Uri>
      <Sha>8fe7aeb135c64e095f43292c427453858d937184</Sha>
    </Dependency>
    <Dependency Name="Microsoft.CodeAnalysis.PublicApiAnalyzers" Version="3.12.0-beta1.25081.1">
      <Uri>https://github.com/dotnet/roslyn-analyzers</Uri>
      <Sha>8fe7aeb135c64e095f43292c427453858d937184</Sha>
    </Dependency>
    <!-- Intermediate is necessary for source build. -->
    <Dependency Name="Microsoft.SourceBuild.Intermediate.roslyn-analyzers" Version="3.12.0-beta1.25081.1">
      <Uri>https://github.com/dotnet/roslyn-analyzers</Uri>
      <Sha>8fe7aeb135c64e095f43292c427453858d937184</Sha>
      <SourceBuild RepoName="roslyn-analyzers" ManagedOnly="true" />
    </Dependency>
    <Dependency Name="System.CommandLine" Version="2.0.0-beta4.25071.2">
      <Uri>https://github.com/dotnet/command-line-api</Uri>
      <Sha>3bbb940ceeb3254790899d751a8d418348563d40</Sha>
    </Dependency>
    <Dependency Name="System.CommandLine.Rendering" Version="0.4.0-alpha.25071.2">
      <Uri>https://github.com/dotnet/command-line-api</Uri>
      <Sha>3bbb940ceeb3254790899d751a8d418348563d40</Sha>
    </Dependency>
    <!-- Microsoft.CodeAnalysis.Workspaces.MSBuild transitively references M.Bcl.AsyncInterfaces.
         Adding an explicit dependency to make sure the latest version is used instead of the SBRP
         one under source build. -->
    <!-- Intermediate is necessary for source build. -->
    <Dependency Name="Microsoft.DiaSymReader" Version="2.2.0-beta.25103.1">
      <Uri>https://github.com/dotnet/symreader</Uri>
      <Sha>f8fde62a2b44a75ba5c1445f17cef0dcb13abd58</Sha>
    </Dependency>
    <!-- Intermediate is necessary for source build. -->
    <Dependency Name="Microsoft.SourceBuild.Intermediate.command-line-api" Version="0.1.607102">
      <Uri>https://github.com/dotnet/command-line-api</Uri>
      <Sha>3bbb940ceeb3254790899d751a8d418348563d40</Sha>
      <SourceBuild RepoName="command-line-api" ManagedOnly="true" />
    </Dependency>
    <!-- Intermediate is necessary for source build. -->
    <Dependency Name="Microsoft.SourceBuild.Intermediate.source-build-externals" Version="10.0.611001">
      <Uri>https://github.com/dotnet/source-build-externals</Uri>
      <Sha>50ad761f15d81bff4b0fbf35f5d374bb59d8bd28</Sha>
      <SourceBuild RepoName="source-build-externals" ManagedOnly="true" />
    </Dependency>
    <!-- Intermediate is necessary for source build. -->
    <Dependency Name="Microsoft.SourceBuild.Intermediate.source-build-reference-packages" Version="10.0.610402">
      <Uri>https://github.com/dotnet/source-build-reference-packages</Uri>
      <Sha>81b495268ffb3f5cffbe63724ad085f831bcc1b1</Sha>
      <SourceBuild RepoName="source-build-reference-packages" ManagedOnly="true" />
    </Dependency>
    <Dependency Name="Microsoft.Deployment.DotNet.Releases" Version="2.0.0-preview.1.25103.2">
      <Uri>https://github.com/dotnet/deployment-tools</Uri>
      <Sha>beca6cdc02ac45ab0ba4ee071d2b985ec9244230</Sha>
    </Dependency>
    <Dependency Name="Microsoft.Build.Tasks.Git" Version="10.0.0-beta.25106.2">
      <Uri>https://github.com/dotnet/sourcelink</Uri>
      <Sha>3ce7edb87887fc92cfec612ca9e9e8bc482e4a71</Sha>
    </Dependency>
    <Dependency Name="Microsoft.SourceLink.Common" Version="10.0.0-beta.25106.2">
      <Uri>https://github.com/dotnet/sourcelink</Uri>
      <Sha>3ce7edb87887fc92cfec612ca9e9e8bc482e4a71</Sha>
    </Dependency>
    <Dependency Name="Microsoft.SourceLink.AzureRepos.Git" Version="10.0.0-beta.25106.2">
      <Uri>https://github.com/dotnet/sourcelink</Uri>
      <Sha>3ce7edb87887fc92cfec612ca9e9e8bc482e4a71</Sha>
    </Dependency>
    <Dependency Name="Microsoft.SourceLink.GitHub" Version="10.0.0-beta.25106.2">
      <Uri>https://github.com/dotnet/sourcelink</Uri>
      <Sha>3ce7edb87887fc92cfec612ca9e9e8bc482e4a71</Sha>
    </Dependency>
    <Dependency Name="Microsoft.SourceLink.GitLab" Version="10.0.0-beta.25106.2">
      <Uri>https://github.com/dotnet/sourcelink</Uri>
      <Sha>3ce7edb87887fc92cfec612ca9e9e8bc482e4a71</Sha>
    </Dependency>
    <Dependency Name="Microsoft.SourceLink.Bitbucket.Git" Version="10.0.0-beta.25106.2">
      <Uri>https://github.com/dotnet/sourcelink</Uri>
      <Sha>3ce7edb87887fc92cfec612ca9e9e8bc482e4a71</Sha>
    </Dependency>
    <!-- Intermediate is necessary for source build. -->
    <Dependency Name="Microsoft.SourceBuild.Intermediate.sourcelink" Version="10.0.0-beta.25106.2">
      <Uri>https://github.com/dotnet/sourcelink</Uri>
      <Sha>3ce7edb87887fc92cfec612ca9e9e8bc482e4a71</Sha>
      <SourceBuild RepoName="sourcelink" ManagedOnly="true" />
    </Dependency>
    <!-- Intermediate is necessary for source build. -->
    <Dependency Name="Microsoft.SourceBuild.Intermediate.deployment-tools" Version="9.0.0-preview.1.25103.2">
      <Uri>https://github.com/dotnet/deployment-tools</Uri>
      <Sha>beca6cdc02ac45ab0ba4ee071d2b985ec9244230</Sha>
      <SourceBuild RepoName="deployment-tools" ManagedOnly="true" />
    </Dependency>
    <!-- Intermediate is necessary for source build. -->
    <Dependency Name="Microsoft.SourceBuild.Intermediate.symreader" Version="2.2.0-beta.25103.1">
      <Uri>https://github.com/dotnet/symreader</Uri>
      <Sha>f8fde62a2b44a75ba5c1445f17cef0dcb13abd58</Sha>
      <SourceBuild RepoName="symreader" ManagedOnly="true" />
    </Dependency>
    <!-- Dependency required for flowing correct package version in source-build, using PVP flow. -->
    <Dependency Name="Microsoft.Extensions.Logging" Version="10.0.0-preview.2.25109.2">
      <Uri>https://github.com/dotnet/runtime</Uri>
      <Sha>1c3b1b5835cce7c61bb5c7bdab8468bb6ced47b6</Sha>
    </Dependency>
    <!-- Dependency required for flowing correct package version in source-build, using PVP flow. -->
    <Dependency Name="Microsoft.Extensions.Logging.Abstractions" Version="10.0.0-preview.2.25109.2">
      <Uri>https://github.com/dotnet/runtime</Uri>
      <Sha>1c3b1b5835cce7c61bb5c7bdab8468bb6ced47b6</Sha>
    </Dependency>
    <!-- Dependency required for flowing correct package version in source-build, using PVP flow. -->
    <Dependency Name="Microsoft.Extensions.Logging.Console" Version="10.0.0-preview.2.25109.2">
      <Uri>https://github.com/dotnet/runtime</Uri>
      <Sha>1c3b1b5835cce7c61bb5c7bdab8468bb6ced47b6</Sha>
    </Dependency>
    <!-- Dependency required for flowing correct package version in source-build, using PVP flow. -->
    <Dependency Name="Microsoft.Extensions.FileSystemGlobbing" Version="10.0.0-preview.2.25109.2">
      <Uri>https://github.com/dotnet/runtime</Uri>
      <Sha>1c3b1b5835cce7c61bb5c7bdab8468bb6ced47b6</Sha>
    </Dependency>
    <!-- Dependency required for flowing correct package version in source-build, using PVP flow. -->
    <Dependency Name="System.ServiceProcess.ServiceController" Version="10.0.0-preview.2.25109.2">
      <Uri>https://github.com/dotnet/runtime</Uri>
      <Sha>1c3b1b5835cce7c61bb5c7bdab8468bb6ced47b6</Sha>
    </Dependency>
    <Dependency Name="System.Text.Json" Version="10.0.0-preview.2.25109.2">
      <Uri>https://github.com/dotnet/runtime</Uri>
      <Sha>1c3b1b5835cce7c61bb5c7bdab8468bb6ced47b6</Sha>
    </Dependency>
    <Dependency Name="Microsoft.Bcl.AsyncInterfaces" Version="10.0.0-preview.2.25109.2">
      <Uri>https://github.com/dotnet/runtime</Uri>
      <Sha>1c3b1b5835cce7c61bb5c7bdab8468bb6ced47b6</Sha>
    </Dependency>
    <Dependency Name="Microsoft.Extensions.FileProviders.Abstractions" Version="10.0.0-preview.2.25109.2">
      <Uri>https://github.com/dotnet/runtime</Uri>
      <Sha>1c3b1b5835cce7c61bb5c7bdab8468bb6ced47b6</Sha>
    </Dependency>
    <Dependency Name="Microsoft.Win32.SystemEvents" Version="10.0.0-preview.2.25109.2">
      <Uri>https://github.com/dotnet/runtime</Uri>
      <Sha>1c3b1b5835cce7c61bb5c7bdab8468bb6ced47b6</Sha>
    </Dependency>
    <Dependency Name="System.Composition.AttributedModel" Version="10.0.0-preview.2.25109.2">
      <Uri>https://github.com/dotnet/runtime</Uri>
      <Sha>1c3b1b5835cce7c61bb5c7bdab8468bb6ced47b6</Sha>
    </Dependency>
    <Dependency Name="System.Composition.Convention" Version="10.0.0-preview.2.25109.2">
      <Uri>https://github.com/dotnet/runtime</Uri>
      <Sha>1c3b1b5835cce7c61bb5c7bdab8468bb6ced47b6</Sha>
    </Dependency>
    <Dependency Name="System.Composition.Hosting" Version="10.0.0-preview.2.25109.2">
      <Uri>https://github.com/dotnet/runtime</Uri>
      <Sha>1c3b1b5835cce7c61bb5c7bdab8468bb6ced47b6</Sha>
    </Dependency>
    <Dependency Name="System.Composition.Runtime" Version="10.0.0-preview.2.25109.2">
      <Uri>https://github.com/dotnet/runtime</Uri>
      <Sha>1c3b1b5835cce7c61bb5c7bdab8468bb6ced47b6</Sha>
    </Dependency>
    <Dependency Name="System.Composition.TypedParts" Version="10.0.0-preview.2.25109.2">
      <Uri>https://github.com/dotnet/runtime</Uri>
      <Sha>1c3b1b5835cce7c61bb5c7bdab8468bb6ced47b6</Sha>
    </Dependency>
    <Dependency Name="System.Configuration.ConfigurationManager" Version="10.0.0-preview.2.25109.2">
      <Uri>https://github.com/dotnet/runtime</Uri>
      <Sha>1c3b1b5835cce7c61bb5c7bdab8468bb6ced47b6</Sha>
    </Dependency>
    <Dependency Name="System.Security.Cryptography.Pkcs" Version="10.0.0-preview.2.25109.2">
      <Uri>https://github.com/dotnet/runtime</Uri>
      <Sha>1c3b1b5835cce7c61bb5c7bdab8468bb6ced47b6</Sha>
    </Dependency>
    <Dependency Name="System.Security.Cryptography.Xml" Version="10.0.0-preview.2.25109.2">
      <Uri>https://github.com/dotnet/runtime</Uri>
      <Sha>1c3b1b5835cce7c61bb5c7bdab8468bb6ced47b6</Sha>
    </Dependency>
    <Dependency Name="System.Security.Permissions" Version="10.0.0-preview.2.25109.2">
      <Uri>https://github.com/dotnet/runtime</Uri>
      <Sha>1c3b1b5835cce7c61bb5c7bdab8468bb6ced47b6</Sha>
    </Dependency>
    <Dependency Name="System.Windows.Extensions" Version="10.0.0-preview.2.25109.2">
      <Uri>https://github.com/dotnet/runtime</Uri>
      <Sha>1c3b1b5835cce7c61bb5c7bdab8468bb6ced47b6</Sha>
    </Dependency>
  </ProductDependencies>
  <ToolsetDependencies>
    <Dependency Name="Microsoft.DotNet.Arcade.Sdk" Version="10.0.0-beta.25106.4">
      <Uri>https://github.com/dotnet/arcade</Uri>
      <Sha>91630b31ce859c28f637b62b566ea8829b982f2c</Sha>
    </Dependency>
    <Dependency Name="Microsoft.DotNet.Build.Tasks.Installers" Version="10.0.0-beta.25106.4">
      <Uri>https://github.com/dotnet/arcade</Uri>
      <Sha>91630b31ce859c28f637b62b566ea8829b982f2c</Sha>
    </Dependency>
    <Dependency Name="Microsoft.DotNet.Helix.Sdk" Version="10.0.0-beta.25106.4">
      <Uri>https://github.com/dotnet/arcade</Uri>
      <Sha>91630b31ce859c28f637b62b566ea8829b982f2c</Sha>
    </Dependency>
    <Dependency Name="Microsoft.DotNet.SignTool" Version="10.0.0-beta.25106.4">
      <Uri>https://github.com/dotnet/arcade</Uri>
      <Sha>91630b31ce859c28f637b62b566ea8829b982f2c</Sha>
    </Dependency>
    <Dependency Name="Microsoft.DotNet.XUnitExtensions" Version="10.0.0-beta.25106.4">
      <Uri>https://github.com/dotnet/arcade</Uri>
      <Sha>91630b31ce859c28f637b62b566ea8829b982f2c</Sha>
    </Dependency>
    <Dependency Name="Microsoft.DotNet.XliffTasks" Version="10.0.0-beta.25106.4">
      <Uri>https://github.com/dotnet/arcade</Uri>
      <Sha>91630b31ce859c28f637b62b566ea8829b982f2c</Sha>
    </Dependency>
    <!-- Intermediate is necessary for source build. -->
    <Dependency Name="Microsoft.SourceBuild.Intermediate.arcade" Version="10.0.0-beta.25106.4">
      <Uri>https://github.com/dotnet/arcade</Uri>
      <Sha>91630b31ce859c28f637b62b566ea8829b982f2c</Sha>
      <SourceBuild RepoName="arcade" ManagedOnly="true" />
    </Dependency>
    <Dependency Name="System.Reflection.MetadataLoadContext" Version="10.0.0-preview.2.25109.2">
      <Uri>https://github.com/dotnet/runtime</Uri>
      <Sha>1c3b1b5835cce7c61bb5c7bdab8468bb6ced47b6</Sha>
    </Dependency>
    <Dependency Name="Microsoft.DotNet.Darc" Version="1.1.0-beta.25105.4">
      <Uri>https://github.com/dotnet/arcade-services</Uri>
      <Sha>80c026a326d06471ed64977a044d052fe17c5700</Sha>
    </Dependency>
    <Dependency Name="Microsoft.DotNet.DarcLib" Version="1.1.0-beta.25105.4">
      <Uri>https://github.com/dotnet/arcade-services</Uri>
      <Sha>80c026a326d06471ed64977a044d052fe17c5700</Sha>
    </Dependency>
    <Dependency Name="Microsoft.DotNet.ScenarioTests.SdkTemplateTests" Version="10.0.0-preview.24602.1">
      <Uri>https://github.com/dotnet/scenario-tests</Uri>
      <Sha>61173bbe1b4ab5f60e760cca9c5fd7eae6e48546</Sha>
    </Dependency>
    <!-- Intermediate is necessary for source build. -->
    <Dependency Name="Microsoft.SourceBuild.Intermediate.scenario-tests" Version="10.0.0-preview.24602.1">
      <Uri>https://github.com/dotnet/scenario-tests</Uri>
      <Sha>61173bbe1b4ab5f60e760cca9c5fd7eae6e48546</Sha>
      <SourceBuild RepoName="scenario-tests" ManagedOnly="true" />
    </Dependency>
    <!--
      Aspire isn't really a toolset dependency. However, it only inserts a baseline manifest in sdk,
      and if you squint at it, this means we can say that its specific dependency versions don't matter to sdk.
      It also doesn't currently ship 9.0 preview versions, meaning the version is locked to the latest shipped from 8.0 era.
      Avoiding this as a product dependency avoids a long coherency path (aspnetcore->extensions->aspire->sdk).
      **It is** of course possible that an incoherent aspire means that aspire depends on versions of extensions that
      aren't shipping, or those extensions packages depend on aspnetcore packages that won't ship. However, given the cost
      of maintaining this coherency path is high. This being toolset means that aspire is responsible for its own coherency.
    -->
    <Dependency Name="Microsoft.NET.Sdk.Aspire.Manifest-8.0.100" Version="8.2.2">
      <Uri>https://github.com/dotnet/aspire</Uri>
      <Sha>5fa9337a84a52e9bd185d04d156eccbdcf592f74</Sha>
    </Dependency>
    <!-- Intermediate is necessary for source build. -->
    <Dependency Name="Microsoft.SourceBuild.Intermediate.aspire" Version="8.2.2-preview.1.24521.5">
      <Uri>https://github.com/dotnet/aspire</Uri>
      <Sha>5fa9337a84a52e9bd185d04d156eccbdcf592f74</Sha>
      <SourceBuild RepoName="aspire" ManagedOnly="true" />
    </Dependency>
    <Dependency Name="Microsoft.IO.Redist" Version="6.0.1">
      <Uri>https://github.com/dotnet/runtime</Uri>
      <Sha>e77011b31a3e5c47d931248a64b47f9b2d47853d</Sha>
    </Dependency>
    <Dependency Name="Microsoft.Testing.Platform" Version="1.6.0-preview.25107.5">
      <Uri>https://github.com/microsoft/testfx</Uri>
      <Sha>ca87ac64929c6ff2d1735b4a98bd98fe36da637a</Sha>
    </Dependency>
    <Dependency Name="MSTest" Version="3.8.0-preview.25107.5">
      <Uri>https://github.com/microsoft/testfx</Uri>
      <Sha>ca87ac64929c6ff2d1735b4a98bd98fe36da637a</Sha>
    </Dependency>
    <Dependency Name="Microsoft.Extensions.Configuration.Ini" Version="10.0.0-preview.2.25109.2">
      <Uri>https://github.com/dotnet/runtime</Uri>
      <Sha>1c3b1b5835cce7c61bb5c7bdab8468bb6ced47b6</Sha>
    </Dependency>
  </ToolsetDependencies>
</Dependencies><|MERGE_RESOLUTION|>--- conflicted
+++ resolved
@@ -125,59 +125,16 @@
       <Sha>387f04cb6675c984036a64c9bb768ac6f00e06f9</Sha>
       <SourceBuild RepoName="fsharp" ManagedOnly="true" />
     </Dependency>
-<<<<<<< HEAD
-    <Dependency Name="Microsoft.Net.Compilers.Toolset" Version="4.14.0-2.25108.3">
-      <Uri>https://github.com/dotnet/roslyn</Uri>
-      <Sha>3b7a814405ad1220d8e5559795767526f65d1d22</Sha>
-    </Dependency>
-    <!-- Intermediate is necessary for source build. -->
-    <Dependency Name="Microsoft.SourceBuild.Intermediate.roslyn" Version="4.14.0-2.25108.3">
-      <Uri>https://github.com/dotnet/roslyn</Uri>
-      <Sha>3b7a814405ad1220d8e5559795767526f65d1d22</Sha>
+    <Dependency Name="Microsoft.Net.Compilers.Toolset" Version="4.14.0-1.25070.2">
+      <Uri>https://github.com/dotnet/roslyn</Uri>
+      <Sha>6908aead3a8b313798c381d5e435e9e6068301a7</Sha>
+    </Dependency>
+    <!-- Intermediate is necessary for source build. -->
+    <Dependency Name="Microsoft.SourceBuild.Intermediate.roslyn" Version="4.14.0-1.25070.2">
+      <Uri>https://github.com/dotnet/roslyn</Uri>
+      <Sha>6908aead3a8b313798c381d5e435e9e6068301a7</Sha>
       <SourceBuild RepoName="roslyn" ManagedOnly="true" />
     </Dependency>
-    <Dependency Name="Microsoft.Net.Compilers.Toolset.Framework" Version="4.14.0-2.25108.3">
-      <Uri>https://github.com/dotnet/roslyn</Uri>
-      <Sha>3b7a814405ad1220d8e5559795767526f65d1d22</Sha>
-    </Dependency>
-    <Dependency Name="Microsoft.CodeAnalysis" Version="4.14.0-2.25108.3">
-      <Uri>https://github.com/dotnet/roslyn</Uri>
-      <Sha>3b7a814405ad1220d8e5559795767526f65d1d22</Sha>
-    </Dependency>
-    <Dependency Name="Microsoft.CodeAnalysis.CSharp" Version="4.14.0-2.25108.3">
-      <Uri>https://github.com/dotnet/roslyn</Uri>
-      <Sha>3b7a814405ad1220d8e5559795767526f65d1d22</Sha>
-    </Dependency>
-    <Dependency Name="Microsoft.CodeAnalysis.CSharp.CodeStyle" Version="4.14.0-2.25108.3">
-      <Uri>https://github.com/dotnet/roslyn</Uri>
-      <Sha>3b7a814405ad1220d8e5559795767526f65d1d22</Sha>
-    </Dependency>
-    <Dependency Name="Microsoft.CodeAnalysis.CSharp.Features" Version="4.14.0-2.25108.3">
-      <Uri>https://github.com/dotnet/roslyn</Uri>
-      <Sha>3b7a814405ad1220d8e5559795767526f65d1d22</Sha>
-    </Dependency>
-    <Dependency Name="Microsoft.CodeAnalysis.CSharp.Workspaces" Version="4.14.0-2.25108.3">
-      <Uri>https://github.com/dotnet/roslyn</Uri>
-      <Sha>3b7a814405ad1220d8e5559795767526f65d1d22</Sha>
-    </Dependency>
-    <Dependency Name="Microsoft.CodeAnalysis.Workspaces.MSBuild" Version="4.14.0-2.25108.3">
-      <Uri>https://github.com/dotnet/roslyn</Uri>
-      <Sha>3b7a814405ad1220d8e5559795767526f65d1d22</Sha>
-    </Dependency>
-    <Dependency Name="Microsoft.AspNetCore.DeveloperCertificates.XPlat" Version="9.0.0-rtm.24529.3">
-      <Uri>https://dev.azure.com/dnceng/internal/_git/dotnet-aspnetcore</Uri>
-      <Sha>af22effae4069a5dfb9b0735859de48820104f5b</Sha>
-=======
-    <Dependency Name="Microsoft.Net.Compilers.Toolset" Version="4.14.0-1.25070.2">
-      <Uri>https://github.com/dotnet/roslyn</Uri>
-      <Sha>6908aead3a8b313798c381d5e435e9e6068301a7</Sha>
-    </Dependency>
-    <!-- Intermediate is necessary for source build. -->
-    <Dependency Name="Microsoft.SourceBuild.Intermediate.roslyn" Version="4.14.0-1.25070.2">
-      <Uri>https://github.com/dotnet/roslyn</Uri>
-      <Sha>6908aead3a8b313798c381d5e435e9e6068301a7</Sha>
-      <SourceBuild RepoName="roslyn" ManagedOnly="true" />
-    </Dependency>
     <Dependency Name="Microsoft.Net.Compilers.Toolset.Framework" Version="4.14.0-1.25070.2">
       <Uri>https://github.com/dotnet/roslyn</Uri>
       <Sha>6908aead3a8b313798c381d5e435e9e6068301a7</Sha>
@@ -205,7 +162,6 @@
     <Dependency Name="Microsoft.CodeAnalysis.Workspaces.Common" Version="4.14.0-1.25070.2">
       <Uri>https://github.com/dotnet/roslyn</Uri>
       <Sha>6908aead3a8b313798c381d5e435e9e6068301a7</Sha>
->>>>>>> 47c221d1
     </Dependency>
     <Dependency Name="Microsoft.CodeAnalysis.Workspaces.MSBuild" Version="4.14.0-1.25070.2">
       <Uri>https://github.com/dotnet/roslyn</Uri>
@@ -470,24 +426,6 @@
       <Sha>53e95596db5ed1392dab7df24d881be505aed01c</Sha>
       <SourceBuild RepoName="aspnetcore" ManagedOnly="true" />
     </Dependency>
-<<<<<<< HEAD
-    <Dependency Name="Microsoft.CodeAnalysis.Razor.Tooling.Internal" Version="9.0.0-preview.25110.2">
-      <Uri>https://github.com/dotnet/razor</Uri>
-      <Sha>5b9216894267304c1eb303b21865b73a774c585f</Sha>
-    </Dependency>
-    <Dependency Name="Microsoft.AspNetCore.Mvc.Razor.Extensions.Tooling.Internal" Version="9.0.0-preview.25110.2">
-      <Uri>https://github.com/dotnet/razor</Uri>
-      <Sha>5b9216894267304c1eb303b21865b73a774c585f</Sha>
-    </Dependency>
-    <Dependency Name="Microsoft.NET.Sdk.Razor.SourceGenerators.Transport" Version="9.0.0-preview.25110.2">
-      <Uri>https://github.com/dotnet/razor</Uri>
-      <Sha>5b9216894267304c1eb303b21865b73a774c585f</Sha>
-    </Dependency>
-    <!-- Intermediate is necessary for source build. -->
-    <Dependency Name="Microsoft.SourceBuild.Intermediate.razor" Version="9.0.0-preview.25110.2">
-      <Uri>https://github.com/dotnet/razor</Uri>
-      <Sha>5b9216894267304c1eb303b21865b73a774c585f</Sha>
-=======
     <Dependency Name="Microsoft.CodeAnalysis.Razor.Tooling.Internal" Version="9.0.0-preview.25105.3">
       <Uri>https://github.com/dotnet/razor</Uri>
       <Sha>f5aebdd0f7e75079d1c5c2b8cb5d5b087cb12c56</Sha>
@@ -504,7 +442,6 @@
     <Dependency Name="Microsoft.SourceBuild.Intermediate.razor" Version="9.0.0-preview.25105.3">
       <Uri>https://github.com/dotnet/razor</Uri>
       <Sha>f5aebdd0f7e75079d1c5c2b8cb5d5b087cb12c56</Sha>
->>>>>>> 47c221d1
       <SourceBuild RepoName="razor" ManagedOnly="true" />
     </Dependency>
     <!-- For coherency purposes, these versions should be gated by the versions of winforms and wpf routed via windowsdesktop -->
