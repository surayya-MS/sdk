<?xml version="1.0" encoding="utf-8"?>
<Dependencies>
  <ProductDependencies>
    <Dependency Name="Microsoft.TemplateEngine.Abstractions" Version="9.0.103">
      <Uri>https://github.com/dotnet/templating</Uri>
<<<<<<< HEAD
      <Sha>8e2a201983cf06110302014a4c4592da13419cb5</Sha>
    </Dependency>
    <Dependency Name="Microsoft.TemplateEngine.Mocks" Version="8.0.406-servicing.25062.10">
      <Uri>https://github.com/dotnet/templating</Uri>
      <Sha>8e2a201983cf06110302014a4c4592da13419cb5</Sha>
    </Dependency>
    <Dependency Name="Microsoft.SourceBuild.Intermediate.templating" Version="8.0.406-servicing.25062.10">
      <Uri>https://github.com/dotnet/templating</Uri>
      <Sha>8e2a201983cf06110302014a4c4592da13419cb5</Sha>
=======
      <Sha>26067cac0b57cb1dde139fade47e8f8f444ad3a9</Sha>
    </Dependency>
    <Dependency Name="Microsoft.TemplateEngine.Mocks" Version="9.0.103-servicing.25062.8">
      <Uri>https://github.com/dotnet/templating</Uri>
      <Sha>26067cac0b57cb1dde139fade47e8f8f444ad3a9</Sha>
    </Dependency>
    <!-- Intermediate is necessary for source build. -->
    <Dependency Name="Microsoft.SourceBuild.Intermediate.templating" Version="9.0.103-servicing.25062.8">
      <Uri>https://github.com/dotnet/templating</Uri>
      <Sha>26067cac0b57cb1dde139fade47e8f8f444ad3a9</Sha>
>>>>>>> 6eeea6c6
      <SourceBuild RepoName="templating" ManagedOnly="true" />
    </Dependency>
    <Dependency Name="Microsoft.NETCore.App.Ref" Version="9.0.0">
      <Uri>https://dev.azure.com/dnceng/internal/_git/dotnet-runtime</Uri>
      <Sha>9d5a6a9aa463d6d10b0b0ba6d5982cc82f363dc3</Sha>
    </Dependency>
    <Dependency Name="VS.Redist.Common.NetCore.SharedFramework.x64.9.0" Version="9.0.0-rtm.24528.9">
      <Uri>https://dev.azure.com/dnceng/internal/_git/dotnet-runtime</Uri>
      <Sha>9d5a6a9aa463d6d10b0b0ba6d5982cc82f363dc3</Sha>
    </Dependency>
    <Dependency Name="VS.Redist.Common.NetCore.TargetingPack.x64.9.0" Version="9.0.0-rtm.24528.9">
      <Uri>https://dev.azure.com/dnceng/internal/_git/dotnet-runtime</Uri>
      <Sha>9d5a6a9aa463d6d10b0b0ba6d5982cc82f363dc3</Sha>
    </Dependency>
    <Dependency Name="Microsoft.NETCore.App.Runtime.win-x64" Version="9.0.0">
      <Uri>https://dev.azure.com/dnceng/internal/_git/dotnet-runtime</Uri>
      <Sha>9d5a6a9aa463d6d10b0b0ba6d5982cc82f363dc3</Sha>
    </Dependency>
    <Dependency Name="Microsoft.NETCore.App.Host.win-x64" Version="9.0.0">
      <Uri>https://dev.azure.com/dnceng/internal/_git/dotnet-runtime</Uri>
      <Sha>9d5a6a9aa463d6d10b0b0ba6d5982cc82f363dc3</Sha>
    </Dependency>
    <Dependency Name="Microsoft.NETCore.Platforms" Version="9.0.0-rtm.24528.9">
      <Uri>https://dev.azure.com/dnceng/internal/_git/dotnet-runtime</Uri>
      <Sha>9d5a6a9aa463d6d10b0b0ba6d5982cc82f363dc3</Sha>
    </Dependency>
    <Dependency Name="Microsoft.NET.HostModel" Version="9.0.0-rtm.24528.9">
      <Uri>https://dev.azure.com/dnceng/internal/_git/dotnet-runtime</Uri>
      <Sha>9d5a6a9aa463d6d10b0b0ba6d5982cc82f363dc3</Sha>
    </Dependency>
    <Dependency Name="Microsoft.Extensions.DependencyModel" Version="9.0.0">
      <Uri>https://dev.azure.com/dnceng/internal/_git/dotnet-runtime</Uri>
      <Sha>9d5a6a9aa463d6d10b0b0ba6d5982cc82f363dc3</Sha>
    </Dependency>
    <!-- Intermediate is necessary for source build. -->
    <Dependency Name="Microsoft.SourceBuild.Intermediate.runtime.linux-x64" Version="9.0.0-rtm.24528.9">
      <Uri>https://dev.azure.com/dnceng/internal/_git/dotnet-runtime</Uri>
      <Sha>9d5a6a9aa463d6d10b0b0ba6d5982cc82f363dc3</Sha>
      <SourceBuild RepoName="runtime" ManagedOnly="false" />
    </Dependency>
    <!-- Change blob version in GenerateLayout.targets if this is unpinned to service targeting pack -->
    <!-- No new netstandard.library planned for 3.1 timeframe at this time. -->
    <Dependency Name="NETStandard.Library.Ref" Version="2.1.0" Pinned="true">
      <Uri>https://github.com/dotnet/core-setup</Uri>
      <Sha>7d57652f33493fa022125b7f63aad0d70c52d810</Sha>
    </Dependency>
    <Dependency Name="Microsoft.NET.Workload.Emscripten.Current.Manifest-9.0.100.Transport" Version="9.0.0-rtm.24528.2" CoherentParentDependency="Microsoft.NETCore.App.Runtime.win-x64">
      <Uri>https://github.com/dotnet/emsdk</Uri>
      <Sha>763d10a1a251be35337ee736832bfde3f9200672</Sha>
    </Dependency>
    <Dependency Name="Microsoft.NET.Workload.Emscripten.Current.Manifest-9.0.100" Version="9.0.0" CoherentParentDependency="Microsoft.NETCore.App.Runtime.win-x64">
      <Uri>https://github.com/dotnet/emsdk</Uri>
      <Sha>763d10a1a251be35337ee736832bfde3f9200672</Sha>
    </Dependency>
    <!-- Intermediate is necessary for source build. -->
    <Dependency Name="Microsoft.SourceBuild.Intermediate.emsdk" Version="9.0.0-rtm.24528.2" CoherentParentDependency="Microsoft.NETCore.App.Runtime.win-x64">
      <Uri>https://github.com/dotnet/emsdk</Uri>
      <Sha>763d10a1a251be35337ee736832bfde3f9200672</Sha>
      <SourceBuild RepoName="emsdk" ManagedOnly="true" />
    </Dependency>
    <Dependency Name="Microsoft.Build" Version="17.12.21">
      <Uri>https://github.com/dotnet/msbuild</Uri>
      <Sha>f7f4b086d628f5e6db8c660a6ea9d6c397386d1a</Sha>
    </Dependency>
    <Dependency Name="Microsoft.Build.Localization" Version="17.12.21-preview-24618-01">
      <Uri>https://github.com/dotnet/msbuild</Uri>
      <Sha>f7f4b086d628f5e6db8c660a6ea9d6c397386d1a</Sha>
    </Dependency>
    <!-- Intermediate is necessary for source build. -->
    <Dependency Name="Microsoft.SourceBuild.Intermediate.msbuild" Version="17.12.21-preview-24618-01">
      <Uri>https://github.com/dotnet/msbuild</Uri>
      <Sha>f7f4b086d628f5e6db8c660a6ea9d6c397386d1a</Sha>
      <SourceBuild RepoName="msbuild" ManagedOnly="true" />
    </Dependency>
    <Dependency Name="Microsoft.FSharp.Compiler" Version="12.9.101-beta.24602.3">
      <Uri>https://github.com/dotnet/fsharp</Uri>
      <Sha>fd29258f2eb7502b09a450a8250495adb6c5caee</Sha>
    </Dependency>
    <!-- Intermediate is necessary for source build. -->
    <Dependency Name="Microsoft.SourceBuild.Intermediate.fsharp" Version="9.0.101-beta.24602.3">
      <Uri>https://github.com/dotnet/fsharp</Uri>
      <Sha>fd29258f2eb7502b09a450a8250495adb6c5caee</Sha>
      <SourceBuild RepoName="fsharp" ManagedOnly="true" />
    </Dependency>
    <Dependency Name="Microsoft.Net.Compilers.Toolset" Version="4.12.0-3.24631.1">
      <Uri>https://github.com/dotnet/roslyn</Uri>
      <Sha>da7c6c4257b2f661024b9a506773372a09023eee</Sha>
    </Dependency>
    <!-- Intermediate is necessary for source build. -->
    <Dependency Name="Microsoft.SourceBuild.Intermediate.roslyn" Version="4.12.0-3.24631.1">
      <Uri>https://github.com/dotnet/roslyn</Uri>
      <Sha>da7c6c4257b2f661024b9a506773372a09023eee</Sha>
      <SourceBuild RepoName="roslyn" ManagedOnly="true" />
    </Dependency>
    <Dependency Name="Microsoft.Net.Compilers.Toolset.Framework" Version="4.12.0-3.24631.1">
      <Uri>https://github.com/dotnet/roslyn</Uri>
      <Sha>da7c6c4257b2f661024b9a506773372a09023eee</Sha>
    </Dependency>
    <Dependency Name="Microsoft.CodeAnalysis" Version="4.12.0-3.24631.1">
      <Uri>https://github.com/dotnet/roslyn</Uri>
      <Sha>da7c6c4257b2f661024b9a506773372a09023eee</Sha>
    </Dependency>
    <Dependency Name="Microsoft.CodeAnalysis.CSharp" Version="4.12.0-3.24631.1">
      <Uri>https://github.com/dotnet/roslyn</Uri>
      <Sha>da7c6c4257b2f661024b9a506773372a09023eee</Sha>
    </Dependency>
    <Dependency Name="Microsoft.CodeAnalysis.CSharp.CodeStyle" Version="4.12.0-3.24631.1">
      <Uri>https://github.com/dotnet/roslyn</Uri>
      <Sha>da7c6c4257b2f661024b9a506773372a09023eee</Sha>
    </Dependency>
    <Dependency Name="Microsoft.CodeAnalysis.CSharp.Features" Version="4.12.0-3.24631.1">
      <Uri>https://github.com/dotnet/roslyn</Uri>
      <Sha>da7c6c4257b2f661024b9a506773372a09023eee</Sha>
    </Dependency>
    <Dependency Name="Microsoft.CodeAnalysis.CSharp.Workspaces" Version="4.12.0-3.24631.1">
      <Uri>https://github.com/dotnet/roslyn</Uri>
      <Sha>da7c6c4257b2f661024b9a506773372a09023eee</Sha>
    </Dependency>
    <Dependency Name="Microsoft.CodeAnalysis.Workspaces.MSBuild" Version="4.12.0-3.24631.1">
      <Uri>https://github.com/dotnet/roslyn</Uri>
      <Sha>da7c6c4257b2f661024b9a506773372a09023eee</Sha>
    </Dependency>
    <Dependency Name="Microsoft.AspNetCore.DeveloperCertificates.XPlat" Version="9.0.0-rtm.24529.3">
      <Uri>https://dev.azure.com/dnceng/internal/_git/dotnet-aspnetcore</Uri>
      <Sha>af22effae4069a5dfb9b0735859de48820104f5b</Sha>
    </Dependency>
    <Dependency Name="Microsoft.AspNetCore.TestHost" Version="9.0.0">
      <Uri>https://dev.azure.com/dnceng/internal/_git/dotnet-aspnetcore</Uri>
      <Sha>af22effae4069a5dfb9b0735859de48820104f5b</Sha>
    </Dependency>
    <Dependency Name="Microsoft.Build.NuGetSdkResolver" Version="6.12.2-rc.1">
      <Uri>https://github.com/nuget/nuget.client</Uri>
      <Sha>c097388782da305f47c395f90bea2d7c83909b6d</Sha>
    </Dependency>
    <Dependency Name="NuGet.Build.Tasks" Version="6.12.2-rc.1">
      <Uri>https://github.com/nuget/nuget.client</Uri>
      <Sha>c097388782da305f47c395f90bea2d7c83909b6d</Sha>
      <SourceBuildTarball RepoName="nuget-client" ManagedOnly="true" />
    </Dependency>
    <Dependency Name="NuGet.Build.Tasks.Console" Version="6.12.2-rc.1">
      <Uri>https://github.com/nuget/nuget.client</Uri>
      <Sha>c097388782da305f47c395f90bea2d7c83909b6d</Sha>
    </Dependency>
    <Dependency Name="NuGet.Build.Tasks.Pack" Version="6.12.2-rc.1">
      <Uri>https://github.com/nuget/nuget.client</Uri>
      <Sha>c097388782da305f47c395f90bea2d7c83909b6d</Sha>
    </Dependency>
    <Dependency Name="NuGet.Commands" Version="6.12.2-rc.1">
      <Uri>https://github.com/nuget/nuget.client</Uri>
      <Sha>c097388782da305f47c395f90bea2d7c83909b6d</Sha>
    </Dependency>
    <Dependency Name="NuGet.CommandLine.XPlat" Version="6.12.2-rc.1">
      <Uri>https://github.com/nuget/nuget.client</Uri>
      <Sha>c097388782da305f47c395f90bea2d7c83909b6d</Sha>
    </Dependency>
    <Dependency Name="NuGet.Common" Version="6.12.2-rc.1">
      <Uri>https://github.com/nuget/nuget.client</Uri>
      <Sha>c097388782da305f47c395f90bea2d7c83909b6d</Sha>
    </Dependency>
    <Dependency Name="NuGet.Configuration" Version="6.12.2-rc.1">
      <Uri>https://github.com/nuget/nuget.client</Uri>
      <Sha>c097388782da305f47c395f90bea2d7c83909b6d</Sha>
    </Dependency>
    <Dependency Name="NuGet.Credentials" Version="6.12.2-rc.1">
      <Uri>https://github.com/nuget/nuget.client</Uri>
      <Sha>c097388782da305f47c395f90bea2d7c83909b6d</Sha>
    </Dependency>
    <Dependency Name="NuGet.DependencyResolver.Core" Version="6.12.2-rc.1">
      <Uri>https://github.com/nuget/nuget.client</Uri>
      <Sha>c097388782da305f47c395f90bea2d7c83909b6d</Sha>
    </Dependency>
    <Dependency Name="NuGet.Frameworks" Version="6.12.2-rc.1">
      <Uri>https://github.com/nuget/nuget.client</Uri>
      <Sha>c097388782da305f47c395f90bea2d7c83909b6d</Sha>
    </Dependency>
    <Dependency Name="NuGet.LibraryModel" Version="6.12.2-rc.1">
      <Uri>https://github.com/nuget/nuget.client</Uri>
      <Sha>c097388782da305f47c395f90bea2d7c83909b6d</Sha>
    </Dependency>
    <Dependency Name="NuGet.ProjectModel" Version="6.12.2-rc.1">
      <Uri>https://github.com/nuget/nuget.client</Uri>
      <Sha>c097388782da305f47c395f90bea2d7c83909b6d</Sha>
    </Dependency>
    <Dependency Name="NuGet.Protocol" Version="6.12.2-rc.1">
      <Uri>https://github.com/nuget/nuget.client</Uri>
      <Sha>c097388782da305f47c395f90bea2d7c83909b6d</Sha>
    </Dependency>
    <Dependency Name="NuGet.Packaging" Version="6.12.2-rc.1">
      <Uri>https://github.com/nuget/nuget.client</Uri>
      <Sha>c097388782da305f47c395f90bea2d7c83909b6d</Sha>
    </Dependency>
    <Dependency Name="NuGet.Versioning" Version="6.12.2-rc.1">
      <Uri>https://github.com/nuget/nuget.client</Uri>
      <Sha>c097388782da305f47c395f90bea2d7c83909b6d</Sha>
    </Dependency>
    <Dependency Name="NuGet.Localization" Version="6.12.2-rc.1">
      <Uri>https://github.com/nuget/nuget.client</Uri>
      <Sha>c097388782da305f47c395f90bea2d7c83909b6d</Sha>
    </Dependency>
    <Dependency Name="Microsoft.NET.Test.Sdk" Version="17.12.0-release-24508-01">
      <Uri>https://github.com/microsoft/vstest</Uri>
      <Sha>bc9161306b23641b0364b8f93d546da4d48da1eb</Sha>
    </Dependency>
    <Dependency Name="Microsoft.TestPlatform.CLI" Version="17.12.0-release-24508-01">
      <Uri>https://github.com/microsoft/vstest</Uri>
      <Sha>bc9161306b23641b0364b8f93d546da4d48da1eb</Sha>
    </Dependency>
    <Dependency Name="Microsoft.TestPlatform.Build" Version="17.12.0-release-24508-01">
      <Uri>https://github.com/microsoft/vstest</Uri>
      <Sha>bc9161306b23641b0364b8f93d546da4d48da1eb</Sha>
    </Dependency>
    <!-- Intermediate is necessary for source build. -->
    <Dependency Name="Microsoft.SourceBuild.Intermediate.vstest" Version="17.12.0-release-24508-01">
      <Uri>https://github.com/microsoft/vstest</Uri>
      <Sha>bc9161306b23641b0364b8f93d546da4d48da1eb</Sha>
      <SourceBuild RepoName="vstest" ManagedOnly="true" />
    </Dependency>
    <Dependency Name="Microsoft.NET.ILLink.Tasks" Version="9.0.0">
      <Uri>https://dev.azure.com/dnceng/internal/_git/dotnet-runtime</Uri>
      <Sha>9d5a6a9aa463d6d10b0b0ba6d5982cc82f363dc3</Sha>
    </Dependency>
    <Dependency Name="System.CodeDom" Version="9.0.0">
      <Uri>https://dev.azure.com/dnceng/internal/_git/dotnet-runtime</Uri>
      <Sha>9d5a6a9aa463d6d10b0b0ba6d5982cc82f363dc3</Sha>
    </Dependency>
    <Dependency Name="System.Formats.Asn1" Version="9.0.0">
      <Uri>https://dev.azure.com/dnceng/internal/_git/dotnet-runtime</Uri>
      <Sha>9d5a6a9aa463d6d10b0b0ba6d5982cc82f363dc3</Sha>
    </Dependency>
    <Dependency Name="System.Security.Cryptography.ProtectedData" Version="9.0.0">
      <Uri>https://dev.azure.com/dnceng/internal/_git/dotnet-runtime</Uri>
      <Sha>9d5a6a9aa463d6d10b0b0ba6d5982cc82f363dc3</Sha>
    </Dependency>
    <Dependency Name="System.Text.Encoding.CodePages" Version="9.0.0">
      <Uri>https://dev.azure.com/dnceng/internal/_git/dotnet-runtime</Uri>
      <Sha>9d5a6a9aa463d6d10b0b0ba6d5982cc82f363dc3</Sha>
    </Dependency>
    <Dependency Name="System.Resources.Extensions" Version="9.0.0">
      <Uri>https://dev.azure.com/dnceng/internal/_git/dotnet-runtime</Uri>
      <Sha>9d5a6a9aa463d6d10b0b0ba6d5982cc82f363dc3</Sha>
    </Dependency>
    <Dependency Name="Microsoft.WindowsDesktop.App.Runtime.win-x64" Version="9.0.0">
      <Uri>https://dev.azure.com/dnceng/internal/_git/dotnet-windowsdesktop</Uri>
      <Sha>308dc7955704be60afc72ec00902cc18e028c3c2</Sha>
      <SourceBuildTarball RepoName="windowsdesktop" ManagedOnly="true" />
    </Dependency>
    <Dependency Name="VS.Redist.Common.WindowsDesktop.SharedFramework.x64.9.0" Version="9.0.0-rtm.24529.2">
      <Uri>https://dev.azure.com/dnceng/internal/_git/dotnet-windowsdesktop</Uri>
      <Sha>308dc7955704be60afc72ec00902cc18e028c3c2</Sha>
    </Dependency>
    <Dependency Name="Microsoft.WindowsDesktop.App.Ref" Version="9.0.0">
      <Uri>https://dev.azure.com/dnceng/internal/_git/dotnet-windowsdesktop</Uri>
      <Sha>308dc7955704be60afc72ec00902cc18e028c3c2</Sha>
    </Dependency>
    <Dependency Name="VS.Redist.Common.WindowsDesktop.TargetingPack.x64.9.0" Version="9.0.0-rtm.24529.2">
      <Uri>https://dev.azure.com/dnceng/internal/_git/dotnet-windowsdesktop</Uri>
      <Sha>308dc7955704be60afc72ec00902cc18e028c3c2</Sha>
    </Dependency>
    <Dependency Name="Microsoft.NET.Sdk.WindowsDesktop" Version="9.0.0-rtm.24529.2" CoherentParentDependency="Microsoft.WindowsDesktop.App.Ref">
      <Uri>https://dev.azure.com/dnceng/internal/_git/dotnet-wpf</Uri>
      <Sha>a04736acb8edb533756131d3d5fc55f15cd03d6a</Sha>
    </Dependency>
    <Dependency Name="Microsoft.AspNetCore.App.Ref" Version="9.0.0">
      <Uri>https://dev.azure.com/dnceng/internal/_git/dotnet-aspnetcore</Uri>
      <Sha>af22effae4069a5dfb9b0735859de48820104f5b</Sha>
    </Dependency>
    <Dependency Name="Microsoft.AspNetCore.App.Ref.Internal" Version="9.0.0-rtm.24529.3">
      <Uri>https://dev.azure.com/dnceng/internal/_git/dotnet-aspnetcore</Uri>
      <Sha>af22effae4069a5dfb9b0735859de48820104f5b</Sha>
    </Dependency>
    <Dependency Name="Microsoft.AspNetCore.App.Runtime.win-x64" Version="9.0.0">
      <Uri>https://dev.azure.com/dnceng/internal/_git/dotnet-aspnetcore</Uri>
      <Sha>af22effae4069a5dfb9b0735859de48820104f5b</Sha>
    </Dependency>
    <Dependency Name="VS.Redist.Common.AspNetCore.SharedFramework.x64.9.0" Version="9.0.0-rtm.24529.3">
      <Uri>https://dev.azure.com/dnceng/internal/_git/dotnet-aspnetcore</Uri>
      <Sha>af22effae4069a5dfb9b0735859de48820104f5b</Sha>
    </Dependency>
    <Dependency Name="dotnet-dev-certs" Version="9.0.0-rtm.24529.3">
      <Uri>https://dev.azure.com/dnceng/internal/_git/dotnet-aspnetcore</Uri>
      <Sha>af22effae4069a5dfb9b0735859de48820104f5b</Sha>
    </Dependency>
    <Dependency Name="dotnet-user-jwts" Version="9.0.0-rtm.24529.3">
      <Uri>https://dev.azure.com/dnceng/internal/_git/dotnet-aspnetcore</Uri>
      <Sha>af22effae4069a5dfb9b0735859de48820104f5b</Sha>
    </Dependency>
    <Dependency Name="dotnet-user-secrets" Version="9.0.0-rtm.24529.3">
      <Uri>https://dev.azure.com/dnceng/internal/_git/dotnet-aspnetcore</Uri>
      <Sha>af22effae4069a5dfb9b0735859de48820104f5b</Sha>
    </Dependency>
    <Dependency Name="Microsoft.AspNetCore.Analyzers" Version="9.0.0-rtm.24529.3">
      <Uri>https://dev.azure.com/dnceng/internal/_git/dotnet-aspnetcore</Uri>
      <Sha>af22effae4069a5dfb9b0735859de48820104f5b</Sha>
    </Dependency>
    <Dependency Name="Microsoft.AspNetCore.Components.SdkAnalyzers" Version="9.0.0-rtm.24529.3">
      <Uri>https://dev.azure.com/dnceng/internal/_git/dotnet-aspnetcore</Uri>
      <Sha>af22effae4069a5dfb9b0735859de48820104f5b</Sha>
    </Dependency>
    <Dependency Name="Microsoft.AspNetCore.Mvc.Analyzers" Version="9.0.0-rtm.24529.3">
      <Uri>https://dev.azure.com/dnceng/internal/_git/dotnet-aspnetcore</Uri>
      <Sha>af22effae4069a5dfb9b0735859de48820104f5b</Sha>
    </Dependency>
    <Dependency Name="Microsoft.AspNetCore.Mvc.Api.Analyzers" Version="9.0.0-rtm.24529.3">
      <Uri>https://dev.azure.com/dnceng/internal/_git/dotnet-aspnetcore</Uri>
      <Sha>af22effae4069a5dfb9b0735859de48820104f5b</Sha>
    </Dependency>
    <!-- Intermediate is necessary for source build. -->
    <Dependency Name="Microsoft.SourceBuild.Intermediate.aspnetcore" Version="9.0.0-rtm.24529.3">
      <Uri>https://dev.azure.com/dnceng/internal/_git/dotnet-aspnetcore</Uri>
      <Sha>af22effae4069a5dfb9b0735859de48820104f5b</Sha>
      <SourceBuild RepoName="aspnetcore" ManagedOnly="true" />
    </Dependency>
    <Dependency Name="Microsoft.CodeAnalysis.Razor.Tooling.Internal" Version="9.0.0-preview.24616.4">
      <Uri>https://github.com/dotnet/razor</Uri>
      <Sha>e0c5e5892684a5ce8f4fa0dcc504a0af4c140ac7</Sha>
    </Dependency>
    <Dependency Name="Microsoft.AspNetCore.Mvc.Razor.Extensions.Tooling.Internal" Version="9.0.0-preview.24616.4">
      <Uri>https://github.com/dotnet/razor</Uri>
      <Sha>e0c5e5892684a5ce8f4fa0dcc504a0af4c140ac7</Sha>
    </Dependency>
    <Dependency Name="Microsoft.NET.Sdk.Razor.SourceGenerators.Transport" Version="9.0.0-preview.24616.4">
      <Uri>https://github.com/dotnet/razor</Uri>
      <Sha>e0c5e5892684a5ce8f4fa0dcc504a0af4c140ac7</Sha>
    </Dependency>
    <!-- Intermediate is necessary for source build. -->
    <Dependency Name="Microsoft.SourceBuild.Intermediate.razor" Version="9.0.0-preview.24616.4">
      <Uri>https://github.com/dotnet/razor</Uri>
      <Sha>e0c5e5892684a5ce8f4fa0dcc504a0af4c140ac7</Sha>
      <SourceBuild RepoName="razor" ManagedOnly="true" />
    </Dependency>
    <Dependency Name="Microsoft.Extensions.FileProviders.Embedded" Version="9.0.0">
      <Uri>https://dev.azure.com/dnceng/internal/_git/dotnet-aspnetcore</Uri>
      <Sha>af22effae4069a5dfb9b0735859de48820104f5b</Sha>
    </Dependency>
    <Dependency Name="Microsoft.AspNetCore.Authorization" Version="9.0.0">
      <Uri>https://dev.azure.com/dnceng/internal/_git/dotnet-aspnetcore</Uri>
      <Sha>af22effae4069a5dfb9b0735859de48820104f5b</Sha>
    </Dependency>
    <Dependency Name="Microsoft.AspNetCore.Components.Web" Version="9.0.0">
      <Uri>https://dev.azure.com/dnceng/internal/_git/dotnet-aspnetcore</Uri>
      <Sha>af22effae4069a5dfb9b0735859de48820104f5b</Sha>
    </Dependency>
    <Dependency Name="Microsoft.JSInterop" Version="9.0.0">
      <Uri>https://dev.azure.com/dnceng/internal/_git/dotnet-aspnetcore</Uri>
      <Sha>af22effae4069a5dfb9b0735859de48820104f5b</Sha>
    </Dependency>
    <Dependency Name="Microsoft.DotNet.Test.ProjectTemplates.2.1" Version="1.0.2-beta4.22406.1">
      <Uri>https://github.com/dotnet/test-templates</Uri>
      <Sha>0385265f4d0b6413d64aea0223172366a9b9858c</Sha>
    </Dependency>
    <Dependency Name="Microsoft.DotNet.Test.ProjectTemplates.5.0" Version="1.1.0-rc.23558.1">
      <Uri>https://github.com/dotnet/test-templates</Uri>
      <Sha>307b8f538d83a955d8f6dd909eee41a5555f2f4d</Sha>
    </Dependency>
    <Dependency Name="Microsoft.DotNet.Test.ProjectTemplates.6.0" Version="1.1.0-rc.24069.1">
      <Uri>https://github.com/dotnet/test-templates</Uri>
      <Sha>becc4bd157cd6608b51a5ffe414a5d2de6330272</Sha>
    </Dependency>
    <Dependency Name="Microsoft.DotNet.Test.ProjectTemplates.7.0" Version="1.1.0-rc.24069.1">
      <Uri>https://github.com/dotnet/test-templates</Uri>
      <Sha>becc4bd157cd6608b51a5ffe414a5d2de6330272</Sha>
    </Dependency>
    <Dependency Name="Microsoft.DotNet.Test.ProjectTemplates.8.0" Version="1.1.0-rc.24202.1">
      <Uri>https://github.com/dotnet/test-templates</Uri>
      <Sha>49c9ad01f057b3c6352bbec12b117acc2224493c</Sha>
    </Dependency>
    <Dependency Name="Microsoft.DotNet.Test.ProjectTemplates.9.0" Version="1.1.0-rtm.24606.1">
      <Uri>https://github.com/dotnet/test-templates</Uri>
      <Sha>8d99bca98e3fd0c8f4e10eb200aed20d9665de0e</Sha>
    </Dependency>
    <!-- Intermediate is necessary for source build. -->
    <Dependency Name="Microsoft.SourceBuild.Intermediate.test-templates" Version="1.1.0-rtm.24606.1">
      <Uri>https://github.com/dotnet/test-templates</Uri>
      <Sha>8d99bca98e3fd0c8f4e10eb200aed20d9665de0e</Sha>
      <SourceBuild RepoName="test-templates" ManagedOnly="true" />
    </Dependency>
    <!-- For coherency purposes, these versions should be gated by the versions of winforms and wpf routed via windowsdesktop -->
    <Dependency Name="Microsoft.Dotnet.WinForms.ProjectTemplates" Version="9.0.0-rtm.24529.1" CoherentParentDependency="Microsoft.WindowsDesktop.App.Runtime.win-x64">
      <Uri>https://dev.azure.com/dnceng/internal/_git/dotnet-winforms</Uri>
      <Sha>62ebdb4b0d5cc7e163b8dc9331dc196e576bf162</Sha>
    </Dependency>
    <Dependency Name="Microsoft.DotNet.Wpf.ProjectTemplates" Version="9.0.0-rtm.24529.2" CoherentParentDependency="Microsoft.WindowsDesktop.App.Runtime.win-x64">
      <Uri>https://dev.azure.com/dnceng/internal/_git/dotnet-wpf</Uri>
      <Sha>a04736acb8edb533756131d3d5fc55f15cd03d6a</Sha>
    </Dependency>
    <Dependency Name="Microsoft.Web.Xdt" Version="10.0.0-preview.24609.2">
      <Uri>https://github.com/dotnet/xdt</Uri>
      <Sha>63ae81154c50a1cf9287cc47d8351d55b4289e6d</Sha>
    </Dependency>
    <!-- Intermediate is necessary for source build. -->
    <Dependency Name="Microsoft.SourceBuild.Intermediate.xdt" Version="10.0.0-preview.24609.2">
      <Uri>https://github.com/dotnet/xdt</Uri>
      <Sha>63ae81154c50a1cf9287cc47d8351d55b4289e6d</Sha>
      <SourceBuild RepoName="xdt" ManagedOnly="true" />
    </Dependency>
    <Dependency Name="Microsoft.CodeAnalysis.NetAnalyzers" Version="9.0.0-preview.24629.2">
      <Uri>https://github.com/dotnet/roslyn-analyzers</Uri>
      <Sha>5bfaf6aea5cf9d1c924d9adc69916eac3be07880</Sha>
    </Dependency>
    <Dependency Name="Microsoft.CodeAnalysis.PublicApiAnalyzers" Version="3.11.0-beta1.24629.2">
      <Uri>https://github.com/dotnet/roslyn-analyzers</Uri>
      <Sha>5bfaf6aea5cf9d1c924d9adc69916eac3be07880</Sha>
    </Dependency>
    <!-- Intermediate is necessary for source build. -->
    <Dependency Name="Microsoft.SourceBuild.Intermediate.roslyn-analyzers" Version="3.11.0-beta1.24629.2">
      <Uri>https://github.com/dotnet/roslyn-analyzers</Uri>
      <Sha>5bfaf6aea5cf9d1c924d9adc69916eac3be07880</Sha>
      <SourceBuild RepoName="roslyn-analyzers" ManagedOnly="true" />
    </Dependency>
    <Dependency Name="System.CommandLine" Version="2.0.0-beta4.24324.3">
      <Uri>https://github.com/dotnet/command-line-api</Uri>
      <Sha>803d8598f98fb4efd94604b32627ee9407f246db</Sha>
    </Dependency>
    <Dependency Name="System.CommandLine.Rendering" Version="0.4.0-alpha.24324.3">
      <Uri>https://github.com/dotnet/command-line-api</Uri>
      <Sha>803d8598f98fb4efd94604b32627ee9407f246db</Sha>
    </Dependency>
    <!-- Microsoft.CodeAnalysis.Workspaces.MSBuild transitively references M.Bcl.AsyncInterfaces.
         Adding an explicit dependency to make sure the latest version is used instead of the SBRP
         one under source build. -->
    <!-- Intermediate is necessary for source build. -->
    <Dependency Name="Microsoft.DiaSymReader" Version="2.2.0-beta.24327.2">
      <Uri>https://github.com/dotnet/symreader</Uri>
      <Sha>0710a7892d89999956e8808c28e9dd0512bd53f3</Sha>
    </Dependency>
    <!-- Intermediate is necessary for source build. -->
    <Dependency Name="Microsoft.SourceBuild.Intermediate.command-line-api" Version="0.1.532403">
      <Uri>https://github.com/dotnet/command-line-api</Uri>
      <Sha>803d8598f98fb4efd94604b32627ee9407f246db</Sha>
      <SourceBuild RepoName="command-line-api" ManagedOnly="true" />
    </Dependency>
    <!-- Intermediate is necessary for source build. -->
    <Dependency Name="Microsoft.SourceBuild.Intermediate.source-build-externals" Version="9.0.0-alpha.1.25056.2">
      <Uri>https://github.com/dotnet/source-build-externals</Uri>
      <Sha>884764492bf2cbc8d38037d9eee84f16960daa74</Sha>
      <SourceBuild RepoName="source-build-externals" ManagedOnly="true" />
    </Dependency>
    <!-- Intermediate is necessary for source build. -->
    <Dependency Name="Microsoft.SourceBuild.Intermediate.source-build-reference-packages" Version="9.0.0-alpha.1.25060.3">
      <Uri>https://github.com/dotnet/source-build-reference-packages</Uri>
      <Sha>f5fa796273e4e59926e3fab26e1ab9e7d577f5e5</Sha>
      <SourceBuild RepoName="source-build-reference-packages" ManagedOnly="true" />
    </Dependency>
<<<<<<< HEAD
    <Dependency Name="Microsoft.Deployment.DotNet.Releases" Version="2.0.0-rtm.1.25064.1">
      <Uri>https://github.com/dotnet/deployment-tools</Uri>
      <Sha>5255d40e228ea1d4b624781b5b97ec16484a3b4b</Sha>
=======
    <Dependency Name="Microsoft.Deployment.DotNet.Releases" Version="2.0.0-rtm.1.25059.4">
      <Uri>https://github.com/dotnet/deployment-tools</Uri>
      <Sha>b2d5c0c5841de4bc036ef4c84b5db3532504e5f3</Sha>
>>>>>>> 6eeea6c6
    </Dependency>
    <Dependency Name="Microsoft.Build.Tasks.Git" Version="9.0.0-beta.24617.1">
      <Uri>https://github.com/dotnet/sourcelink</Uri>
      <Sha>4e176206614b345352885b55491aeb51bf77526b</Sha>
    </Dependency>
    <Dependency Name="Microsoft.SourceLink.Common" Version="9.0.0-beta.24617.1">
      <Uri>https://github.com/dotnet/sourcelink</Uri>
      <Sha>4e176206614b345352885b55491aeb51bf77526b</Sha>
    </Dependency>
    <Dependency Name="Microsoft.SourceLink.AzureRepos.Git" Version="9.0.0-beta.24617.1">
      <Uri>https://github.com/dotnet/sourcelink</Uri>
      <Sha>4e176206614b345352885b55491aeb51bf77526b</Sha>
    </Dependency>
    <Dependency Name="Microsoft.SourceLink.GitHub" Version="9.0.0-beta.24617.1">
      <Uri>https://github.com/dotnet/sourcelink</Uri>
      <Sha>4e176206614b345352885b55491aeb51bf77526b</Sha>
    </Dependency>
    <Dependency Name="Microsoft.SourceLink.GitLab" Version="9.0.0-beta.24617.1">
      <Uri>https://github.com/dotnet/sourcelink</Uri>
      <Sha>4e176206614b345352885b55491aeb51bf77526b</Sha>
    </Dependency>
    <Dependency Name="Microsoft.SourceLink.Bitbucket.Git" Version="9.0.0-beta.24617.1">
      <Uri>https://github.com/dotnet/sourcelink</Uri>
      <Sha>4e176206614b345352885b55491aeb51bf77526b</Sha>
    </Dependency>
<<<<<<< HEAD
    <!-- Explicit dependency because Microsoft.Deployment.DotNet.Releases has different versioning
         than the SB intermediate -->
    <Dependency Name="Microsoft.SourceBuild.Intermediate.deployment-tools" Version="8.0.0-rtm.25064.1">
      <Uri>https://github.com/dotnet/deployment-tools</Uri>
      <Sha>5255d40e228ea1d4b624781b5b97ec16484a3b4b</Sha>
=======
    <!-- Intermediate is necessary for source build. -->
    <Dependency Name="Microsoft.SourceBuild.Intermediate.sourcelink" Version="9.0.0-beta.24617.1">
      <Uri>https://github.com/dotnet/sourcelink</Uri>
      <Sha>4e176206614b345352885b55491aeb51bf77526b</Sha>
      <SourceBuild RepoName="sourcelink" ManagedOnly="true" />
    </Dependency>
    <!-- Intermediate is necessary for source build. -->
    <Dependency Name="Microsoft.SourceBuild.Intermediate.deployment-tools" Version="9.0.0-rtm.25059.4">
      <Uri>https://github.com/dotnet/deployment-tools</Uri>
      <Sha>b2d5c0c5841de4bc036ef4c84b5db3532504e5f3</Sha>
>>>>>>> 6eeea6c6
      <SourceBuild RepoName="deployment-tools" ManagedOnly="true" />
    </Dependency>
    <!-- Intermediate is necessary for source build. -->
    <Dependency Name="Microsoft.SourceBuild.Intermediate.symreader" Version="2.2.0-beta.24327.2">
      <Uri>https://github.com/dotnet/symreader</Uri>
      <Sha>0710a7892d89999956e8808c28e9dd0512bd53f3</Sha>
      <SourceBuild RepoName="symreader" ManagedOnly="true" />
    </Dependency>
    <!-- Dependency required for flowing correct package version in source-build, using PVP flow. -->
    <Dependency Name="Microsoft.Extensions.Logging" Version="9.0.0">
      <Uri>https://dev.azure.com/dnceng/internal/_git/dotnet-runtime</Uri>
      <Sha>9d5a6a9aa463d6d10b0b0ba6d5982cc82f363dc3</Sha>
    </Dependency>
    <!-- Dependency required for flowing correct package version in source-build, using PVP flow. -->
    <Dependency Name="Microsoft.Extensions.Logging.Abstractions" Version="9.0.0">
      <Uri>https://dev.azure.com/dnceng/internal/_git/dotnet-runtime</Uri>
      <Sha>9d5a6a9aa463d6d10b0b0ba6d5982cc82f363dc3</Sha>
    </Dependency>
    <!-- Dependency required for flowing correct package version in source-build, using PVP flow. -->
    <Dependency Name="Microsoft.Extensions.Logging.Console" Version="9.0.0">
      <Uri>https://dev.azure.com/dnceng/internal/_git/dotnet-runtime</Uri>
      <Sha>9d5a6a9aa463d6d10b0b0ba6d5982cc82f363dc3</Sha>
    </Dependency>
    <!-- Dependency required for flowing correct package version in source-build, using PVP flow. -->
    <Dependency Name="Microsoft.Extensions.FileSystemGlobbing" Version="9.0.0">
      <Uri>https://dev.azure.com/dnceng/internal/_git/dotnet-runtime</Uri>
      <Sha>9d5a6a9aa463d6d10b0b0ba6d5982cc82f363dc3</Sha>
    </Dependency>
    <!-- Dependency required for flowing correct package version in source-build, using PVP flow. -->
    <Dependency Name="System.ServiceProcess.ServiceController" Version="9.0.0">
      <Uri>https://dev.azure.com/dnceng/internal/_git/dotnet-runtime</Uri>
      <Sha>9d5a6a9aa463d6d10b0b0ba6d5982cc82f363dc3</Sha>
    </Dependency>
    <Dependency Name="System.Text.Json" Version="9.0.0">
      <Uri>https://dev.azure.com/dnceng/internal/_git/dotnet-runtime</Uri>
      <Sha>9d5a6a9aa463d6d10b0b0ba6d5982cc82f363dc3</Sha>
    </Dependency>
    <Dependency Name="Microsoft.Bcl.AsyncInterfaces" Version="9.0.0">
      <Uri>https://dev.azure.com/dnceng/internal/_git/dotnet-runtime</Uri>
      <Sha>9d5a6a9aa463d6d10b0b0ba6d5982cc82f363dc3</Sha>
    </Dependency>
    <Dependency Name="Microsoft.Extensions.FileProviders.Abstractions" Version="9.0.0">
      <Uri>https://dev.azure.com/dnceng/internal/_git/dotnet-runtime</Uri>
      <Sha>9d5a6a9aa463d6d10b0b0ba6d5982cc82f363dc3</Sha>
    </Dependency>
    <Dependency Name="Microsoft.Extensions.ObjectPool" Version="9.0.0">
      <Uri>https://dev.azure.com/dnceng/internal/_git/dotnet-aspnetcore</Uri>
      <Sha>af22effae4069a5dfb9b0735859de48820104f5b</Sha>
    </Dependency>
    <Dependency Name="Microsoft.Win32.SystemEvents" Version="9.0.0">
      <Uri>https://dev.azure.com/dnceng/internal/_git/dotnet-runtime</Uri>
      <Sha>9d5a6a9aa463d6d10b0b0ba6d5982cc82f363dc3</Sha>
    </Dependency>
    <Dependency Name="System.Composition.AttributedModel" Version="9.0.0">
      <Uri>https://dev.azure.com/dnceng/internal/_git/dotnet-runtime</Uri>
      <Sha>9d5a6a9aa463d6d10b0b0ba6d5982cc82f363dc3</Sha>
    </Dependency>
    <Dependency Name="System.Composition.Convention" Version="9.0.0">
      <Uri>https://dev.azure.com/dnceng/internal/_git/dotnet-runtime</Uri>
      <Sha>9d5a6a9aa463d6d10b0b0ba6d5982cc82f363dc3</Sha>
    </Dependency>
    <Dependency Name="System.Composition.Hosting" Version="9.0.0">
      <Uri>https://dev.azure.com/dnceng/internal/_git/dotnet-runtime</Uri>
      <Sha>9d5a6a9aa463d6d10b0b0ba6d5982cc82f363dc3</Sha>
    </Dependency>
    <Dependency Name="System.Composition.Runtime" Version="9.0.0">
      <Uri>https://dev.azure.com/dnceng/internal/_git/dotnet-runtime</Uri>
      <Sha>9d5a6a9aa463d6d10b0b0ba6d5982cc82f363dc3</Sha>
    </Dependency>
    <Dependency Name="System.Composition.TypedParts" Version="9.0.0">
      <Uri>https://dev.azure.com/dnceng/internal/_git/dotnet-runtime</Uri>
      <Sha>9d5a6a9aa463d6d10b0b0ba6d5982cc82f363dc3</Sha>
    </Dependency>
    <Dependency Name="System.Configuration.ConfigurationManager" Version="9.0.0">
      <Uri>https://dev.azure.com/dnceng/internal/_git/dotnet-runtime</Uri>
      <Sha>9d5a6a9aa463d6d10b0b0ba6d5982cc82f363dc3</Sha>
    </Dependency>
    <Dependency Name="System.Security.Cryptography.Pkcs" Version="9.0.0">
      <Uri>https://dev.azure.com/dnceng/internal/_git/dotnet-runtime</Uri>
      <Sha>9d5a6a9aa463d6d10b0b0ba6d5982cc82f363dc3</Sha>
    </Dependency>
    <Dependency Name="System.Security.Cryptography.Xml" Version="9.0.0">
      <Uri>https://dev.azure.com/dnceng/internal/_git/dotnet-runtime</Uri>
      <Sha>9d5a6a9aa463d6d10b0b0ba6d5982cc82f363dc3</Sha>
    </Dependency>
    <Dependency Name="System.Security.Permissions" Version="9.0.0">
      <Uri>https://dev.azure.com/dnceng/internal/_git/dotnet-runtime</Uri>
      <Sha>9d5a6a9aa463d6d10b0b0ba6d5982cc82f363dc3</Sha>
    </Dependency>
    <Dependency Name="System.Windows.Extensions" Version="9.0.0">
      <Uri>https://dev.azure.com/dnceng/internal/_git/dotnet-runtime</Uri>
      <Sha>9d5a6a9aa463d6d10b0b0ba6d5982cc82f363dc3</Sha>
    </Dependency>
  </ProductDependencies>
  <ToolsetDependencies>
    <Dependency Name="Microsoft.DotNet.Arcade.Sdk" Version="9.0.0-beta.25058.5">
      <Uri>https://github.com/dotnet/arcade</Uri>
      <Sha>8cc6ecd76c24ef6665579a5c5e386a211a1e7c54</Sha>
    </Dependency>
    <Dependency Name="Microsoft.DotNet.Build.Tasks.Installers" Version="9.0.0-beta.25058.5">
      <Uri>https://github.com/dotnet/arcade</Uri>
      <Sha>8cc6ecd76c24ef6665579a5c5e386a211a1e7c54</Sha>
    </Dependency>
    <Dependency Name="Microsoft.DotNet.Helix.Sdk" Version="9.0.0-beta.25058.5">
      <Uri>https://github.com/dotnet/arcade</Uri>
      <Sha>8cc6ecd76c24ef6665579a5c5e386a211a1e7c54</Sha>
    </Dependency>
    <Dependency Name="Microsoft.DotNet.SignTool" Version="9.0.0-beta.25058.5">
      <Uri>https://github.com/dotnet/arcade</Uri>
      <Sha>8cc6ecd76c24ef6665579a5c5e386a211a1e7c54</Sha>
    </Dependency>
    <Dependency Name="Microsoft.DotNet.XUnitExtensions" Version="9.0.0-beta.25058.5">
      <Uri>https://github.com/dotnet/arcade</Uri>
      <Sha>8cc6ecd76c24ef6665579a5c5e386a211a1e7c54</Sha>
    </Dependency>
    <Dependency Name="Microsoft.DotNet.XliffTasks" Version="9.0.0-beta.25058.5">
      <Uri>https://github.com/dotnet/arcade</Uri>
      <Sha>8cc6ecd76c24ef6665579a5c5e386a211a1e7c54</Sha>
    </Dependency>
    <!-- Intermediate is necessary for source build. -->
    <Dependency Name="Microsoft.SourceBuild.Intermediate.arcade" Version="9.0.0-beta.25058.5">
      <Uri>https://github.com/dotnet/arcade</Uri>
      <Sha>8cc6ecd76c24ef6665579a5c5e386a211a1e7c54</Sha>
      <SourceBuild RepoName="arcade" ManagedOnly="true" />
    </Dependency>
    <Dependency Name="System.Reflection.MetadataLoadContext" Version="9.0.0">
      <Uri>https://dev.azure.com/dnceng/internal/_git/dotnet-runtime</Uri>
      <Sha>9d5a6a9aa463d6d10b0b0ba6d5982cc82f363dc3</Sha>
    </Dependency>
    <Dependency Name="Microsoft.DotNet.Darc" Version="1.1.0-beta.24367.3">
      <Uri>https://github.com/dotnet/arcade-services</Uri>
      <Sha>47e3672c762970073e4282bd563233da86bcca3e</Sha>
    </Dependency>
    <Dependency Name="Microsoft.DotNet.DarcLib" Version="1.1.0-beta.24367.3">
      <Uri>https://github.com/dotnet/arcade-services</Uri>
      <Sha>47e3672c762970073e4282bd563233da86bcca3e</Sha>
    </Dependency>
    <Dependency Name="Microsoft.DotNet.ScenarioTests.SdkTemplateTests" Version="9.0.0-preview.25061.2">
      <Uri>https://github.com/dotnet/scenario-tests</Uri>
      <Sha>1512fd86b0eb245fe6d8efd7e833c37f5e290803</Sha>
    </Dependency>
    <!-- Intermediate is necessary for source build. -->
    <Dependency Name="Microsoft.SourceBuild.Intermediate.scenario-tests" Version="9.0.0-preview.25061.2">
      <Uri>https://github.com/dotnet/scenario-tests</Uri>
      <Sha>1512fd86b0eb245fe6d8efd7e833c37f5e290803</Sha>
      <SourceBuild RepoName="scenario-tests" ManagedOnly="true" />
    </Dependency>
    <!--
      Aspire isn't really a toolset dependency. However, it only inserts a baseline manifest in sdk,
      and if you squint at it, this means we can say that its specific dependency versions don't matter to sdk.
      It also doesn't currently ship 9.0 preview versions, meaning the version is locked to the latest shipped from 8.0 era.
      Avoiding this as a product dependency avoids a long coherency path (aspnetcore->extensions->aspire->sdk).
      **It is** of course possible that an incoherent aspire means that aspire depends on versions of extensions that
      aren't shipping, or those extensions packages depend on aspnetcore packages that won't ship. However, given the cost
      of maintaining this coherency path is high. This being toolset means that aspire is responsible for its own coherency.
    -->
    <Dependency Name="Microsoft.NET.Sdk.Aspire.Manifest-8.0.100" Version="8.2.2">
      <Uri>https://github.com/dotnet/aspire</Uri>
      <Sha>5fa9337a84a52e9bd185d04d156eccbdcf592f74</Sha>
    </Dependency>
    <!-- Intermediate is necessary for source build. -->
    <Dependency Name="Microsoft.SourceBuild.Intermediate.aspire" Version="8.2.2-preview.1.24521.5">
      <Uri>https://github.com/dotnet/aspire</Uri>
      <Sha>5fa9337a84a52e9bd185d04d156eccbdcf592f74</Sha>
      <SourceBuild RepoName="aspire" ManagedOnly="true" />
    </Dependency>
    <Dependency Name="Microsoft.IO.Redist" Version="6.0.1">
      <Uri>https://github.com/dotnet/runtime</Uri>
      <Sha>e77011b31a3e5c47d931248a64b47f9b2d47853d</Sha>
    </Dependency>
  </ToolsetDependencies>
</Dependencies><|MERGE_RESOLUTION|>--- conflicted
+++ resolved
@@ -3,17 +3,6 @@
   <ProductDependencies>
     <Dependency Name="Microsoft.TemplateEngine.Abstractions" Version="9.0.103">
       <Uri>https://github.com/dotnet/templating</Uri>
-<<<<<<< HEAD
-      <Sha>8e2a201983cf06110302014a4c4592da13419cb5</Sha>
-    </Dependency>
-    <Dependency Name="Microsoft.TemplateEngine.Mocks" Version="8.0.406-servicing.25062.10">
-      <Uri>https://github.com/dotnet/templating</Uri>
-      <Sha>8e2a201983cf06110302014a4c4592da13419cb5</Sha>
-    </Dependency>
-    <Dependency Name="Microsoft.SourceBuild.Intermediate.templating" Version="8.0.406-servicing.25062.10">
-      <Uri>https://github.com/dotnet/templating</Uri>
-      <Sha>8e2a201983cf06110302014a4c4592da13419cb5</Sha>
-=======
       <Sha>26067cac0b57cb1dde139fade47e8f8f444ad3a9</Sha>
     </Dependency>
     <Dependency Name="Microsoft.TemplateEngine.Mocks" Version="9.0.103-servicing.25062.8">
@@ -24,7 +13,6 @@
     <Dependency Name="Microsoft.SourceBuild.Intermediate.templating" Version="9.0.103-servicing.25062.8">
       <Uri>https://github.com/dotnet/templating</Uri>
       <Sha>26067cac0b57cb1dde139fade47e8f8f444ad3a9</Sha>
->>>>>>> 6eeea6c6
       <SourceBuild RepoName="templating" ManagedOnly="true" />
     </Dependency>
     <Dependency Name="Microsoft.NETCore.App.Ref" Version="9.0.0">
@@ -468,15 +456,9 @@
       <Sha>f5fa796273e4e59926e3fab26e1ab9e7d577f5e5</Sha>
       <SourceBuild RepoName="source-build-reference-packages" ManagedOnly="true" />
     </Dependency>
-<<<<<<< HEAD
-    <Dependency Name="Microsoft.Deployment.DotNet.Releases" Version="2.0.0-rtm.1.25064.1">
-      <Uri>https://github.com/dotnet/deployment-tools</Uri>
-      <Sha>5255d40e228ea1d4b624781b5b97ec16484a3b4b</Sha>
-=======
     <Dependency Name="Microsoft.Deployment.DotNet.Releases" Version="2.0.0-rtm.1.25059.4">
       <Uri>https://github.com/dotnet/deployment-tools</Uri>
       <Sha>b2d5c0c5841de4bc036ef4c84b5db3532504e5f3</Sha>
->>>>>>> 6eeea6c6
     </Dependency>
     <Dependency Name="Microsoft.Build.Tasks.Git" Version="9.0.0-beta.24617.1">
       <Uri>https://github.com/dotnet/sourcelink</Uri>
@@ -502,13 +484,6 @@
       <Uri>https://github.com/dotnet/sourcelink</Uri>
       <Sha>4e176206614b345352885b55491aeb51bf77526b</Sha>
     </Dependency>
-<<<<<<< HEAD
-    <!-- Explicit dependency because Microsoft.Deployment.DotNet.Releases has different versioning
-         than the SB intermediate -->
-    <Dependency Name="Microsoft.SourceBuild.Intermediate.deployment-tools" Version="8.0.0-rtm.25064.1">
-      <Uri>https://github.com/dotnet/deployment-tools</Uri>
-      <Sha>5255d40e228ea1d4b624781b5b97ec16484a3b4b</Sha>
-=======
     <!-- Intermediate is necessary for source build. -->
     <Dependency Name="Microsoft.SourceBuild.Intermediate.sourcelink" Version="9.0.0-beta.24617.1">
       <Uri>https://github.com/dotnet/sourcelink</Uri>
@@ -519,7 +494,6 @@
     <Dependency Name="Microsoft.SourceBuild.Intermediate.deployment-tools" Version="9.0.0-rtm.25059.4">
       <Uri>https://github.com/dotnet/deployment-tools</Uri>
       <Sha>b2d5c0c5841de4bc036ef4c84b5db3532504e5f3</Sha>
->>>>>>> 6eeea6c6
       <SourceBuild RepoName="deployment-tools" ManagedOnly="true" />
     </Dependency>
     <!-- Intermediate is necessary for source build. -->
