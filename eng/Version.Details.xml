--- conflicted
+++ resolved
@@ -93,7 +93,6 @@
       <Sha>3d780e06fbae1bc106cb90088fa9605ea4a42eed</Sha>
       <SourceBuild RepoName="fsharp" ManagedOnly="true" />
     </Dependency>
-<<<<<<< HEAD
     <Dependency Name="Microsoft.Net.Compilers.Toolset" Version="4.13.0-3.25105.4">
       <Uri>https://github.com/dotnet/roslyn</Uri>
       <Sha>400efa2d94b217101a0ca61e84a3812fdc2fec52</Sha>
@@ -131,45 +130,6 @@
     <Dependency Name="Microsoft.CodeAnalysis.Workspaces.MSBuild" Version="4.13.0-3.25105.4">
       <Uri>https://github.com/dotnet/roslyn</Uri>
       <Sha>400efa2d94b217101a0ca61e84a3812fdc2fec52</Sha>
-=======
-    <Dependency Name="Microsoft.Net.Compilers.Toolset" Version="4.13.0-3.25076.8">
-      <Uri>https://github.com/dotnet/roslyn</Uri>
-      <Sha>cef17ee67990e8a447c7461bb94b4df7f0fb12ee</Sha>
-    </Dependency>
-    <!-- Intermediate is necessary for source build. -->
-    <Dependency Name="Microsoft.SourceBuild.Intermediate.roslyn" Version="4.13.0-3.25076.8">
-      <Uri>https://github.com/dotnet/roslyn</Uri>
-      <Sha>cef17ee67990e8a447c7461bb94b4df7f0fb12ee</Sha>
-      <SourceBuild RepoName="roslyn" ManagedOnly="true" />
-    </Dependency>
-    <Dependency Name="Microsoft.Net.Compilers.Toolset.Framework" Version="4.13.0-3.25076.8">
-      <Uri>https://github.com/dotnet/roslyn</Uri>
-      <Sha>cef17ee67990e8a447c7461bb94b4df7f0fb12ee</Sha>
-    </Dependency>
-    <Dependency Name="Microsoft.CodeAnalysis" Version="4.13.0-3.25076.8">
-      <Uri>https://github.com/dotnet/roslyn</Uri>
-      <Sha>cef17ee67990e8a447c7461bb94b4df7f0fb12ee</Sha>
-    </Dependency>
-    <Dependency Name="Microsoft.CodeAnalysis.CSharp" Version="4.13.0-3.25076.8">
-      <Uri>https://github.com/dotnet/roslyn</Uri>
-      <Sha>cef17ee67990e8a447c7461bb94b4df7f0fb12ee</Sha>
-    </Dependency>
-    <Dependency Name="Microsoft.CodeAnalysis.CSharp.CodeStyle" Version="4.13.0-3.25076.8">
-      <Uri>https://github.com/dotnet/roslyn</Uri>
-      <Sha>cef17ee67990e8a447c7461bb94b4df7f0fb12ee</Sha>
-    </Dependency>
-    <Dependency Name="Microsoft.CodeAnalysis.CSharp.Features" Version="4.13.0-3.25076.8">
-      <Uri>https://github.com/dotnet/roslyn</Uri>
-      <Sha>cef17ee67990e8a447c7461bb94b4df7f0fb12ee</Sha>
-    </Dependency>
-    <Dependency Name="Microsoft.CodeAnalysis.CSharp.Workspaces" Version="4.13.0-3.25076.8">
-      <Uri>https://github.com/dotnet/roslyn</Uri>
-      <Sha>cef17ee67990e8a447c7461bb94b4df7f0fb12ee</Sha>
-    </Dependency>
-    <Dependency Name="Microsoft.CodeAnalysis.Workspaces.MSBuild" Version="4.13.0-3.25076.8">
-      <Uri>https://github.com/dotnet/roslyn</Uri>
-      <Sha>cef17ee67990e8a447c7461bb94b4df7f0fb12ee</Sha>
->>>>>>> d36815d3
     </Dependency>
     <Dependency Name="Microsoft.AspNetCore.DeveloperCertificates.XPlat" Version="9.0.1-rtm.24610.9">
       <Uri>https://dev.azure.com/dnceng/internal/_git/dotnet-aspnetcore</Uri>
