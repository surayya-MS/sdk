<?xml version="1.0" encoding="utf-8"?>
<Dependencies>
  <ProductDependencies>
<<<<<<< HEAD
    <Dependency Name="Microsoft.TemplateEngine.Cli" Version="5.0.0-rc.1.20365.5">
      <Uri>https://github.com/dotnet/templating</Uri>
      <Sha>a02ce3bcd7aea517e903886d0cc9761be225e18a</Sha>
    </Dependency>
    <Dependency Name="Microsoft.NETCore.App.Ref" Version="5.0.0-rc.1.20367.23">
      <Uri>https://github.com/dotnet/runtime</Uri>
      <Sha>f6dc87f43df543bdc761ded7c578ecedc5b39668</Sha>
    </Dependency>
    <Dependency Name="Microsoft.NETCore.App.Runtime.win-x64" Version="5.0.0-rc.1.20367.23">
      <Uri>https://github.com/dotnet/runtime</Uri>
      <Sha>f6dc87f43df543bdc761ded7c578ecedc5b39668</Sha>
    </Dependency>
    <Dependency Name="Microsoft.DotNet.XUnitExtensions" Version="5.0.0-beta.20364.3">
      <Uri>https://github.com/dotnet/arcade</Uri>
      <Sha>ff5d4b6c8dbdaeacb6e6159d3f8185118dffd915</Sha>
    </Dependency>
    <Dependency Name="Microsoft.NET.HostModel" Version="5.0.0-rc.1.20367.23">
      <Uri>https://github.com/dotnet/runtime</Uri>
      <Sha>f6dc87f43df543bdc761ded7c578ecedc5b39668</Sha>
    </Dependency>
    <Dependency Name="Microsoft.Extensions.DependencyModel" Version="5.0.0-rc.1.20367.23">
      <Uri>https://github.com/dotnet/runtime</Uri>
      <Sha>f6dc87f43df543bdc761ded7c578ecedc5b39668</Sha>
    </Dependency>
    <Dependency Name="Microsoft.NETCore.DotNetHostResolver" Version="5.0.0-rc.1.20367.23">
      <Uri>https://github.com/dotnet/runtime</Uri>
      <Sha>f6dc87f43df543bdc761ded7c578ecedc5b39668</Sha>
    </Dependency>
    <Dependency Name="Microsoft.DotNet.Cli.CommandLine" Version="1.0.0-preview.19208.1">
      <Uri>https://github.com/dotnet/CliCommandLineParser</Uri>
      <Sha>0e89c2116ad28e404ba56c14d1c3f938caa25a01</Sha>
=======
    <Dependency Name="Microsoft.NETCore.App.Runtime.win-x64" Version="3.1.6">
      <Uri>https://dev.azure.com/dnceng/internal/_git/dotnet-core-setup</Uri>
      <Sha>3acd9b0cd16596bad450c82be08780875a73c05c</Sha>
    </Dependency>
    <Dependency Name="Microsoft.NETCore.App.Internal" Version="3.1.6-servicing.20316.4">
      <Uri>https://dev.azure.com/dnceng/internal/_git/dotnet-core-setup</Uri>
      <Sha>3acd9b0cd16596bad450c82be08780875a73c05c</Sha>
    </Dependency>
    <Dependency Name="Microsoft.DotNet.Cli.Runtime" Version="3.1.400-preview.20367.2">
      <Uri>https://github.com/dotnet/cli</Uri>
      <Sha>1c31b91e9e8a7a7b635674f7072ca6ce16897684</Sha>
    </Dependency>
    <Dependency Name="Microsoft.NET.Sdk" Version="3.1.400-preview.20365.20">
      <Uri>https://github.com/dotnet/sdk</Uri>
      <Sha>b501745abdf35363aa5f1caa95d9086594c49366</Sha>
>>>>>>> 01eb9ad7
    </Dependency>
    <Dependency Name="Microsoft.Build" Version="16.8.0-preview-20367-06">
      <Uri>https://github.com/microsoft/msbuild</Uri>
      <Sha>ccca596f350c87b9483577b956ed3dae7e7e1960</Sha>
    </Dependency>
    <Dependency Name="Microsoft.Build.Localization" Version="16.8.0-preview-20367-06">
      <Uri>https://github.com/microsoft/msbuild</Uri>
      <Sha>ccca596f350c87b9483577b956ed3dae7e7e1960</Sha>
    </Dependency>
<<<<<<< HEAD
    <Dependency Name="Microsoft.FSharp.Compiler" Version="11.0.0-beta.20367.6">
      <Uri>https://github.com/dotnet/fsharp</Uri>
      <Sha>66042d33b998a180edbd99af6064da85f8977bf3</Sha>
    </Dependency>
    <Dependency Name="Microsoft.Net.Compilers.Toolset" Version="3.7.0-5.20365.2">
      <Uri>https://github.com/dotnet/roslyn</Uri>
      <Sha>598796cd274b852b5be35398133516e19f543744</Sha>
    </Dependency>
    <Dependency Name="Microsoft.AspNetCore.DeveloperCertificates.XPlat" Version="5.0.0-rc.1.20367.16">
      <Uri>https://github.com/dotnet/aspnetcore</Uri>
      <Sha>0889a62250e56066055d45a6fce99413d3f48d56</Sha>
    </Dependency>
    <Dependency Name="Microsoft.NET.Sdk.Razor" Version="5.0.0-rc.1.20367.16">
      <Uri>https://github.com/dotnet/aspnetcore</Uri>
      <Sha>0889a62250e56066055d45a6fce99413d3f48d56</Sha>
    </Dependency>
    <Dependency Name="NuGet.Build.Tasks" Version="5.8.0-preview.1.6718">
      <Uri>https://github.com/NuGet/NuGet.Client</Uri>
      <Sha>d428c2a79aae81ade1caa326e04f65a119025f42</Sha>
=======
    <Dependency Name="Microsoft.FSharp.Compiler" Version="10.10.0-beta.20361.3">
      <Uri>https://github.com/dotnet/fsharp</Uri>
      <Sha>3ef6f0b514198c0bfa6c2c09fefe41a740b024d5</Sha>
    </Dependency>
    <Dependency Name="Microsoft.Net.Compilers.Toolset" Version="3.7.0-5.20367.1">
      <Uri>https://github.com/dotnet/roslyn</Uri>
      <Sha>f96dcbb6597fcc801970ee09688e733b64ce9040</Sha>
    </Dependency>
    <Dependency Name="Microsoft.NET.Sdk.Razor" Version="3.1.6">
      <Uri>https://dev.azure.com/dnceng/internal/_git/dotnet-aspnetcore-tooling</Uri>
      <Sha>d63ec4a166a5c4f40fcbb823873cfa68cfd39eae</Sha>
    </Dependency>
    <!-- For coherency purposes, this version should be gated by the version of wpf routed via core setup -->
    <Dependency Name="Microsoft.NET.Sdk.WindowsDesktop" Version="3.1.6-servicing.20315.3" CoherentParentDependency="Microsoft.NETCore.App.Runtime.win-x64">
      <Uri>https://dev.azure.com/dnceng/internal/_git/dotnet-wpf</Uri>
      <Sha>aab0cc88e5666c8cbb9710979ffdd6a0e7e4ebf2</Sha>
    </Dependency>
    <Dependency Name="NuGet.Build.Tasks" Version="5.7.0-rtm.6702">
      <Uri>https://github.com/NuGet/NuGet.Client</Uri>
      <Sha>cd51d2637fc533e1e188c860e7616107904a3623</Sha>
>>>>>>> 01eb9ad7
    </Dependency>
    <Dependency Name="Microsoft.NET.Test.Sdk" Version="16.7.0-release-20200612-02">
      <Uri>https://github.com/microsoft/vstest</Uri>
      <Sha>df62aca07cacc5c018dc8e828f03a0cd79ee52da</Sha>
    </Dependency>
    <Dependency Name="Microsoft.NET.ILLink.Tasks" Version="5.0.0-preview.3.20366.2">
      <Uri>https://github.com/mono/linker</Uri>
      <Sha>f7c8a2a9e5aa47718169140db23c42f3439e6660</Sha>
    </Dependency>
    <Dependency Name="System.CodeDom" Version="5.0.0-rc.1.20367.23">
      <Uri>https://github.com/dotnet/runtime</Uri>
      <Sha>f6dc87f43df543bdc761ded7c578ecedc5b39668</Sha>
    </Dependency>
    <Dependency Name="System.Security.Cryptography.ProtectedData" Version="5.0.0-rc.1.20367.23">
      <Uri>https://github.com/dotnet/runtime</Uri>
      <Sha>f6dc87f43df543bdc761ded7c578ecedc5b39668</Sha>
    </Dependency>
    <Dependency Name="System.Text.Encoding.CodePages" Version="5.0.0-rc.1.20367.23">
      <Uri>https://github.com/dotnet/runtime</Uri>
      <Sha>f6dc87f43df543bdc761ded7c578ecedc5b39668</Sha>
    </Dependency>
<<<<<<< HEAD
    <Dependency Name="System.Resources.Extensions" Version="5.0.0-rc.1.20367.23">
      <Uri>https://github.com/dotnet/runtime</Uri>
      <Sha>f6dc87f43df543bdc761ded7c578ecedc5b39668</Sha>
    </Dependency>
    <Dependency Name="Microsoft.WindowsDesktop.App" Version="5.0.0-preview.8.20365.2">
      <Uri>https://github.com/dotnet/windowsdesktop</Uri>
      <Sha>bb32c617a0b0a1f8ea73935f9e1c474b3de2e3b6</Sha>
    </Dependency>
    <Dependency Name="Microsoft.NET.Sdk.WindowsDesktop" Version="5.0.0-preview.8.20365.1" CoherentParentDependency="Microsoft.WindowsDesktop.App">
      <Uri>https://github.com/dotnet/wpf</Uri>
      <Sha>7a26b532499cfef8ac96400ce3c27286a1f922e2</Sha>
=======
    <Dependency Name="System.Text.Encoding.CodePages" Version="4.7.1" CoherentParentDependency="Microsoft.NETCore.App.Runtime.win-x64">
      <Uri>https://dev.azure.com/dnceng/internal/_git/dotnet-corefx</Uri>
      <Sha>059a4a19e602494bfbed473dbbb18f2dbfbd0878</Sha>
    </Dependency>
    <Dependency Name="System.Resources.Extensions" Version="4.7.1" CoherentParentDependency="Microsoft.NETCore.App.Runtime.win-x64">
      <Uri>https://dev.azure.com/dnceng/internal/_git/dotnet-corefx</Uri>
      <Sha>059a4a19e602494bfbed473dbbb18f2dbfbd0878</Sha>
>>>>>>> 01eb9ad7
    </Dependency>
    <Dependency Name="Microsoft.AspNetCore.Analyzers" Version="5.0.0-rc.1.20367.16">
      <Uri>https://github.com/dotnet/aspnetcore</Uri>
      <Sha>0889a62250e56066055d45a6fce99413d3f48d56</Sha>
    </Dependency>
    <Dependency Name="Microsoft.AspNetCore.Components.Analyzers" Version="5.0.0-rc.1.20367.16">
      <Uri>https://github.com/dotnet/aspnetcore</Uri>
      <Sha>0889a62250e56066055d45a6fce99413d3f48d56</Sha>
    </Dependency>
    <Dependency Name="Microsoft.AspNetCore.Mvc.Analyzers" Version="5.0.0-rc.1.20367.16">
      <Uri>https://github.com/dotnet/aspnetcore</Uri>
      <Sha>0889a62250e56066055d45a6fce99413d3f48d56</Sha>
    </Dependency>
    <Dependency Name="Microsoft.AspNetCore.Mvc.Api.Analyzers" Version="5.0.0-rc.1.20367.16">
      <Uri>https://github.com/dotnet/aspnetcore</Uri>
      <Sha>0889a62250e56066055d45a6fce99413d3f48d56</Sha>
    </Dependency>
    <Dependency Name="Microsoft.Web.Xdt" Version="3.1.0" Pinned="true">
      <Uri>https://github.com/aspnet/xdt</Uri>
      <Sha>c01a538851a8ab1a1fbeb2e6243f391fff7587b4</Sha>
    </Dependency>
    <Dependency Name="Microsoft.CodeAnalysis.NetAnalyzers" Version="3.3.0-beta3.20370.1">
      <Uri>https://github.com/dotnet/roslyn-analyzers</Uri>
      <Sha>43fd1889b1634d820c0bcb0d1150b76b21d22a27</Sha>
    </Dependency>
  </ProductDependencies>
  <ToolsetDependencies>
<<<<<<< HEAD
    <Dependency Name="Microsoft.DotNet.Arcade.Sdk" Version="5.0.0-beta.20364.3">
      <Uri>https://github.com/dotnet/arcade</Uri>
      <Sha>ff5d4b6c8dbdaeacb6e6159d3f8185118dffd915</Sha>
    </Dependency>
    <Dependency Name="Microsoft.DotNet.Helix.Sdk" Version="5.0.0-beta.20364.3">
      <Uri>https://github.com/dotnet/arcade</Uri>
      <Sha>ff5d4b6c8dbdaeacb6e6159d3f8185118dffd915</Sha>
    </Dependency>
    <Dependency Name="Microsoft.DotNet.SignTool" Version="5.0.0-beta.20364.3">
      <Uri>https://github.com/dotnet/arcade</Uri>
      <Sha>ff5d4b6c8dbdaeacb6e6159d3f8185118dffd915</Sha>
=======
    <Dependency Name="Microsoft.DotNet.Arcade.Sdk" Version="1.0.0-beta.20365.6">
      <Uri>https://github.com/dotnet/arcade</Uri>
      <Sha>7cc59275eade471e29b88a797275818b0d513d0f</Sha>
>>>>>>> 01eb9ad7
    </Dependency>
  </ToolsetDependencies>
</Dependencies><|MERGE_RESOLUTION|>--- conflicted
+++ resolved
@@ -1,7 +1,6 @@
 <?xml version="1.0" encoding="utf-8"?>
 <Dependencies>
   <ProductDependencies>
-<<<<<<< HEAD
     <Dependency Name="Microsoft.TemplateEngine.Cli" Version="5.0.0-rc.1.20365.5">
       <Uri>https://github.com/dotnet/templating</Uri>
       <Sha>a02ce3bcd7aea517e903886d0cc9761be225e18a</Sha>
@@ -33,23 +32,6 @@
     <Dependency Name="Microsoft.DotNet.Cli.CommandLine" Version="1.0.0-preview.19208.1">
       <Uri>https://github.com/dotnet/CliCommandLineParser</Uri>
       <Sha>0e89c2116ad28e404ba56c14d1c3f938caa25a01</Sha>
-=======
-    <Dependency Name="Microsoft.NETCore.App.Runtime.win-x64" Version="3.1.6">
-      <Uri>https://dev.azure.com/dnceng/internal/_git/dotnet-core-setup</Uri>
-      <Sha>3acd9b0cd16596bad450c82be08780875a73c05c</Sha>
-    </Dependency>
-    <Dependency Name="Microsoft.NETCore.App.Internal" Version="3.1.6-servicing.20316.4">
-      <Uri>https://dev.azure.com/dnceng/internal/_git/dotnet-core-setup</Uri>
-      <Sha>3acd9b0cd16596bad450c82be08780875a73c05c</Sha>
-    </Dependency>
-    <Dependency Name="Microsoft.DotNet.Cli.Runtime" Version="3.1.400-preview.20367.2">
-      <Uri>https://github.com/dotnet/cli</Uri>
-      <Sha>1c31b91e9e8a7a7b635674f7072ca6ce16897684</Sha>
-    </Dependency>
-    <Dependency Name="Microsoft.NET.Sdk" Version="3.1.400-preview.20365.20">
-      <Uri>https://github.com/dotnet/sdk</Uri>
-      <Sha>b501745abdf35363aa5f1caa95d9086594c49366</Sha>
->>>>>>> 01eb9ad7
     </Dependency>
     <Dependency Name="Microsoft.Build" Version="16.8.0-preview-20367-06">
       <Uri>https://github.com/microsoft/msbuild</Uri>
@@ -59,14 +41,13 @@
       <Uri>https://github.com/microsoft/msbuild</Uri>
       <Sha>ccca596f350c87b9483577b956ed3dae7e7e1960</Sha>
     </Dependency>
-<<<<<<< HEAD
     <Dependency Name="Microsoft.FSharp.Compiler" Version="11.0.0-beta.20367.6">
       <Uri>https://github.com/dotnet/fsharp</Uri>
       <Sha>66042d33b998a180edbd99af6064da85f8977bf3</Sha>
     </Dependency>
-    <Dependency Name="Microsoft.Net.Compilers.Toolset" Version="3.7.0-5.20365.2">
+    <Dependency Name="Microsoft.Net.Compilers.Toolset" Version="3.7.0-5.20367.1">
       <Uri>https://github.com/dotnet/roslyn</Uri>
-      <Sha>598796cd274b852b5be35398133516e19f543744</Sha>
+      <Sha>f96dcbb6597fcc801970ee09688e733b64ce9040</Sha>
     </Dependency>
     <Dependency Name="Microsoft.AspNetCore.DeveloperCertificates.XPlat" Version="5.0.0-rc.1.20367.16">
       <Uri>https://github.com/dotnet/aspnetcore</Uri>
@@ -79,28 +60,6 @@
     <Dependency Name="NuGet.Build.Tasks" Version="5.8.0-preview.1.6718">
       <Uri>https://github.com/NuGet/NuGet.Client</Uri>
       <Sha>d428c2a79aae81ade1caa326e04f65a119025f42</Sha>
-=======
-    <Dependency Name="Microsoft.FSharp.Compiler" Version="10.10.0-beta.20361.3">
-      <Uri>https://github.com/dotnet/fsharp</Uri>
-      <Sha>3ef6f0b514198c0bfa6c2c09fefe41a740b024d5</Sha>
-    </Dependency>
-    <Dependency Name="Microsoft.Net.Compilers.Toolset" Version="3.7.0-5.20367.1">
-      <Uri>https://github.com/dotnet/roslyn</Uri>
-      <Sha>f96dcbb6597fcc801970ee09688e733b64ce9040</Sha>
-    </Dependency>
-    <Dependency Name="Microsoft.NET.Sdk.Razor" Version="3.1.6">
-      <Uri>https://dev.azure.com/dnceng/internal/_git/dotnet-aspnetcore-tooling</Uri>
-      <Sha>d63ec4a166a5c4f40fcbb823873cfa68cfd39eae</Sha>
-    </Dependency>
-    <!-- For coherency purposes, this version should be gated by the version of wpf routed via core setup -->
-    <Dependency Name="Microsoft.NET.Sdk.WindowsDesktop" Version="3.1.6-servicing.20315.3" CoherentParentDependency="Microsoft.NETCore.App.Runtime.win-x64">
-      <Uri>https://dev.azure.com/dnceng/internal/_git/dotnet-wpf</Uri>
-      <Sha>aab0cc88e5666c8cbb9710979ffdd6a0e7e4ebf2</Sha>
-    </Dependency>
-    <Dependency Name="NuGet.Build.Tasks" Version="5.7.0-rtm.6702">
-      <Uri>https://github.com/NuGet/NuGet.Client</Uri>
-      <Sha>cd51d2637fc533e1e188c860e7616107904a3623</Sha>
->>>>>>> 01eb9ad7
     </Dependency>
     <Dependency Name="Microsoft.NET.Test.Sdk" Version="16.7.0-release-20200612-02">
       <Uri>https://github.com/microsoft/vstest</Uri>
@@ -122,7 +81,6 @@
       <Uri>https://github.com/dotnet/runtime</Uri>
       <Sha>f6dc87f43df543bdc761ded7c578ecedc5b39668</Sha>
     </Dependency>
-<<<<<<< HEAD
     <Dependency Name="System.Resources.Extensions" Version="5.0.0-rc.1.20367.23">
       <Uri>https://github.com/dotnet/runtime</Uri>
       <Sha>f6dc87f43df543bdc761ded7c578ecedc5b39668</Sha>
@@ -134,15 +92,6 @@
     <Dependency Name="Microsoft.NET.Sdk.WindowsDesktop" Version="5.0.0-preview.8.20365.1" CoherentParentDependency="Microsoft.WindowsDesktop.App">
       <Uri>https://github.com/dotnet/wpf</Uri>
       <Sha>7a26b532499cfef8ac96400ce3c27286a1f922e2</Sha>
-=======
-    <Dependency Name="System.Text.Encoding.CodePages" Version="4.7.1" CoherentParentDependency="Microsoft.NETCore.App.Runtime.win-x64">
-      <Uri>https://dev.azure.com/dnceng/internal/_git/dotnet-corefx</Uri>
-      <Sha>059a4a19e602494bfbed473dbbb18f2dbfbd0878</Sha>
-    </Dependency>
-    <Dependency Name="System.Resources.Extensions" Version="4.7.1" CoherentParentDependency="Microsoft.NETCore.App.Runtime.win-x64">
-      <Uri>https://dev.azure.com/dnceng/internal/_git/dotnet-corefx</Uri>
-      <Sha>059a4a19e602494bfbed473dbbb18f2dbfbd0878</Sha>
->>>>>>> 01eb9ad7
     </Dependency>
     <Dependency Name="Microsoft.AspNetCore.Analyzers" Version="5.0.0-rc.1.20367.16">
       <Uri>https://github.com/dotnet/aspnetcore</Uri>
@@ -170,7 +119,6 @@
     </Dependency>
   </ProductDependencies>
   <ToolsetDependencies>
-<<<<<<< HEAD
     <Dependency Name="Microsoft.DotNet.Arcade.Sdk" Version="5.0.0-beta.20364.3">
       <Uri>https://github.com/dotnet/arcade</Uri>
       <Sha>ff5d4b6c8dbdaeacb6e6159d3f8185118dffd915</Sha>
@@ -182,11 +130,6 @@
     <Dependency Name="Microsoft.DotNet.SignTool" Version="5.0.0-beta.20364.3">
       <Uri>https://github.com/dotnet/arcade</Uri>
       <Sha>ff5d4b6c8dbdaeacb6e6159d3f8185118dffd915</Sha>
-=======
-    <Dependency Name="Microsoft.DotNet.Arcade.Sdk" Version="1.0.0-beta.20365.6">
-      <Uri>https://github.com/dotnet/arcade</Uri>
-      <Sha>7cc59275eade471e29b88a797275818b0d513d0f</Sha>
->>>>>>> 01eb9ad7
     </Dependency>
   </ToolsetDependencies>
 </Dependencies>