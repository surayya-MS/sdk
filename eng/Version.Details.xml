<?xml version="1.0" encoding="utf-8"?>
<Dependencies>
  <ProductDependencies>
<<<<<<< HEAD
    <Dependency Name="Microsoft.TemplateEngine.Abstractions" Version="8.0.114">
      <Uri>https://github.com/dotnet/templating</Uri>
      <Sha>47dd92889cc7783ecc6683a8cb447b02a751870b</Sha>
    </Dependency>
    <Dependency Name="Microsoft.TemplateEngine.Mocks" Version="8.0.114-servicing.25105.10">
      <Uri>https://github.com/dotnet/templating</Uri>
      <Sha>47dd92889cc7783ecc6683a8cb447b02a751870b</Sha>
    </Dependency>
    <Dependency Name="Microsoft.SourceBuild.Intermediate.templating" Version="8.0.114-servicing.25105.10">
      <Uri>https://github.com/dotnet/templating</Uri>
      <Sha>47dd92889cc7783ecc6683a8cb447b02a751870b</Sha>
=======
    <Dependency Name="Microsoft.TemplateEngine.Abstractions" Version="8.0.309">
      <Uri>https://github.com/dotnet/templating</Uri>
      <Sha>6ede63a60b3426dad74a95eb1bcddf5669d067c2</Sha>
    </Dependency>
    <Dependency Name="Microsoft.TemplateEngine.Mocks" Version="8.0.309-servicing.25066.9">
      <Uri>https://github.com/dotnet/templating</Uri>
      <Sha>6ede63a60b3426dad74a95eb1bcddf5669d067c2</Sha>
    </Dependency>
    <Dependency Name="Microsoft.SourceBuild.Intermediate.templating" Version="8.0.309-servicing.25066.9">
      <Uri>https://github.com/dotnet/templating</Uri>
      <Sha>6ede63a60b3426dad74a95eb1bcddf5669d067c2</Sha>
>>>>>>> 2f410884
      <SourceBuild RepoName="templating" ManagedOnly="true" />
    </Dependency>
    <Dependency Name="Microsoft.NETCore.App.Ref" Version="8.0.12">
      <Uri>https://dev.azure.com/dnceng/internal/_git/dotnet-runtime</Uri>
      <Sha>89ef51c5d8f5239345127a1e282e11036e590c8b</Sha>
    </Dependency>
    <Dependency Name="VS.Redist.Common.NetCore.SharedFramework.x64.8.0" Version="8.0.12-servicing.24603.5">
      <Uri>https://dev.azure.com/dnceng/internal/_git/dotnet-runtime</Uri>
      <Sha>89ef51c5d8f5239345127a1e282e11036e590c8b</Sha>
      <SourceBuild RepoName="runtime" ManagedOnly="false" />
    </Dependency>
    <Dependency Name="VS.Redist.Common.NetCore.TargetingPack.x64.8.0" Version="8.0.12-servicing.24603.5">
      <Uri>https://dev.azure.com/dnceng/internal/_git/dotnet-runtime</Uri>
      <Sha>89ef51c5d8f5239345127a1e282e11036e590c8b</Sha>
    </Dependency>
    <Dependency Name="Microsoft.NETCore.App.Runtime.win-x64" Version="8.0.12">
      <Uri>https://dev.azure.com/dnceng/internal/_git/dotnet-runtime</Uri>
      <Sha>89ef51c5d8f5239345127a1e282e11036e590c8b</Sha>
    </Dependency>
    <Dependency Name="Microsoft.NETCore.App.Host.win-x64" Version="8.0.12">
      <Uri>https://dev.azure.com/dnceng/internal/_git/dotnet-runtime</Uri>
      <Sha>89ef51c5d8f5239345127a1e282e11036e590c8b</Sha>
    </Dependency>
    <Dependency Name="Microsoft.NETCore.Platforms" Version="8.0.12-servicing.24603.5">
      <Uri>https://dev.azure.com/dnceng/internal/_git/dotnet-runtime</Uri>
      <Sha>89ef51c5d8f5239345127a1e282e11036e590c8b</Sha>
    </Dependency>
    <Dependency Name="Microsoft.NET.HostModel" Version="8.0.12-servicing.24603.5">
      <Uri>https://dev.azure.com/dnceng/internal/_git/dotnet-runtime</Uri>
      <Sha>89ef51c5d8f5239345127a1e282e11036e590c8b</Sha>
    </Dependency>
    <Dependency Name="Microsoft.Extensions.DependencyModel" Version="8.0.2">
      <Uri>https://dev.azure.com/dnceng/internal/_git/dotnet-runtime</Uri>
      <Sha>81cabf2857a01351e5ab578947c7403a5b128ad1</Sha>
    </Dependency>
    <Dependency Name="Microsoft.NETCore.DotNetHostResolver" Version="8.0.12">
      <Uri>https://dev.azure.com/dnceng/internal/_git/dotnet-runtime</Uri>
      <Sha>89ef51c5d8f5239345127a1e282e11036e590c8b</Sha>
    </Dependency>
    <Dependency Name="Microsoft.NET.Workload.Emscripten.Current.Manifest-8.0.100" Version="8.0.12" CoherentParentDependency="Microsoft.NETCore.App.Runtime.win-x64">
      <Uri>https://github.com/dotnet/emsdk</Uri>
      <Sha>c458a7647c04e323c238f381eb176af24254b3ff</Sha>
    </Dependency>
<<<<<<< HEAD
    <Dependency Name="Microsoft.Build" Version="17.8.19">
      <Uri>https://github.com/dotnet/msbuild</Uri>
      <Sha>c3ade832ad989bc4258b064bedc866742b873a12</Sha>
    </Dependency>
    <Dependency Name="Microsoft.Build.Localization" Version="17.8.19-preview-25071-04">
      <Uri>https://github.com/dotnet/msbuild</Uri>
      <Sha>c3ade832ad989bc4258b064bedc866742b873a12</Sha>
    </Dependency>
    <Dependency Name="Microsoft.SourceBuild.Intermediate.msbuild" Version="17.8.19-preview-25071-04">
      <Uri>https://github.com/dotnet/msbuild</Uri>
      <Sha>c3ade832ad989bc4258b064bedc866742b873a12</Sha>
=======
    <Dependency Name="Microsoft.Build" Version="17.10.19">
      <Uri>https://github.com/dotnet/msbuild</Uri>
      <Sha>939cc332cc357d59cc6cfdde70ddc03372e22c26</Sha>
    </Dependency>
    <Dependency Name="Microsoft.Build.Localization" Version="17.10.19-preview-25071-10">
      <Uri>https://github.com/dotnet/msbuild</Uri>
      <Sha>939cc332cc357d59cc6cfdde70ddc03372e22c26</Sha>
    </Dependency>
    <Dependency Name="Microsoft.SourceBuild.Intermediate.msbuild" Version="17.10.19-preview-25071-10">
      <Uri>https://github.com/dotnet/msbuild</Uri>
      <Sha>939cc332cc357d59cc6cfdde70ddc03372e22c26</Sha>
>>>>>>> 2f410884
      <SourceBuild RepoName="msbuild" ManagedOnly="true" />
    </Dependency>
    <Dependency Name="Microsoft.FSharp.Compiler" Version="12.8.301-beta.24271.6">
      <Uri>https://github.com/dotnet/fsharp</Uri>
      <Sha>80c165644db640d0f309affe0daa281c7e17b939</Sha>
    </Dependency>
    <Dependency Name="Microsoft.SourceBuild.Intermediate.fsharp" Version="8.0.301-beta.24271.6">
      <Uri>https://github.com/dotnet/fsharp</Uri>
      <Sha>80c165644db640d0f309affe0daa281c7e17b939</Sha>
      <SourceBuild RepoName="fsharp" ManagedOnly="true" />
    </Dependency>
    <Dependency Name="dotnet-format" Version="8.3.607401">
      <Uri>https://github.com/dotnet/format</Uri>
      <Sha>42ef1d04e544c2a0dca064f9fc982639ca516a84</Sha>
      <SourceBuild RepoName="format" ManagedOnly="true" />
    </Dependency>
<<<<<<< HEAD
    <Dependency Name="Microsoft.Net.Compilers.Toolset" Version="4.8.0-7.25076.5">
      <Uri>https://github.com/dotnet/roslyn</Uri>
      <Sha>0b9f6c99764f3c38694b3be6e61a95f52350f60f</Sha>
      <SourceBuild RepoName="roslyn" ManagedOnly="true" />
    </Dependency>
    <Dependency Name="Microsoft.CodeAnalysis" Version="4.8.0-7.25076.5">
      <Uri>https://github.com/dotnet/roslyn</Uri>
      <Sha>0b9f6c99764f3c38694b3be6e61a95f52350f60f</Sha>
    </Dependency>
    <Dependency Name="Microsoft.CodeAnalysis.CSharp" Version="4.8.0-7.25076.5">
      <Uri>https://github.com/dotnet/roslyn</Uri>
      <Sha>0b9f6c99764f3c38694b3be6e61a95f52350f60f</Sha>
    </Dependency>
    <Dependency Name="Microsoft.CodeAnalysis.CSharp.CodeStyle" Version="4.8.0-7.25076.5">
      <Uri>https://github.com/dotnet/roslyn</Uri>
      <Sha>0b9f6c99764f3c38694b3be6e61a95f52350f60f</Sha>
    </Dependency>
    <Dependency Name="Microsoft.CodeAnalysis.CSharp.Features" Version="4.8.0-7.25076.5">
      <Uri>https://github.com/dotnet/roslyn</Uri>
      <Sha>0b9f6c99764f3c38694b3be6e61a95f52350f60f</Sha>
    </Dependency>
    <Dependency Name="Microsoft.CodeAnalysis.CSharp.Workspaces" Version="4.8.0-7.25076.5">
      <Uri>https://github.com/dotnet/roslyn</Uri>
      <Sha>0b9f6c99764f3c38694b3be6e61a95f52350f60f</Sha>
    </Dependency>
    <Dependency Name="Microsoft.CodeAnalysis.Workspaces.MSBuild" Version="4.8.0-7.25076.5">
      <Uri>https://github.com/dotnet/roslyn</Uri>
      <Sha>0b9f6c99764f3c38694b3be6e61a95f52350f60f</Sha>
=======
    <Dependency Name="Microsoft.Net.Compilers.Toolset" Version="4.10.0-3.25064.8">
      <Uri>https://github.com/dotnet/roslyn</Uri>
      <Sha>85262f5f51be12867c1c2776d7a2be55251c04be</Sha>
      <SourceBuild RepoName="roslyn" ManagedOnly="true" />
    </Dependency>
    <Dependency Name="Microsoft.CodeAnalysis" Version="4.10.0-3.25064.8">
      <Uri>https://github.com/dotnet/roslyn</Uri>
      <Sha>85262f5f51be12867c1c2776d7a2be55251c04be</Sha>
    </Dependency>
    <Dependency Name="Microsoft.CodeAnalysis.CSharp" Version="4.10.0-3.25064.8">
      <Uri>https://github.com/dotnet/roslyn</Uri>
      <Sha>85262f5f51be12867c1c2776d7a2be55251c04be</Sha>
    </Dependency>
    <Dependency Name="Microsoft.CodeAnalysis.CSharp.CodeStyle" Version="4.10.0-3.25064.8">
      <Uri>https://github.com/dotnet/roslyn</Uri>
      <Sha>85262f5f51be12867c1c2776d7a2be55251c04be</Sha>
    </Dependency>
    <Dependency Name="Microsoft.CodeAnalysis.CSharp.Features" Version="4.10.0-3.25064.8">
      <Uri>https://github.com/dotnet/roslyn</Uri>
      <Sha>85262f5f51be12867c1c2776d7a2be55251c04be</Sha>
    </Dependency>
    <Dependency Name="Microsoft.CodeAnalysis.CSharp.Workspaces" Version="4.10.0-3.25064.8">
      <Uri>https://github.com/dotnet/roslyn</Uri>
      <Sha>85262f5f51be12867c1c2776d7a2be55251c04be</Sha>
    </Dependency>
    <Dependency Name="Microsoft.CodeAnalysis.Workspaces.MSBuild" Version="4.10.0-3.25064.8">
      <Uri>https://github.com/dotnet/roslyn</Uri>
      <Sha>85262f5f51be12867c1c2776d7a2be55251c04be</Sha>
>>>>>>> 2f410884
    </Dependency>
    <Dependency Name="Microsoft.AspNetCore.DeveloperCertificates.XPlat" Version="8.0.12-servicing.24603.12">
      <Uri>https://dev.azure.com/dnceng/internal/_git/dotnet-aspnetcore</Uri>
      <Sha>31d685b2d9a86ca1243014d175a3da813f78e428</Sha>
    </Dependency>
    <Dependency Name="Microsoft.AspNetCore.TestHost" Version="8.0.12">
      <Uri>https://dev.azure.com/dnceng/internal/_git/dotnet-aspnetcore</Uri>
      <Sha>31d685b2d9a86ca1243014d175a3da813f78e428</Sha>
    </Dependency>
    <Dependency Name="Microsoft.Build.NuGetSdkResolver" Version="6.10.2-rc.8">
      <Uri>https://github.com/nuget/nuget.client</Uri>
      <Sha>b42cb884109d8d33c956311f1a8c89a90be0c195</Sha>
    </Dependency>
    <Dependency Name="NuGet.Build.Tasks" Version="6.10.2-rc.8">
      <Uri>https://github.com/nuget/nuget.client</Uri>
      <Sha>b42cb884109d8d33c956311f1a8c89a90be0c195</Sha>
    </Dependency>
    <Dependency Name="NuGet.Build.Tasks.Console" Version="6.10.2-rc.8">
      <Uri>https://github.com/nuget/nuget.client</Uri>
      <Sha>b42cb884109d8d33c956311f1a8c89a90be0c195</Sha>
    </Dependency>
    <Dependency Name="NuGet.Build.Tasks.Pack" Version="6.10.2-rc.8">
      <Uri>https://github.com/nuget/nuget.client</Uri>
      <Sha>b42cb884109d8d33c956311f1a8c89a90be0c195</Sha>
    </Dependency>
    <Dependency Name="NuGet.Commands" Version="6.10.2-rc.8">
      <Uri>https://github.com/nuget/nuget.client</Uri>
      <Sha>b42cb884109d8d33c956311f1a8c89a90be0c195</Sha>
    </Dependency>
    <Dependency Name="NuGet.CommandLine.XPlat" Version="6.10.2-rc.8">
      <Uri>https://github.com/nuget/nuget.client</Uri>
      <Sha>b42cb884109d8d33c956311f1a8c89a90be0c195</Sha>
    </Dependency>
    <Dependency Name="NuGet.Common" Version="6.10.2-rc.8">
      <Uri>https://github.com/nuget/nuget.client</Uri>
      <Sha>b42cb884109d8d33c956311f1a8c89a90be0c195</Sha>
    </Dependency>
    <Dependency Name="NuGet.Configuration" Version="6.10.2-rc.8">
      <Uri>https://github.com/nuget/nuget.client</Uri>
      <Sha>b42cb884109d8d33c956311f1a8c89a90be0c195</Sha>
    </Dependency>
    <Dependency Name="NuGet.Credentials" Version="6.10.2-rc.8">
      <Uri>https://github.com/nuget/nuget.client</Uri>
      <Sha>b42cb884109d8d33c956311f1a8c89a90be0c195</Sha>
    </Dependency>
    <Dependency Name="NuGet.DependencyResolver.Core" Version="6.10.2-rc.8">
      <Uri>https://github.com/nuget/nuget.client</Uri>
      <Sha>b42cb884109d8d33c956311f1a8c89a90be0c195</Sha>
    </Dependency>
    <Dependency Name="NuGet.Frameworks" Version="6.10.2-rc.8">
      <Uri>https://github.com/nuget/nuget.client</Uri>
      <Sha>b42cb884109d8d33c956311f1a8c89a90be0c195</Sha>
    </Dependency>
    <Dependency Name="NuGet.LibraryModel" Version="6.10.2-rc.8">
      <Uri>https://github.com/nuget/nuget.client</Uri>
      <Sha>b42cb884109d8d33c956311f1a8c89a90be0c195</Sha>
    </Dependency>
    <Dependency Name="NuGet.ProjectModel" Version="6.10.2-rc.8">
      <Uri>https://github.com/nuget/nuget.client</Uri>
      <Sha>b42cb884109d8d33c956311f1a8c89a90be0c195</Sha>
    </Dependency>
    <Dependency Name="NuGet.Protocol" Version="6.10.2-rc.8">
      <Uri>https://github.com/nuget/nuget.client</Uri>
      <Sha>b42cb884109d8d33c956311f1a8c89a90be0c195</Sha>
    </Dependency>
    <Dependency Name="NuGet.Packaging" Version="6.10.2-rc.8">
      <Uri>https://github.com/nuget/nuget.client</Uri>
      <Sha>b42cb884109d8d33c956311f1a8c89a90be0c195</Sha>
    </Dependency>
    <Dependency Name="NuGet.Versioning" Version="6.10.2-rc.8">
      <Uri>https://github.com/nuget/nuget.client</Uri>
      <Sha>b42cb884109d8d33c956311f1a8c89a90be0c195</Sha>
    </Dependency>
    <Dependency Name="NuGet.Localization" Version="6.10.2-rc.8">
      <Uri>https://github.com/nuget/nuget.client</Uri>
      <Sha>b42cb884109d8d33c956311f1a8c89a90be0c195</Sha>
    </Dependency>
    <Dependency Name="Microsoft.NET.Test.Sdk" Version="17.10.0-release-24317-02">
      <Uri>https://github.com/microsoft/vstest</Uri>
      <Sha>c4d80397805bec06b354d20aeb1773e243c6add0</Sha>
      <SourceBuild RepoName="vstest" ManagedOnly="true" />
    </Dependency>
    <Dependency Name="Microsoft.TestPlatform.CLI" Version="17.10.0-release-24317-02">
      <Uri>https://github.com/microsoft/vstest</Uri>
      <Sha>c4d80397805bec06b354d20aeb1773e243c6add0</Sha>
    </Dependency>
    <Dependency Name="Microsoft.TestPlatform.Build" Version="17.10.0-release-24317-02">
      <Uri>https://github.com/microsoft/vstest</Uri>
      <Sha>c4d80397805bec06b354d20aeb1773e243c6add0</Sha>
    </Dependency>
    <Dependency Name="Microsoft.NET.ILLink.Tasks" Version="8.0.12">
      <Uri>https://dev.azure.com/dnceng/internal/_git/dotnet-runtime</Uri>
      <Sha>89ef51c5d8f5239345127a1e282e11036e590c8b</Sha>
    </Dependency>
    <Dependency Name="System.Formats.Asn1" Version="8.0.1">
      <Uri>https://dev.azure.com/dnceng/internal/_git/dotnet-runtime</Uri>
      <Sha>2aade6beb02ea367fd97c4070a4198802fe61c03</Sha>
    </Dependency>
    <Dependency Name="System.CodeDom" Version="8.0.0">
      <Uri>https://dev.azure.com/dnceng/internal/_git/dotnet-runtime</Uri>
      <Sha>5535e31a712343a63f5d7d796cd874e563e5ac14</Sha>
    </Dependency>
    <Dependency Name="System.Diagnostics.EventLog" Version="8.0.1">
      <Uri>https://dev.azure.com/dnceng/internal/_git/dotnet-runtime</Uri>
      <Sha>81cabf2857a01351e5ab578947c7403a5b128ad1</Sha>
    </Dependency>
    <Dependency Name="System.Security.Cryptography.ProtectedData" Version="8.0.0">
      <Uri>https://dev.azure.com/dnceng/internal/_git/dotnet-runtime</Uri>
      <Sha>5535e31a712343a63f5d7d796cd874e563e5ac14</Sha>
    </Dependency>
    <Dependency Name="System.Text.Encoding.CodePages" Version="8.0.0">
      <Uri>https://dev.azure.com/dnceng/internal/_git/dotnet-runtime</Uri>
      <Sha>5535e31a712343a63f5d7d796cd874e563e5ac14</Sha>
    </Dependency>
    <Dependency Name="System.Resources.Extensions" Version="8.0.0">
      <Uri>https://dev.azure.com/dnceng/internal/_git/dotnet-runtime</Uri>
      <Sha>5535e31a712343a63f5d7d796cd874e563e5ac14</Sha>
    </Dependency>
    <Dependency Name="Microsoft.WindowsDesktop.App.Runtime.win-x64" Version="8.0.12">
      <Uri>https://dev.azure.com/dnceng/internal/_git/dotnet-windowsdesktop</Uri>
      <Sha>0dad47b40c489631d0d3e7c6cc10f0035590a17c</Sha>
    </Dependency>
    <Dependency Name="VS.Redist.Common.WindowsDesktop.SharedFramework.x64.8.0" Version="8.0.12-servicing.24604.2">
      <Uri>https://dev.azure.com/dnceng/internal/_git/dotnet-windowsdesktop</Uri>
      <Sha>0dad47b40c489631d0d3e7c6cc10f0035590a17c</Sha>
    </Dependency>
    <Dependency Name="Microsoft.WindowsDesktop.App.Ref" Version="8.0.12">
      <Uri>https://dev.azure.com/dnceng/internal/_git/dotnet-windowsdesktop</Uri>
      <Sha>0dad47b40c489631d0d3e7c6cc10f0035590a17c</Sha>
    </Dependency>
    <Dependency Name="VS.Redist.Common.WindowsDesktop.TargetingPack.x64.8.0" Version="8.0.12-servicing.24604.2">
      <Uri>https://dev.azure.com/dnceng/internal/_git/dotnet-windowsdesktop</Uri>
      <Sha>0dad47b40c489631d0d3e7c6cc10f0035590a17c</Sha>
    </Dependency>
    <Dependency Name="Microsoft.NET.Sdk.WindowsDesktop" Version="8.0.12-servicing.24603.5" CoherentParentDependency="Microsoft.WindowsDesktop.App.Ref">
      <Uri>https://dev.azure.com/dnceng/internal/_git/dotnet-wpf</Uri>
      <Sha>6a2a510ae56ff16665d95b96a0920e2fd45e1d2b</Sha>
    </Dependency>
    <Dependency Name="Microsoft.AspNetCore.App.Ref" Version="8.0.12">
      <Uri>https://dev.azure.com/dnceng/internal/_git/dotnet-aspnetcore</Uri>
      <Sha>31d685b2d9a86ca1243014d175a3da813f78e428</Sha>
    </Dependency>
    <Dependency Name="Microsoft.AspNetCore.App.Ref.Internal" Version="8.0.12-servicing.24603.12">
      <Uri>https://dev.azure.com/dnceng/internal/_git/dotnet-aspnetcore</Uri>
      <Sha>31d685b2d9a86ca1243014d175a3da813f78e428</Sha>
    </Dependency>
    <Dependency Name="Microsoft.AspNetCore.App.Runtime.win-x64" Version="8.0.12">
      <Uri>https://dev.azure.com/dnceng/internal/_git/dotnet-aspnetcore</Uri>
      <Sha>31d685b2d9a86ca1243014d175a3da813f78e428</Sha>
    </Dependency>
    <Dependency Name="VS.Redist.Common.AspNetCore.SharedFramework.x64.8.0" Version="8.0.12-servicing.24603.12">
      <Uri>https://dev.azure.com/dnceng/internal/_git/dotnet-aspnetcore</Uri>
      <Sha>31d685b2d9a86ca1243014d175a3da813f78e428</Sha>
      <SourceBuild RepoName="aspnetcore" ManagedOnly="true" />
    </Dependency>
    <Dependency Name="dotnet-dev-certs" Version="8.0.12-servicing.24603.12">
      <Uri>https://dev.azure.com/dnceng/internal/_git/dotnet-aspnetcore</Uri>
      <Sha>31d685b2d9a86ca1243014d175a3da813f78e428</Sha>
    </Dependency>
    <Dependency Name="dotnet-user-jwts" Version="8.0.12-servicing.24603.12">
      <Uri>https://dev.azure.com/dnceng/internal/_git/dotnet-aspnetcore</Uri>
      <Sha>31d685b2d9a86ca1243014d175a3da813f78e428</Sha>
    </Dependency>
    <Dependency Name="dotnet-user-secrets" Version="8.0.12-servicing.24603.12">
      <Uri>https://dev.azure.com/dnceng/internal/_git/dotnet-aspnetcore</Uri>
      <Sha>31d685b2d9a86ca1243014d175a3da813f78e428</Sha>
    </Dependency>
    <Dependency Name="Microsoft.AspNetCore.Analyzers" Version="8.0.12-servicing.24603.12">
      <Uri>https://dev.azure.com/dnceng/internal/_git/dotnet-aspnetcore</Uri>
      <Sha>31d685b2d9a86ca1243014d175a3da813f78e428</Sha>
    </Dependency>
    <Dependency Name="Microsoft.AspNetCore.Components.SdkAnalyzers" Version="8.0.12-servicing.24603.12">
      <Uri>https://dev.azure.com/dnceng/internal/_git/dotnet-aspnetcore</Uri>
      <Sha>31d685b2d9a86ca1243014d175a3da813f78e428</Sha>
    </Dependency>
    <Dependency Name="Microsoft.AspNetCore.Mvc.Analyzers" Version="8.0.12-servicing.24603.12">
      <Uri>https://dev.azure.com/dnceng/internal/_git/dotnet-aspnetcore</Uri>
      <Sha>31d685b2d9a86ca1243014d175a3da813f78e428</Sha>
    </Dependency>
    <Dependency Name="Microsoft.AspNetCore.Mvc.Api.Analyzers" Version="8.0.12-servicing.24603.12">
      <Uri>https://dev.azure.com/dnceng/internal/_git/dotnet-aspnetcore</Uri>
      <Sha>31d685b2d9a86ca1243014d175a3da813f78e428</Sha>
    </Dependency>
<<<<<<< HEAD
    <Dependency Name="Microsoft.CodeAnalysis.Razor.Tooling.Internal" Version="7.0.0-preview.25104.6">
      <Uri>https://github.com/dotnet/razor</Uri>
      <Sha>738705b78cec78396b98e793dcb3466a03a7a269</Sha>
      <SourceBuild RepoName="razor" ManagedOnly="true" />
    </Dependency>
    <Dependency Name="Microsoft.AspNetCore.Mvc.Razor.Extensions.Tooling.Internal" Version="7.0.0-preview.25104.6">
      <Uri>https://github.com/dotnet/razor</Uri>
      <Sha>738705b78cec78396b98e793dcb3466a03a7a269</Sha>
    </Dependency>
    <Dependency Name="Microsoft.NET.Sdk.Razor.SourceGenerators.Transport" Version="7.0.0-preview.25104.6">
      <Uri>https://github.com/dotnet/razor</Uri>
      <Sha>738705b78cec78396b98e793dcb3466a03a7a269</Sha>
=======
    <Dependency Name="Microsoft.CodeAnalysis.Razor.Tooling.Internal" Version="7.0.0-preview.25104.5">
      <Uri>https://github.com/dotnet/razor</Uri>
      <Sha>291218a1671cc18216b6fc93204619d761515011</Sha>
      <SourceBuild RepoName="razor" ManagedOnly="true" />
    </Dependency>
    <Dependency Name="Microsoft.AspNetCore.Mvc.Razor.Extensions.Tooling.Internal" Version="7.0.0-preview.25104.5">
      <Uri>https://github.com/dotnet/razor</Uri>
      <Sha>291218a1671cc18216b6fc93204619d761515011</Sha>
    </Dependency>
    <Dependency Name="Microsoft.NET.Sdk.Razor.SourceGenerators.Transport" Version="7.0.0-preview.25104.5">
      <Uri>https://github.com/dotnet/razor</Uri>
      <Sha>291218a1671cc18216b6fc93204619d761515011</Sha>
>>>>>>> 2f410884
    </Dependency>
    <Dependency Name="Microsoft.Extensions.FileProviders.Embedded" Version="8.0.12">
      <Uri>https://dev.azure.com/dnceng/internal/_git/dotnet-aspnetcore</Uri>
      <Sha>31d685b2d9a86ca1243014d175a3da813f78e428</Sha>
    </Dependency>
    <Dependency Name="Microsoft.AspNetCore.Authorization" Version="8.0.12">
      <Uri>https://dev.azure.com/dnceng/internal/_git/dotnet-aspnetcore</Uri>
      <Sha>31d685b2d9a86ca1243014d175a3da813f78e428</Sha>
    </Dependency>
    <Dependency Name="Microsoft.AspNetCore.Components.Web" Version="8.0.12">
      <Uri>https://dev.azure.com/dnceng/internal/_git/dotnet-aspnetcore</Uri>
      <Sha>31d685b2d9a86ca1243014d175a3da813f78e428</Sha>
    </Dependency>
    <Dependency Name="Microsoft.JSInterop" Version="8.0.12">
      <Uri>https://dev.azure.com/dnceng/internal/_git/dotnet-aspnetcore</Uri>
      <Sha>31d685b2d9a86ca1243014d175a3da813f78e428</Sha>
    </Dependency>
    <Dependency Name="Microsoft.Web.Xdt" Version="7.0.0-preview.22423.2" Pinned="true">
      <Uri>https://github.com/dotnet/xdt</Uri>
      <Sha>9a1c3e1b7f0c8763d4c96e593961a61a72679a7b</Sha>
      <SourceBuild RepoName="xdt" ManagedOnly="true" />
    </Dependency>
<<<<<<< HEAD
    <Dependency Name="Microsoft.CodeAnalysis.NetAnalyzers" Version="8.0.0-preview.25074.1">
      <Uri>https://github.com/dotnet/roslyn-analyzers</Uri>
      <Sha>de4aff542dacdc8027c1b4c4580a385dc097341f</Sha>
    </Dependency>
    <Dependency Name="Microsoft.CodeAnalysis.PublicApiAnalyzers" Version="3.11.0-beta1.25074.1">
      <Uri>https://github.com/dotnet/roslyn-analyzers</Uri>
      <Sha>de4aff542dacdc8027c1b4c4580a385dc097341f</Sha>
    </Dependency>
    <Dependency Name="Microsoft.SourceBuild.Intermediate.roslyn-analyzers" Version="3.11.0-beta1.25074.1">
      <Uri>https://github.com/dotnet/roslyn-analyzers</Uri>
      <Sha>de4aff542dacdc8027c1b4c4580a385dc097341f</Sha>
=======
    <Dependency Name="Microsoft.CodeAnalysis.NetAnalyzers" Version="8.0.0-preview.23614.1">
      <Uri>https://github.com/dotnet/roslyn-analyzers</Uri>
      <Sha>abef8ced132657943b7150f01a308e2199a17d5d</Sha>
    </Dependency>
    <Dependency Name="Microsoft.CodeAnalysis.PublicApiAnalyzers" Version="3.11.0-beta1.23614.1">
      <Uri>https://github.com/dotnet/roslyn-analyzers</Uri>
      <Sha>abef8ced132657943b7150f01a308e2199a17d5d</Sha>
    </Dependency>
    <Dependency Name="Microsoft.SourceBuild.Intermediate.roslyn-analyzers" Version="3.11.0-beta1.23614.1">
      <Uri>https://github.com/dotnet/roslyn-analyzers</Uri>
      <Sha>abef8ced132657943b7150f01a308e2199a17d5d</Sha>
>>>>>>> 2f410884
      <SourceBuild RepoName="roslyn-analyzers" ManagedOnly="true" />
    </Dependency>
    <Dependency Name="System.CommandLine" Version="2.0.0-beta4.23307.1">
      <Uri>https://github.com/dotnet/command-line-api</Uri>
      <Sha>02fe27cd6a9b001c8feb7938e6ef4b3799745759</Sha>
    </Dependency>
    <Dependency Name="Microsoft.SourceBuild.Intermediate.command-line-api" Version="0.1.430701">
      <Uri>https://github.com/dotnet/command-line-api</Uri>
      <Sha>02fe27cd6a9b001c8feb7938e6ef4b3799745759</Sha>
      <SourceBuild RepoName="command-line-api" ManagedOnly="true" />
    </Dependency>
    <Dependency Name="Microsoft.SourceBuild.Intermediate.source-build-externals" Version="8.0.0-alpha.1.25104.1">
      <Uri>https://github.com/dotnet/source-build-externals</Uri>
      <Sha>dc30cd1ec22f198d658e011c14525d4d65873991</Sha>
      <SourceBuild RepoName="source-build-externals" ManagedOnly="true" />
    </Dependency>
    <Dependency Name="Microsoft.SourceBuild.Intermediate.source-build-reference-packages" Version="8.0.0-alpha.1.25081.5">
      <Uri>https://github.com/dotnet/source-build-reference-packages</Uri>
      <Sha>d73fc552386797322e84fa9b2ef5eaa5369de83c</Sha>
      <SourceBuild RepoName="source-build-reference-packages" ManagedOnly="true" />
    </Dependency>
    <Dependency Name="Microsoft.Deployment.DotNet.Releases" Version="2.0.0-rtm.1.25064.1">
      <Uri>https://github.com/dotnet/deployment-tools</Uri>
      <Sha>5255d40e228ea1d4b624781b5b97ec16484a3b4b</Sha>
    </Dependency>
    <Dependency Name="Microsoft.Build.Tasks.Git" Version="8.0.0-beta.23615.1">
      <Uri>https://github.com/dotnet/sourcelink</Uri>
      <Sha>94eaac3385cafff41094454966e1af1d1cf60f00</Sha>
      <SourceBuild RepoName="sourcelink" ManagedOnly="true" />
    </Dependency>
    <Dependency Name="Microsoft.SourceLink.Common" Version="8.0.0-beta.23615.1">
      <Uri>https://github.com/dotnet/sourcelink</Uri>
      <Sha>94eaac3385cafff41094454966e1af1d1cf60f00</Sha>
    </Dependency>
    <Dependency Name="Microsoft.SourceLink.AzureRepos.Git" Version="8.0.0-beta.23615.1">
      <Uri>https://github.com/dotnet/sourcelink</Uri>
      <Sha>94eaac3385cafff41094454966e1af1d1cf60f00</Sha>
    </Dependency>
    <Dependency Name="Microsoft.SourceLink.GitHub" Version="8.0.0-beta.23615.1">
      <Uri>https://github.com/dotnet/sourcelink</Uri>
      <Sha>94eaac3385cafff41094454966e1af1d1cf60f00</Sha>
    </Dependency>
    <Dependency Name="Microsoft.SourceLink.GitLab" Version="8.0.0-beta.23615.1">
      <Uri>https://github.com/dotnet/sourcelink</Uri>
      <Sha>94eaac3385cafff41094454966e1af1d1cf60f00</Sha>
    </Dependency>
    <Dependency Name="Microsoft.SourceLink.Bitbucket.Git" Version="8.0.0-beta.23615.1">
      <Uri>https://github.com/dotnet/sourcelink</Uri>
      <Sha>94eaac3385cafff41094454966e1af1d1cf60f00</Sha>
    </Dependency>
    <!-- Explicit dependency because Microsoft.Deployment.DotNet.Releases has different versioning
         than the SB intermediate -->
    <Dependency Name="Microsoft.SourceBuild.Intermediate.deployment-tools" Version="8.0.0-rtm.25064.1">
      <Uri>https://github.com/dotnet/deployment-tools</Uri>
      <Sha>5255d40e228ea1d4b624781b5b97ec16484a3b4b</Sha>
      <SourceBuild RepoName="deployment-tools" ManagedOnly="true" />
    </Dependency>
    <Dependency Name="Microsoft.SourceBuild.Intermediate.symreader" Version="2.0.0-beta-23228-03">
      <Uri>https://github.com/dotnet/symreader</Uri>
      <Sha>27e584661980ee6d82c419a2a471ae505b7d122e</Sha>
      <SourceBuild RepoName="symreader" ManagedOnly="true" />
    </Dependency>
    <!-- Dependency required for flowing correct package version in source-build, using PVP flow. -->
    <Dependency Name="Microsoft.Extensions.Logging" Version="8.0.1">
      <Uri>https://dev.azure.com/dnceng/internal/_git/dotnet-runtime</Uri>
      <Sha>81cabf2857a01351e5ab578947c7403a5b128ad1</Sha>
    </Dependency>
    <!-- Dependency required for flowing correct package version in source-build, using PVP flow. -->
    <Dependency Name="Microsoft.Extensions.Logging.Abstractions" Version="8.0.2">
      <Uri>https://dev.azure.com/dnceng/internal/_git/dotnet-runtime</Uri>
      <Sha>81cabf2857a01351e5ab578947c7403a5b128ad1</Sha>
    </Dependency>
    <!-- Dependency required for flowing correct package version in source-build, using PVP flow. -->
    <Dependency Name="Microsoft.Extensions.Logging.Console" Version="8.0.1">
      <Uri>https://dev.azure.com/dnceng/internal/_git/dotnet-runtime</Uri>
      <Sha>81cabf2857a01351e5ab578947c7403a5b128ad1</Sha>
    </Dependency>
    <!-- Dependency required for flowing correct package version in source-build, using PVP flow. -->
    <Dependency Name="Microsoft.Extensions.FileSystemGlobbing" Version="8.0.0">
      <Uri>https://dev.azure.com/dnceng/internal/_git/dotnet-runtime</Uri>
      <Sha>5535e31a712343a63f5d7d796cd874e563e5ac14</Sha>
    </Dependency>
    <!-- Dependency required for flowing correct package version in source-build, using PVP flow. -->
    <Dependency Name="System.ServiceProcess.ServiceController" Version="8.0.1">
      <Uri>https://dev.azure.com/dnceng/internal/_git/dotnet-runtime</Uri>
      <Sha>81cabf2857a01351e5ab578947c7403a5b128ad1</Sha>
    </Dependency>
    <Dependency Name="System.Text.Json" Version="8.0.5">
      <Uri>https://dev.azure.com/dnceng/internal/_git/dotnet-runtime</Uri>
      <Sha>81cabf2857a01351e5ab578947c7403a5b128ad1</Sha>
    </Dependency>
    <Dependency Name="Microsoft.Bcl.AsyncInterfaces" Version="8.0.0">
      <Uri>https://dev.azure.com/dnceng/internal/_git/dotnet-runtime</Uri>
      <Sha>5535e31a712343a63f5d7d796cd874e563e5ac14</Sha>
    </Dependency>
    <Dependency Name="Microsoft.Extensions.FileProviders.Abstractions" Version="8.0.0">
      <Uri>https://dev.azure.com/dnceng/internal/_git/dotnet-runtime</Uri>
      <Sha>5535e31a712343a63f5d7d796cd874e563e5ac14</Sha>
    </Dependency>
    <Dependency Name="Microsoft.Extensions.ObjectPool" Version="8.0.12">
      <Uri>https://dev.azure.com/dnceng/internal/_git/dotnet-aspnetcore</Uri>
      <Sha>31d685b2d9a86ca1243014d175a3da813f78e428</Sha>
    </Dependency>
    <Dependency Name="Microsoft.Win32.SystemEvents" Version="8.0.0">
      <Uri>https://dev.azure.com/dnceng/internal/_git/dotnet-runtime</Uri>
      <Sha>5535e31a712343a63f5d7d796cd874e563e5ac14</Sha>
    </Dependency>
    <Dependency Name="System.Composition.AttributedModel" Version="8.0.0">
      <Uri>https://dev.azure.com/dnceng/internal/_git/dotnet-runtime</Uri>
      <Sha>5535e31a712343a63f5d7d796cd874e563e5ac14</Sha>
    </Dependency>
    <Dependency Name="System.Composition.Convention" Version="8.0.0">
      <Uri>https://dev.azure.com/dnceng/internal/_git/dotnet-runtime</Uri>
      <Sha>5535e31a712343a63f5d7d796cd874e563e5ac14</Sha>
    </Dependency>
    <Dependency Name="System.Composition.Hosting" Version="8.0.0">
      <Uri>https://dev.azure.com/dnceng/internal/_git/dotnet-runtime</Uri>
      <Sha>5535e31a712343a63f5d7d796cd874e563e5ac14</Sha>
    </Dependency>
    <Dependency Name="System.Composition.Runtime" Version="8.0.0">
      <Uri>https://dev.azure.com/dnceng/internal/_git/dotnet-runtime</Uri>
      <Sha>5535e31a712343a63f5d7d796cd874e563e5ac14</Sha>
    </Dependency>
    <Dependency Name="System.Composition.TypedParts" Version="8.0.0">
      <Uri>https://dev.azure.com/dnceng/internal/_git/dotnet-runtime</Uri>
      <Sha>5535e31a712343a63f5d7d796cd874e563e5ac14</Sha>
    </Dependency>
    <Dependency Name="System.Configuration.ConfigurationManager" Version="8.0.1">
      <Uri>https://dev.azure.com/dnceng/internal/_git/dotnet-runtime</Uri>
      <Sha>81cabf2857a01351e5ab578947c7403a5b128ad1</Sha>
    </Dependency>
    <Dependency Name="System.Drawing.Common" Version="8.0.4">
      <Uri>https://dev.azure.com/dnceng/internal/_git/dotnet-winforms</Uri>
      <Sha>41a4bd690229661e3ec74276ce3f93863b22435b</Sha>
    </Dependency>
    <Dependency Name="System.Security.Cryptography.Pkcs" Version="8.0.1">
      <Uri>https://dev.azure.com/dnceng/internal/_git/dotnet-runtime</Uri>
      <Sha>81cabf2857a01351e5ab578947c7403a5b128ad1</Sha>
    </Dependency>
    <Dependency Name="System.Security.Cryptography.Xml" Version="8.0.2">
      <Uri>https://dev.azure.com/dnceng/internal/_git/dotnet-runtime</Uri>
      <Sha>81cabf2857a01351e5ab578947c7403a5b128ad1</Sha>
    </Dependency>
    <Dependency Name="System.Security.Permissions" Version="8.0.0">
      <Uri>https://dev.azure.com/dnceng/internal/_git/dotnet-runtime</Uri>
      <Sha>5535e31a712343a63f5d7d796cd874e563e5ac14</Sha>
    </Dependency>
    <Dependency Name="System.Windows.Extensions" Version="8.0.0">
      <Uri>https://dev.azure.com/dnceng/internal/_git/dotnet-runtime</Uri>
      <Sha>5535e31a712343a63f5d7d796cd874e563e5ac14</Sha>
    </Dependency>
  </ProductDependencies>
  <ToolsetDependencies>
    <Dependency Name="Microsoft.DotNet.Arcade.Sdk" Version="8.0.0-beta.25105.2">
      <Uri>https://github.com/dotnet/arcade</Uri>
      <Sha>f9e274e2269d2cda748e78344afe681411748157</Sha>
      <SourceBuild RepoName="arcade" ManagedOnly="true" />
    </Dependency>
    <Dependency Name="Microsoft.DotNet.Helix.Sdk" Version="8.0.0-beta.25105.2">
      <Uri>https://github.com/dotnet/arcade</Uri>
      <Sha>f9e274e2269d2cda748e78344afe681411748157</Sha>
    </Dependency>
    <Dependency Name="Microsoft.DotNet.SignTool" Version="8.0.0-beta.25105.2">
      <Uri>https://github.com/dotnet/arcade</Uri>
      <Sha>f9e274e2269d2cda748e78344afe681411748157</Sha>
    </Dependency>
    <Dependency Name="Microsoft.DotNet.XUnitExtensions" Version="8.0.0-beta.25105.2">
      <Uri>https://github.com/dotnet/arcade</Uri>
      <Sha>f9e274e2269d2cda748e78344afe681411748157</Sha>
    </Dependency>
    <Dependency Name="System.Reflection.MetadataLoadContext" Version="8.0.1">
      <Uri>https://dev.azure.com/dnceng/internal/_git/dotnet-runtime</Uri>
      <Sha>81cabf2857a01351e5ab578947c7403a5b128ad1</Sha>
    </Dependency>
    <Dependency Name="Microsoft.DotNet.XliffTasks" Version="1.0.0-beta.23475.1" CoherentParentDependency="Microsoft.DotNet.Arcade.Sdk">
      <Uri>https://github.com/dotnet/xliff-tasks</Uri>
      <Sha>73f0850939d96131c28cf6ea6ee5aacb4da0083a</Sha>
      <SourceBuild RepoName="xliff-tasks" ManagedOnly="true" />
    </Dependency>
    <Dependency Name="Microsoft.IO.Redist" Version="6.0.1">
      <Uri>https://github.com/dotnet/runtime</Uri>
      <Sha>e77011b31a3e5c47d931248a64b47f9b2d47853d</Sha>
    </Dependency>
  </ToolsetDependencies>
</Dependencies><|MERGE_RESOLUTION|>--- conflicted
+++ resolved
@@ -1,19 +1,6 @@
 <?xml version="1.0" encoding="utf-8"?>
 <Dependencies>
   <ProductDependencies>
-<<<<<<< HEAD
-    <Dependency Name="Microsoft.TemplateEngine.Abstractions" Version="8.0.114">
-      <Uri>https://github.com/dotnet/templating</Uri>
-      <Sha>47dd92889cc7783ecc6683a8cb447b02a751870b</Sha>
-    </Dependency>
-    <Dependency Name="Microsoft.TemplateEngine.Mocks" Version="8.0.114-servicing.25105.10">
-      <Uri>https://github.com/dotnet/templating</Uri>
-      <Sha>47dd92889cc7783ecc6683a8cb447b02a751870b</Sha>
-    </Dependency>
-    <Dependency Name="Microsoft.SourceBuild.Intermediate.templating" Version="8.0.114-servicing.25105.10">
-      <Uri>https://github.com/dotnet/templating</Uri>
-      <Sha>47dd92889cc7783ecc6683a8cb447b02a751870b</Sha>
-=======
     <Dependency Name="Microsoft.TemplateEngine.Abstractions" Version="8.0.309">
       <Uri>https://github.com/dotnet/templating</Uri>
       <Sha>6ede63a60b3426dad74a95eb1bcddf5669d067c2</Sha>
@@ -25,7 +12,6 @@
     <Dependency Name="Microsoft.SourceBuild.Intermediate.templating" Version="8.0.309-servicing.25066.9">
       <Uri>https://github.com/dotnet/templating</Uri>
       <Sha>6ede63a60b3426dad74a95eb1bcddf5669d067c2</Sha>
->>>>>>> 2f410884
       <SourceBuild RepoName="templating" ManagedOnly="true" />
     </Dependency>
     <Dependency Name="Microsoft.NETCore.App.Ref" Version="8.0.12">
@@ -69,19 +55,6 @@
       <Uri>https://github.com/dotnet/emsdk</Uri>
       <Sha>c458a7647c04e323c238f381eb176af24254b3ff</Sha>
     </Dependency>
-<<<<<<< HEAD
-    <Dependency Name="Microsoft.Build" Version="17.8.19">
-      <Uri>https://github.com/dotnet/msbuild</Uri>
-      <Sha>c3ade832ad989bc4258b064bedc866742b873a12</Sha>
-    </Dependency>
-    <Dependency Name="Microsoft.Build.Localization" Version="17.8.19-preview-25071-04">
-      <Uri>https://github.com/dotnet/msbuild</Uri>
-      <Sha>c3ade832ad989bc4258b064bedc866742b873a12</Sha>
-    </Dependency>
-    <Dependency Name="Microsoft.SourceBuild.Intermediate.msbuild" Version="17.8.19-preview-25071-04">
-      <Uri>https://github.com/dotnet/msbuild</Uri>
-      <Sha>c3ade832ad989bc4258b064bedc866742b873a12</Sha>
-=======
     <Dependency Name="Microsoft.Build" Version="17.10.19">
       <Uri>https://github.com/dotnet/msbuild</Uri>
       <Sha>939cc332cc357d59cc6cfdde70ddc03372e22c26</Sha>
@@ -93,7 +66,6 @@
     <Dependency Name="Microsoft.SourceBuild.Intermediate.msbuild" Version="17.10.19-preview-25071-10">
       <Uri>https://github.com/dotnet/msbuild</Uri>
       <Sha>939cc332cc357d59cc6cfdde70ddc03372e22c26</Sha>
->>>>>>> 2f410884
       <SourceBuild RepoName="msbuild" ManagedOnly="true" />
     </Dependency>
     <Dependency Name="Microsoft.FSharp.Compiler" Version="12.8.301-beta.24271.6">
@@ -110,41 +82,11 @@
       <Sha>42ef1d04e544c2a0dca064f9fc982639ca516a84</Sha>
       <SourceBuild RepoName="format" ManagedOnly="true" />
     </Dependency>
-<<<<<<< HEAD
-    <Dependency Name="Microsoft.Net.Compilers.Toolset" Version="4.8.0-7.25076.5">
-      <Uri>https://github.com/dotnet/roslyn</Uri>
-      <Sha>0b9f6c99764f3c38694b3be6e61a95f52350f60f</Sha>
+    <Dependency Name="Microsoft.Net.Compilers.Toolset" Version="4.10.0-3.25064.8">
+      <Uri>https://github.com/dotnet/roslyn</Uri>
+      <Sha>85262f5f51be12867c1c2776d7a2be55251c04be</Sha>
       <SourceBuild RepoName="roslyn" ManagedOnly="true" />
     </Dependency>
-    <Dependency Name="Microsoft.CodeAnalysis" Version="4.8.0-7.25076.5">
-      <Uri>https://github.com/dotnet/roslyn</Uri>
-      <Sha>0b9f6c99764f3c38694b3be6e61a95f52350f60f</Sha>
-    </Dependency>
-    <Dependency Name="Microsoft.CodeAnalysis.CSharp" Version="4.8.0-7.25076.5">
-      <Uri>https://github.com/dotnet/roslyn</Uri>
-      <Sha>0b9f6c99764f3c38694b3be6e61a95f52350f60f</Sha>
-    </Dependency>
-    <Dependency Name="Microsoft.CodeAnalysis.CSharp.CodeStyle" Version="4.8.0-7.25076.5">
-      <Uri>https://github.com/dotnet/roslyn</Uri>
-      <Sha>0b9f6c99764f3c38694b3be6e61a95f52350f60f</Sha>
-    </Dependency>
-    <Dependency Name="Microsoft.CodeAnalysis.CSharp.Features" Version="4.8.0-7.25076.5">
-      <Uri>https://github.com/dotnet/roslyn</Uri>
-      <Sha>0b9f6c99764f3c38694b3be6e61a95f52350f60f</Sha>
-    </Dependency>
-    <Dependency Name="Microsoft.CodeAnalysis.CSharp.Workspaces" Version="4.8.0-7.25076.5">
-      <Uri>https://github.com/dotnet/roslyn</Uri>
-      <Sha>0b9f6c99764f3c38694b3be6e61a95f52350f60f</Sha>
-    </Dependency>
-    <Dependency Name="Microsoft.CodeAnalysis.Workspaces.MSBuild" Version="4.8.0-7.25076.5">
-      <Uri>https://github.com/dotnet/roslyn</Uri>
-      <Sha>0b9f6c99764f3c38694b3be6e61a95f52350f60f</Sha>
-=======
-    <Dependency Name="Microsoft.Net.Compilers.Toolset" Version="4.10.0-3.25064.8">
-      <Uri>https://github.com/dotnet/roslyn</Uri>
-      <Sha>85262f5f51be12867c1c2776d7a2be55251c04be</Sha>
-      <SourceBuild RepoName="roslyn" ManagedOnly="true" />
-    </Dependency>
     <Dependency Name="Microsoft.CodeAnalysis" Version="4.10.0-3.25064.8">
       <Uri>https://github.com/dotnet/roslyn</Uri>
       <Sha>85262f5f51be12867c1c2776d7a2be55251c04be</Sha>
@@ -168,7 +110,6 @@
     <Dependency Name="Microsoft.CodeAnalysis.Workspaces.MSBuild" Version="4.10.0-3.25064.8">
       <Uri>https://github.com/dotnet/roslyn</Uri>
       <Sha>85262f5f51be12867c1c2776d7a2be55251c04be</Sha>
->>>>>>> 2f410884
     </Dependency>
     <Dependency Name="Microsoft.AspNetCore.DeveloperCertificates.XPlat" Version="8.0.12-servicing.24603.12">
       <Uri>https://dev.azure.com/dnceng/internal/_git/dotnet-aspnetcore</Uri>
@@ -352,20 +293,6 @@
       <Uri>https://dev.azure.com/dnceng/internal/_git/dotnet-aspnetcore</Uri>
       <Sha>31d685b2d9a86ca1243014d175a3da813f78e428</Sha>
     </Dependency>
-<<<<<<< HEAD
-    <Dependency Name="Microsoft.CodeAnalysis.Razor.Tooling.Internal" Version="7.0.0-preview.25104.6">
-      <Uri>https://github.com/dotnet/razor</Uri>
-      <Sha>738705b78cec78396b98e793dcb3466a03a7a269</Sha>
-      <SourceBuild RepoName="razor" ManagedOnly="true" />
-    </Dependency>
-    <Dependency Name="Microsoft.AspNetCore.Mvc.Razor.Extensions.Tooling.Internal" Version="7.0.0-preview.25104.6">
-      <Uri>https://github.com/dotnet/razor</Uri>
-      <Sha>738705b78cec78396b98e793dcb3466a03a7a269</Sha>
-    </Dependency>
-    <Dependency Name="Microsoft.NET.Sdk.Razor.SourceGenerators.Transport" Version="7.0.0-preview.25104.6">
-      <Uri>https://github.com/dotnet/razor</Uri>
-      <Sha>738705b78cec78396b98e793dcb3466a03a7a269</Sha>
-=======
     <Dependency Name="Microsoft.CodeAnalysis.Razor.Tooling.Internal" Version="7.0.0-preview.25104.5">
       <Uri>https://github.com/dotnet/razor</Uri>
       <Sha>291218a1671cc18216b6fc93204619d761515011</Sha>
@@ -378,7 +305,6 @@
     <Dependency Name="Microsoft.NET.Sdk.Razor.SourceGenerators.Transport" Version="7.0.0-preview.25104.5">
       <Uri>https://github.com/dotnet/razor</Uri>
       <Sha>291218a1671cc18216b6fc93204619d761515011</Sha>
->>>>>>> 2f410884
     </Dependency>
     <Dependency Name="Microsoft.Extensions.FileProviders.Embedded" Version="8.0.12">
       <Uri>https://dev.azure.com/dnceng/internal/_git/dotnet-aspnetcore</Uri>
@@ -401,19 +327,6 @@
       <Sha>9a1c3e1b7f0c8763d4c96e593961a61a72679a7b</Sha>
       <SourceBuild RepoName="xdt" ManagedOnly="true" />
     </Dependency>
-<<<<<<< HEAD
-    <Dependency Name="Microsoft.CodeAnalysis.NetAnalyzers" Version="8.0.0-preview.25074.1">
-      <Uri>https://github.com/dotnet/roslyn-analyzers</Uri>
-      <Sha>de4aff542dacdc8027c1b4c4580a385dc097341f</Sha>
-    </Dependency>
-    <Dependency Name="Microsoft.CodeAnalysis.PublicApiAnalyzers" Version="3.11.0-beta1.25074.1">
-      <Uri>https://github.com/dotnet/roslyn-analyzers</Uri>
-      <Sha>de4aff542dacdc8027c1b4c4580a385dc097341f</Sha>
-    </Dependency>
-    <Dependency Name="Microsoft.SourceBuild.Intermediate.roslyn-analyzers" Version="3.11.0-beta1.25074.1">
-      <Uri>https://github.com/dotnet/roslyn-analyzers</Uri>
-      <Sha>de4aff542dacdc8027c1b4c4580a385dc097341f</Sha>
-=======
     <Dependency Name="Microsoft.CodeAnalysis.NetAnalyzers" Version="8.0.0-preview.23614.1">
       <Uri>https://github.com/dotnet/roslyn-analyzers</Uri>
       <Sha>abef8ced132657943b7150f01a308e2199a17d5d</Sha>
@@ -425,7 +338,6 @@
     <Dependency Name="Microsoft.SourceBuild.Intermediate.roslyn-analyzers" Version="3.11.0-beta1.23614.1">
       <Uri>https://github.com/dotnet/roslyn-analyzers</Uri>
       <Sha>abef8ced132657943b7150f01a308e2199a17d5d</Sha>
->>>>>>> 2f410884
       <SourceBuild RepoName="roslyn-analyzers" ManagedOnly="true" />
     </Dependency>
     <Dependency Name="System.CommandLine" Version="2.0.0-beta4.23307.1">
