<?xml version="1.0" encoding="utf-8"?>
<Dependencies>
  <ProductDependencies>
    <Dependency Name="Microsoft.TemplateEngine.Abstractions" Version="9.0.100-rc.2.24427.3">
      <Uri>https://github.com/dotnet/templating</Uri>
      <Sha>133c2a92258a1d4047eb077e39aa82b445dd57f5</Sha>
    </Dependency>
    <Dependency Name="Microsoft.TemplateEngine.Mocks" Version="9.0.100-rc.2.24427.3">
      <Uri>https://github.com/dotnet/templating</Uri>
      <Sha>133c2a92258a1d4047eb077e39aa82b445dd57f5</Sha>
    </Dependency>
    <!-- Intermediate is necessary for source build. -->
    <Dependency Name="Microsoft.SourceBuild.Intermediate.templating" Version="9.0.100-rc.2.24427.3">
      <Uri>https://github.com/dotnet/templating</Uri>
      <Sha>133c2a92258a1d4047eb077e39aa82b445dd57f5</Sha>
      <SourceBuild RepoName="templating" ManagedOnly="true" />
    </Dependency>
    <Dependency Name="Microsoft.NETCore.App.Ref" Version="9.0.0-rc.2.24454.7">
      <Uri>https://github.com/dotnet/runtime</Uri>
      <Sha>af1b39a3d8bb2221ab1021f20ba6f87ef9c5c9ef</Sha>
    </Dependency>
    <Dependency Name="VS.Redist.Common.NetCore.SharedFramework.x64.9.0" Version="9.0.0-rc.2.24454.7">
      <Uri>https://github.com/dotnet/runtime</Uri>
      <Sha>af1b39a3d8bb2221ab1021f20ba6f87ef9c5c9ef</Sha>
    </Dependency>
    <Dependency Name="VS.Redist.Common.NetCore.TargetingPack.x64.9.0" Version="9.0.0-rc.2.24454.7">
      <Uri>https://github.com/dotnet/runtime</Uri>
      <Sha>af1b39a3d8bb2221ab1021f20ba6f87ef9c5c9ef</Sha>
    </Dependency>
    <Dependency Name="Microsoft.NETCore.App.Runtime.win-x64" Version="9.0.0-rc.2.24454.7">
      <Uri>https://github.com/dotnet/runtime</Uri>
      <Sha>af1b39a3d8bb2221ab1021f20ba6f87ef9c5c9ef</Sha>
    </Dependency>
    <Dependency Name="Microsoft.NETCore.App.Host.win-x64" Version="9.0.0-rc.2.24454.7">
      <Uri>https://github.com/dotnet/runtime</Uri>
      <Sha>af1b39a3d8bb2221ab1021f20ba6f87ef9c5c9ef</Sha>
    </Dependency>
    <Dependency Name="Microsoft.NETCore.Platforms" Version="9.0.0-rc.2.24454.7">
      <Uri>https://github.com/dotnet/runtime</Uri>
      <Sha>af1b39a3d8bb2221ab1021f20ba6f87ef9c5c9ef</Sha>
    </Dependency>
    <Dependency Name="Microsoft.NET.HostModel" Version="9.0.0-rc.2.24454.7">
      <Uri>https://github.com/dotnet/runtime</Uri>
      <Sha>af1b39a3d8bb2221ab1021f20ba6f87ef9c5c9ef</Sha>
    </Dependency>
    <Dependency Name="Microsoft.Extensions.DependencyModel" Version="9.0.0-rc.2.24454.7">
      <Uri>https://github.com/dotnet/runtime</Uri>
      <Sha>af1b39a3d8bb2221ab1021f20ba6f87ef9c5c9ef</Sha>
    </Dependency>
    <!-- Intermediate is necessary for source build. -->
    <Dependency Name="Microsoft.SourceBuild.Intermediate.runtime.linux-x64" Version="9.0.0-rc.2.24454.7">
      <Uri>https://github.com/dotnet/runtime</Uri>
      <Sha>af1b39a3d8bb2221ab1021f20ba6f87ef9c5c9ef</Sha>
      <SourceBuild RepoName="runtime" ManagedOnly="false" />
    </Dependency>
    <!-- Change blob version in GenerateLayout.targets if this is unpinned to service targeting pack -->
    <!-- No new netstandard.library planned for 3.1 timeframe at this time. -->
    <Dependency Name="NETStandard.Library.Ref" Version="2.1.0" Pinned="true">
      <Uri>https://github.com/dotnet/core-setup</Uri>
      <Sha>7d57652f33493fa022125b7f63aad0d70c52d810</Sha>
    </Dependency>
    <Dependency Name="Microsoft.NET.Workload.Emscripten.Current.Manifest-9.0.100.Transport" Version="9.0.0-rc.2.24453.3" CoherentParentDependency="Microsoft.NETCore.App.Runtime.win-x64">
      <Uri>https://github.com/dotnet/emsdk</Uri>
      <Sha>c136d56093029c7dc696fd9cc15a4381077390f4</Sha>
    </Dependency>
    <!-- Intermediate is necessary for source build. -->
    <Dependency Name="Microsoft.SourceBuild.Intermediate.emsdk" Version="9.0.0-rc.2.24453.3" CoherentParentDependency="Microsoft.NETCore.App.Runtime.win-x64">
      <Uri>https://github.com/dotnet/emsdk</Uri>
      <Sha>c136d56093029c7dc696fd9cc15a4381077390f4</Sha>
      <SourceBuild RepoName="emsdk" ManagedOnly="true" />
    </Dependency>
    <Dependency Name="Microsoft.Build" Version="17.12.0-preview-24453-06">
      <Uri>https://github.com/dotnet/msbuild</Uri>
      <Sha>d4242542e830fb23c9b0276261799c5bb5dd6a2a</Sha>
    </Dependency>
    <Dependency Name="Microsoft.Build.Localization" Version="17.12.0-preview-24453-06">
      <Uri>https://github.com/dotnet/msbuild</Uri>
      <Sha>d4242542e830fb23c9b0276261799c5bb5dd6a2a</Sha>
    </Dependency>
    <!-- Intermediate is necessary for source build. -->
    <Dependency Name="Microsoft.SourceBuild.Intermediate.msbuild" Version="17.12.0-preview-24453-06">
      <Uri>https://github.com/dotnet/msbuild</Uri>
      <Sha>d4242542e830fb23c9b0276261799c5bb5dd6a2a</Sha>
      <SourceBuild RepoName="msbuild" ManagedOnly="true" />
    </Dependency>
    <Dependency Name="Microsoft.FSharp.Compiler" Version="12.9.100-beta.24452.1">
      <Uri>https://github.com/dotnet/fsharp</Uri>
      <Sha>20cca61a546fe378948f0550a0026ec6077c1600</Sha>
    </Dependency>
    <!-- Intermediate is necessary for source build. -->
    <Dependency Name="Microsoft.SourceBuild.Intermediate.fsharp" Version="9.0.100-beta.24452.1">
      <Uri>https://github.com/dotnet/fsharp</Uri>
      <Sha>20cca61a546fe378948f0550a0026ec6077c1600</Sha>
      <SourceBuild RepoName="fsharp" ManagedOnly="true" />
    </Dependency>
    <Dependency Name="Microsoft.Net.Compilers.Toolset" Version="4.12.0-3.24452.3">
      <Uri>https://github.com/dotnet/roslyn</Uri>
      <Sha>c6a0795ce110a904bf7d706a70335f7579390833</Sha>
    </Dependency>
<<<<<<< HEAD
    <Dependency Name="Microsoft.Net.Compilers.Toolset" Version="4.11.0-3.24453.3">
=======
    <!-- Intermediate is necessary for source build. -->
    <Dependency Name="Microsoft.SourceBuild.Intermediate.roslyn" Version="4.12.0-3.24452.3">
>>>>>>> 55704641
      <Uri>https://github.com/dotnet/roslyn</Uri>
      <Sha>c6a0795ce110a904bf7d706a70335f7579390833</Sha>
      <SourceBuild RepoName="roslyn" ManagedOnly="true" />
    </Dependency>
<<<<<<< HEAD
    <Dependency Name="Microsoft.CodeAnalysis" Version="4.11.0-3.24453.3">
=======
    <Dependency Name="Microsoft.Net.Compilers.Toolset.Framework" Version="4.12.0-3.24452.3">
      <Uri>https://github.com/dotnet/roslyn</Uri>
      <Sha>c6a0795ce110a904bf7d706a70335f7579390833</Sha>
    </Dependency>
    <Dependency Name="Microsoft.CodeAnalysis" Version="4.12.0-3.24452.3">
>>>>>>> 55704641
      <Uri>https://github.com/dotnet/roslyn</Uri>
      <Sha>c6a0795ce110a904bf7d706a70335f7579390833</Sha>
    </Dependency>
<<<<<<< HEAD
    <Dependency Name="Microsoft.CodeAnalysis.CSharp" Version="4.11.0-3.24453.3">
=======
    <Dependency Name="Microsoft.CodeAnalysis.CSharp" Version="4.12.0-3.24452.3">
>>>>>>> 55704641
      <Uri>https://github.com/dotnet/roslyn</Uri>
      <Sha>c6a0795ce110a904bf7d706a70335f7579390833</Sha>
    </Dependency>
<<<<<<< HEAD
    <Dependency Name="Microsoft.CodeAnalysis.CSharp.CodeStyle" Version="4.11.0-3.24453.3">
=======
    <Dependency Name="Microsoft.CodeAnalysis.CSharp.CodeStyle" Version="4.12.0-3.24452.3">
>>>>>>> 55704641
      <Uri>https://github.com/dotnet/roslyn</Uri>
      <Sha>c6a0795ce110a904bf7d706a70335f7579390833</Sha>
    </Dependency>
<<<<<<< HEAD
    <Dependency Name="Microsoft.CodeAnalysis.CSharp.Features" Version="4.11.0-3.24453.3">
=======
    <Dependency Name="Microsoft.CodeAnalysis.CSharp.Features" Version="4.12.0-3.24452.3">
>>>>>>> 55704641
      <Uri>https://github.com/dotnet/roslyn</Uri>
      <Sha>c6a0795ce110a904bf7d706a70335f7579390833</Sha>
    </Dependency>
<<<<<<< HEAD
    <Dependency Name="Microsoft.CodeAnalysis.CSharp.Workspaces" Version="4.11.0-3.24453.3">
=======
    <Dependency Name="Microsoft.CodeAnalysis.CSharp.Workspaces" Version="4.12.0-3.24452.3">
>>>>>>> 55704641
      <Uri>https://github.com/dotnet/roslyn</Uri>
      <Sha>c6a0795ce110a904bf7d706a70335f7579390833</Sha>
    </Dependency>
<<<<<<< HEAD
    <Dependency Name="Microsoft.CodeAnalysis.Workspaces.MSBuild" Version="4.11.0-3.24453.3">
=======
    <Dependency Name="Microsoft.CodeAnalysis.Workspaces.MSBuild" Version="4.12.0-3.24452.3">
>>>>>>> 55704641
      <Uri>https://github.com/dotnet/roslyn</Uri>
      <Sha>c6a0795ce110a904bf7d706a70335f7579390833</Sha>
    </Dependency>
    <Dependency Name="Microsoft.AspNetCore.DeveloperCertificates.XPlat" Version="9.0.0-rc.2.24453.1">
      <Uri>https://github.com/dotnet/aspnetcore</Uri>
      <Sha>36cdc65bf29bac3d7bd0c5d38242a92608fab7eb</Sha>
    </Dependency>
    <Dependency Name="Microsoft.AspNetCore.TestHost" Version="9.0.0-rc.2.24453.1">
      <Uri>https://github.com/dotnet/aspnetcore</Uri>
      <Sha>36cdc65bf29bac3d7bd0c5d38242a92608fab7eb</Sha>
    </Dependency>
    <Dependency Name="Microsoft.Build.NuGetSdkResolver" Version="6.12.0-preview.1.89">
      <Uri>https://github.com/nuget/nuget.client</Uri>
      <Sha>38010e5968f1afc9c210866bd2089957906a2492</Sha>
    </Dependency>
    <Dependency Name="NuGet.Build.Tasks" Version="6.12.0-preview.1.89">
      <Uri>https://github.com/nuget/nuget.client</Uri>
      <Sha>38010e5968f1afc9c210866bd2089957906a2492</Sha>
      <SourceBuildTarball RepoName="nuget-client" ManagedOnly="true" />
    </Dependency>
    <Dependency Name="NuGet.Build.Tasks.Console" Version="6.12.0-preview.1.89">
      <Uri>https://github.com/nuget/nuget.client</Uri>
      <Sha>38010e5968f1afc9c210866bd2089957906a2492</Sha>
    </Dependency>
    <Dependency Name="NuGet.Build.Tasks.Pack" Version="6.12.0-preview.1.89">
      <Uri>https://github.com/nuget/nuget.client</Uri>
      <Sha>38010e5968f1afc9c210866bd2089957906a2492</Sha>
    </Dependency>
    <Dependency Name="NuGet.Commands" Version="6.12.0-preview.1.89">
      <Uri>https://github.com/nuget/nuget.client</Uri>
      <Sha>38010e5968f1afc9c210866bd2089957906a2492</Sha>
    </Dependency>
    <Dependency Name="NuGet.CommandLine.XPlat" Version="6.12.0-preview.1.89">
      <Uri>https://github.com/nuget/nuget.client</Uri>
      <Sha>38010e5968f1afc9c210866bd2089957906a2492</Sha>
    </Dependency>
    <Dependency Name="NuGet.Common" Version="6.12.0-preview.1.89">
      <Uri>https://github.com/nuget/nuget.client</Uri>
      <Sha>38010e5968f1afc9c210866bd2089957906a2492</Sha>
    </Dependency>
    <Dependency Name="NuGet.Configuration" Version="6.12.0-preview.1.89">
      <Uri>https://github.com/nuget/nuget.client</Uri>
      <Sha>38010e5968f1afc9c210866bd2089957906a2492</Sha>
    </Dependency>
    <Dependency Name="NuGet.Credentials" Version="6.12.0-preview.1.89">
      <Uri>https://github.com/nuget/nuget.client</Uri>
      <Sha>38010e5968f1afc9c210866bd2089957906a2492</Sha>
    </Dependency>
    <Dependency Name="NuGet.DependencyResolver.Core" Version="6.12.0-preview.1.89">
      <Uri>https://github.com/nuget/nuget.client</Uri>
      <Sha>38010e5968f1afc9c210866bd2089957906a2492</Sha>
    </Dependency>
    <Dependency Name="NuGet.Frameworks" Version="6.12.0-preview.1.89">
      <Uri>https://github.com/nuget/nuget.client</Uri>
      <Sha>38010e5968f1afc9c210866bd2089957906a2492</Sha>
    </Dependency>
    <Dependency Name="NuGet.LibraryModel" Version="6.12.0-preview.1.89">
      <Uri>https://github.com/nuget/nuget.client</Uri>
      <Sha>38010e5968f1afc9c210866bd2089957906a2492</Sha>
    </Dependency>
    <Dependency Name="NuGet.ProjectModel" Version="6.12.0-preview.1.89">
      <Uri>https://github.com/nuget/nuget.client</Uri>
      <Sha>38010e5968f1afc9c210866bd2089957906a2492</Sha>
    </Dependency>
    <Dependency Name="NuGet.Protocol" Version="6.12.0-preview.1.89">
      <Uri>https://github.com/nuget/nuget.client</Uri>
      <Sha>38010e5968f1afc9c210866bd2089957906a2492</Sha>
    </Dependency>
    <Dependency Name="NuGet.Packaging" Version="6.12.0-preview.1.89">
      <Uri>https://github.com/nuget/nuget.client</Uri>
      <Sha>38010e5968f1afc9c210866bd2089957906a2492</Sha>
    </Dependency>
    <Dependency Name="NuGet.Versioning" Version="6.12.0-preview.1.89">
      <Uri>https://github.com/nuget/nuget.client</Uri>
      <Sha>38010e5968f1afc9c210866bd2089957906a2492</Sha>
    </Dependency>
    <Dependency Name="NuGet.Localization" Version="6.12.0-preview.1.89">
      <Uri>https://github.com/nuget/nuget.client</Uri>
      <Sha>38010e5968f1afc9c210866bd2089957906a2492</Sha>
    </Dependency>
<<<<<<< HEAD
    <Dependency Name="Microsoft.NET.Test.Sdk" Version="17.11.1-release-24455-02">
      <Uri>https://github.com/microsoft/vstest</Uri>
      <Sha>7855c9b221686104532ebf3380f2d45b3613b369</Sha>
      <SourceBuild RepoName="vstest" ManagedOnly="true" />
    </Dependency>
    <Dependency Name="Microsoft.TestPlatform.CLI" Version="17.11.1-release-24455-02">
      <Uri>https://github.com/microsoft/vstest</Uri>
      <Sha>7855c9b221686104532ebf3380f2d45b3613b369</Sha>
    </Dependency>
    <Dependency Name="Microsoft.TestPlatform.Build" Version="17.11.1-release-24455-02">
      <Uri>https://github.com/microsoft/vstest</Uri>
      <Sha>7855c9b221686104532ebf3380f2d45b3613b369</Sha>
=======
    <Dependency Name="Microsoft.NET.Test.Sdk" Version="17.12.0-preview-24453-04">
      <Uri>https://github.com/microsoft/vstest</Uri>
      <Sha>07acde22b65497e72de145d57167b83609a7f7fb</Sha>
    </Dependency>
    <Dependency Name="Microsoft.TestPlatform.CLI" Version="17.12.0-preview-24453-04">
      <Uri>https://github.com/microsoft/vstest</Uri>
      <Sha>07acde22b65497e72de145d57167b83609a7f7fb</Sha>
    </Dependency>
    <Dependency Name="Microsoft.TestPlatform.Build" Version="17.12.0-preview-24453-04">
      <Uri>https://github.com/microsoft/vstest</Uri>
      <Sha>07acde22b65497e72de145d57167b83609a7f7fb</Sha>
>>>>>>> 55704641
    </Dependency>
    <!-- Intermediate is necessary for source build. -->
    <Dependency Name="Microsoft.SourceBuild.Intermediate.vstest" Version="17.12.0-preview-24453-04">
      <Uri>https://github.com/microsoft/vstest</Uri>
      <Sha>07acde22b65497e72de145d57167b83609a7f7fb</Sha>
      <SourceBuild RepoName="vstest" ManagedOnly="true" />
    </Dependency>
    <Dependency Name="Microsoft.NET.ILLink.Tasks" Version="9.0.0-rc.2.24454.7">
      <Uri>https://github.com/dotnet/runtime</Uri>
      <Sha>af1b39a3d8bb2221ab1021f20ba6f87ef9c5c9ef</Sha>
    </Dependency>
    <Dependency Name="System.CodeDom" Version="9.0.0-rc.2.24454.7">
      <Uri>https://github.com/dotnet/runtime</Uri>
      <Sha>af1b39a3d8bb2221ab1021f20ba6f87ef9c5c9ef</Sha>
    </Dependency>
    <Dependency Name="System.Formats.Asn1" Version="9.0.0-rc.2.24454.7">
      <Uri>https://github.com/dotnet/runtime</Uri>
      <Sha>af1b39a3d8bb2221ab1021f20ba6f87ef9c5c9ef</Sha>
    </Dependency>
    <Dependency Name="System.Security.Cryptography.ProtectedData" Version="9.0.0-rc.2.24454.7">
      <Uri>https://github.com/dotnet/runtime</Uri>
      <Sha>af1b39a3d8bb2221ab1021f20ba6f87ef9c5c9ef</Sha>
    </Dependency>
    <Dependency Name="System.Text.Encoding.CodePages" Version="9.0.0-rc.2.24454.7">
      <Uri>https://github.com/dotnet/runtime</Uri>
      <Sha>af1b39a3d8bb2221ab1021f20ba6f87ef9c5c9ef</Sha>
    </Dependency>
    <Dependency Name="System.Resources.Extensions" Version="9.0.0-rc.2.24454.7">
      <Uri>https://github.com/dotnet/runtime</Uri>
      <Sha>af1b39a3d8bb2221ab1021f20ba6f87ef9c5c9ef</Sha>
    </Dependency>
    <Dependency Name="Microsoft.WindowsDesktop.App.Runtime.win-x64" Version="9.0.0-rc.2.24451.2">
      <Uri>https://github.com/dotnet/windowsdesktop</Uri>
      <Sha>3467c9b992c2b23e08d4cc8aed3eceb93d457350</Sha>
      <SourceBuildTarball RepoName="windowsdesktop" ManagedOnly="true" />
    </Dependency>
    <Dependency Name="VS.Redist.Common.WindowsDesktop.SharedFramework.x64.9.0" Version="9.0.0-rc.2.24451.2">
      <Uri>https://github.com/dotnet/windowsdesktop</Uri>
      <Sha>3467c9b992c2b23e08d4cc8aed3eceb93d457350</Sha>
    </Dependency>
    <Dependency Name="Microsoft.WindowsDesktop.App.Ref" Version="9.0.0-rc.2.24451.2">
      <Uri>https://github.com/dotnet/windowsdesktop</Uri>
      <Sha>3467c9b992c2b23e08d4cc8aed3eceb93d457350</Sha>
    </Dependency>
    <Dependency Name="VS.Redist.Common.WindowsDesktop.TargetingPack.x64.9.0" Version="9.0.0-rc.2.24451.2">
      <Uri>https://github.com/dotnet/windowsdesktop</Uri>
      <Sha>3467c9b992c2b23e08d4cc8aed3eceb93d457350</Sha>
    </Dependency>
    <Dependency Name="Microsoft.NET.Sdk.WindowsDesktop" Version="9.0.0-rc.2.24451.8" CoherentParentDependency="Microsoft.WindowsDesktop.App.Ref">
      <Uri>https://github.com/dotnet/wpf</Uri>
      <Sha>4bbee6591a871580d0ad50ec0191220c24544915</Sha>
    </Dependency>
    <Dependency Name="Microsoft.AspNetCore.App.Ref" Version="9.0.0-rc.2.24453.1">
      <Uri>https://github.com/dotnet/aspnetcore</Uri>
      <Sha>36cdc65bf29bac3d7bd0c5d38242a92608fab7eb</Sha>
    </Dependency>
    <Dependency Name="Microsoft.AspNetCore.App.Ref.Internal" Version="9.0.0-rc.2.24453.1">
      <Uri>https://github.com/dotnet/aspnetcore</Uri>
      <Sha>36cdc65bf29bac3d7bd0c5d38242a92608fab7eb</Sha>
    </Dependency>
    <Dependency Name="Microsoft.AspNetCore.App.Runtime.win-x64" Version="9.0.0-rc.2.24453.1">
      <Uri>https://github.com/dotnet/aspnetcore</Uri>
      <Sha>36cdc65bf29bac3d7bd0c5d38242a92608fab7eb</Sha>
    </Dependency>
    <Dependency Name="VS.Redist.Common.AspNetCore.SharedFramework.x64.9.0" Version="9.0.0-rc.2.24453.1">
      <Uri>https://github.com/dotnet/aspnetcore</Uri>
      <Sha>36cdc65bf29bac3d7bd0c5d38242a92608fab7eb</Sha>
    </Dependency>
    <Dependency Name="dotnet-dev-certs" Version="9.0.0-rc.2.24453.1">
      <Uri>https://github.com/dotnet/aspnetcore</Uri>
      <Sha>36cdc65bf29bac3d7bd0c5d38242a92608fab7eb</Sha>
    </Dependency>
    <Dependency Name="dotnet-user-jwts" Version="9.0.0-rc.2.24453.1">
      <Uri>https://github.com/dotnet/aspnetcore</Uri>
      <Sha>36cdc65bf29bac3d7bd0c5d38242a92608fab7eb</Sha>
    </Dependency>
    <Dependency Name="dotnet-user-secrets" Version="9.0.0-rc.2.24453.1">
      <Uri>https://github.com/dotnet/aspnetcore</Uri>
      <Sha>36cdc65bf29bac3d7bd0c5d38242a92608fab7eb</Sha>
    </Dependency>
    <Dependency Name="Microsoft.AspNetCore.Analyzers" Version="9.0.0-rc.2.24453.1">
      <Uri>https://github.com/dotnet/aspnetcore</Uri>
      <Sha>36cdc65bf29bac3d7bd0c5d38242a92608fab7eb</Sha>
    </Dependency>
    <Dependency Name="Microsoft.AspNetCore.Components.SdkAnalyzers" Version="9.0.0-rc.2.24453.1">
      <Uri>https://github.com/dotnet/aspnetcore</Uri>
      <Sha>36cdc65bf29bac3d7bd0c5d38242a92608fab7eb</Sha>
    </Dependency>
    <Dependency Name="Microsoft.AspNetCore.Mvc.Analyzers" Version="9.0.0-rc.2.24453.1">
      <Uri>https://github.com/dotnet/aspnetcore</Uri>
      <Sha>36cdc65bf29bac3d7bd0c5d38242a92608fab7eb</Sha>
    </Dependency>
    <Dependency Name="Microsoft.AspNetCore.Mvc.Api.Analyzers" Version="9.0.0-rc.2.24453.1">
      <Uri>https://github.com/dotnet/aspnetcore</Uri>
      <Sha>36cdc65bf29bac3d7bd0c5d38242a92608fab7eb</Sha>
    </Dependency>
    <!-- Intermediate is necessary for source build. -->
    <Dependency Name="Microsoft.SourceBuild.Intermediate.aspnetcore" Version="9.0.0-rc.2.24453.1">
      <Uri>https://github.com/dotnet/aspnetcore</Uri>
      <Sha>36cdc65bf29bac3d7bd0c5d38242a92608fab7eb</Sha>
      <SourceBuild RepoName="aspnetcore" ManagedOnly="true" />
    </Dependency>
<<<<<<< HEAD
    <Dependency Name="Microsoft.CodeAnalysis.Razor.Tooling.Internal" Version="9.0.0-preview.24453.9">
      <Uri>https://github.com/dotnet/razor</Uri>
      <Sha>41acbdeb665c11bf26fea16b017ebf54e6a74e22</Sha>
      <SourceBuild RepoName="razor" ManagedOnly="true" />
    </Dependency>
    <Dependency Name="Microsoft.AspNetCore.Mvc.Razor.Extensions.Tooling.Internal" Version="9.0.0-preview.24453.9">
      <Uri>https://github.com/dotnet/razor</Uri>
      <Sha>41acbdeb665c11bf26fea16b017ebf54e6a74e22</Sha>
    </Dependency>
    <Dependency Name="Microsoft.NET.Sdk.Razor.SourceGenerators.Transport" Version="9.0.0-preview.24453.9">
      <Uri>https://github.com/dotnet/razor</Uri>
      <Sha>41acbdeb665c11bf26fea16b017ebf54e6a74e22</Sha>
=======
    <Dependency Name="Microsoft.CodeAnalysis.Razor.Tooling.Internal" Version="9.0.0-preview.24452.1">
      <Uri>https://github.com/dotnet/razor</Uri>
      <Sha>8bddfe9971d754f736d360f16a340e2a8e3e2c55</Sha>
    </Dependency>
    <Dependency Name="Microsoft.AspNetCore.Mvc.Razor.Extensions.Tooling.Internal" Version="9.0.0-preview.24452.1">
      <Uri>https://github.com/dotnet/razor</Uri>
      <Sha>8bddfe9971d754f736d360f16a340e2a8e3e2c55</Sha>
    </Dependency>
    <Dependency Name="Microsoft.NET.Sdk.Razor.SourceGenerators.Transport" Version="9.0.0-preview.24452.1">
      <Uri>https://github.com/dotnet/razor</Uri>
      <Sha>8bddfe9971d754f736d360f16a340e2a8e3e2c55</Sha>
    </Dependency>
    <!-- Intermediate is necessary for source build. -->
    <Dependency Name="Microsoft.SourceBuild.Intermediate.razor" Version="9.0.0-preview.24452.1">
      <Uri>https://github.com/dotnet/razor</Uri>
      <Sha>8bddfe9971d754f736d360f16a340e2a8e3e2c55</Sha>
      <SourceBuild RepoName="razor" ManagedOnly="true" />
    </Dependency>
    <Dependency Name="Microsoft.Extensions.FileProviders.Embedded" Version="9.0.0-rc.2.24453.1">
      <Uri>https://github.com/dotnet/aspnetcore</Uri>
      <Sha>36cdc65bf29bac3d7bd0c5d38242a92608fab7eb</Sha>
    </Dependency>
    <Dependency Name="Microsoft.AspNetCore.Authorization" Version="9.0.0-rc.2.24453.1">
      <Uri>https://github.com/dotnet/aspnetcore</Uri>
      <Sha>36cdc65bf29bac3d7bd0c5d38242a92608fab7eb</Sha>
    </Dependency>
    <Dependency Name="Microsoft.AspNetCore.Components.Web" Version="9.0.0-rc.2.24453.1">
      <Uri>https://github.com/dotnet/aspnetcore</Uri>
      <Sha>36cdc65bf29bac3d7bd0c5d38242a92608fab7eb</Sha>
    </Dependency>
    <Dependency Name="Microsoft.JSInterop" Version="9.0.0-rc.2.24453.1">
      <Uri>https://github.com/dotnet/aspnetcore</Uri>
      <Sha>36cdc65bf29bac3d7bd0c5d38242a92608fab7eb</Sha>
    </Dependency>
    <Dependency Name="Microsoft.DotNet.Test.ProjectTemplates.2.1" Version="1.0.2-beta4.22406.1">
      <Uri>https://github.com/dotnet/test-templates</Uri>
      <Sha>0385265f4d0b6413d64aea0223172366a9b9858c</Sha>
    </Dependency>
    <Dependency Name="Microsoft.DotNet.Test.ProjectTemplates.5.0" Version="1.1.0-rc.23558.1">
      <Uri>https://github.com/dotnet/test-templates</Uri>
      <Sha>307b8f538d83a955d8f6dd909eee41a5555f2f4d</Sha>
    </Dependency>
    <Dependency Name="Microsoft.DotNet.Test.ProjectTemplates.6.0" Version="1.1.0-rc.24069.1">
      <Uri>https://github.com/dotnet/test-templates</Uri>
      <Sha>becc4bd157cd6608b51a5ffe414a5d2de6330272</Sha>
>>>>>>> 55704641
    </Dependency>
    <Dependency Name="Microsoft.DotNet.Test.ProjectTemplates.7.0" Version="1.1.0-rc.24069.1">
      <Uri>https://github.com/dotnet/test-templates</Uri>
      <Sha>becc4bd157cd6608b51a5ffe414a5d2de6330272</Sha>
    </Dependency>
    <Dependency Name="Microsoft.DotNet.Test.ProjectTemplates.8.0" Version="1.1.0-rc.24202.1">
      <Uri>https://github.com/dotnet/test-templates</Uri>
      <Sha>49c9ad01f057b3c6352bbec12b117acc2224493c</Sha>
    </Dependency>
    <Dependency Name="Microsoft.DotNet.Test.ProjectTemplates.9.0" Version="1.1.0-rc.24431.1">
      <Uri>https://github.com/dotnet/test-templates</Uri>
      <Sha>e833d4684ffa6144968f530a0b3250c540fae026</Sha>
    </Dependency>
    <!-- Intermediate is necessary for source build. -->
    <Dependency Name="Microsoft.SourceBuild.Intermediate.test-templates" Version="1.1.0-rc.24431.1">
      <Uri>https://github.com/dotnet/test-templates</Uri>
      <Sha>e833d4684ffa6144968f530a0b3250c540fae026</Sha>
      <SourceBuild RepoName="test-templates" ManagedOnly="true" />
    </Dependency>
    <!-- For coherency purposes, these versions should be gated by the versions of winforms and wpf routed via windowsdesktop -->
    <Dependency Name="Microsoft.Dotnet.WinForms.ProjectTemplates" Version="9.0.0-rc.2.24430.3" CoherentParentDependency="Microsoft.WindowsDesktop.App.Runtime.win-x64">
      <Uri>https://github.com/dotnet/winforms</Uri>
      <Sha>7d8d28254a994996518d78895d5d32a96ed56aaf</Sha>
    </Dependency>
    <Dependency Name="Microsoft.DotNet.Wpf.ProjectTemplates" Version="9.0.0-rc.2.24451.8" CoherentParentDependency="Microsoft.WindowsDesktop.App.Runtime.win-x64">
      <Uri>https://github.com/dotnet/wpf</Uri>
      <Sha>4bbee6591a871580d0ad50ec0191220c24544915</Sha>
    </Dependency>
    <Dependency Name="Microsoft.Web.Xdt" Version="9.0.0-preview.24453.1">
      <Uri>https://github.com/dotnet/xdt</Uri>
      <Sha>c2a9df9c1867454039a1223cef1c090359e33646</Sha>
    </Dependency>
    <!-- Intermediate is necessary for source build. -->
    <Dependency Name="Microsoft.SourceBuild.Intermediate.xdt" Version="9.0.0-preview.24453.1">
      <Uri>https://github.com/dotnet/xdt</Uri>
      <Sha>c2a9df9c1867454039a1223cef1c090359e33646</Sha>
      <SourceBuild RepoName="xdt" ManagedOnly="true" />
    </Dependency>
    <Dependency Name="Microsoft.CodeAnalysis.NetAnalyzers" Version="9.0.0-preview.24425.2">
      <Uri>https://github.com/dotnet/roslyn-analyzers</Uri>
      <Sha>930872ad8817ff59fbb4454e79edf738904d173a</Sha>
    </Dependency>
    <Dependency Name="Microsoft.CodeAnalysis.PublicApiAnalyzers" Version="3.11.0-beta1.24425.2">
      <Uri>https://github.com/dotnet/roslyn-analyzers</Uri>
      <Sha>930872ad8817ff59fbb4454e79edf738904d173a</Sha>
    </Dependency>
    <!-- Intermediate is necessary for source build. -->
    <Dependency Name="Microsoft.SourceBuild.Intermediate.roslyn-analyzers" Version="3.11.0-beta1.24425.2">
      <Uri>https://github.com/dotnet/roslyn-analyzers</Uri>
      <Sha>930872ad8817ff59fbb4454e79edf738904d173a</Sha>
      <SourceBuild RepoName="roslyn-analyzers" ManagedOnly="true" />
    </Dependency>
    <Dependency Name="System.CommandLine" Version="2.0.0-beta4.24324.3">
      <Uri>https://github.com/dotnet/command-line-api</Uri>
      <Sha>803d8598f98fb4efd94604b32627ee9407f246db</Sha>
    </Dependency>
    <Dependency Name="System.CommandLine.Rendering" Version="0.4.0-alpha.24324.3">
      <Uri>https://github.com/dotnet/command-line-api</Uri>
      <Sha>803d8598f98fb4efd94604b32627ee9407f246db</Sha>
    </Dependency>
    <!-- Microsoft.CodeAnalysis.Workspaces.MSBuild transitively references M.Bcl.AsyncInterfaces.
         Adding an explicit dependency to make sure the latest version is used instead of the SBRP
         one under source build. -->
    <!-- Intermediate is necessary for source build. -->
    <Dependency Name="Microsoft.DiaSymReader" Version="2.2.0-beta.24327.2">
      <Uri>https://github.com/dotnet/symreader</Uri>
      <Sha>0710a7892d89999956e8808c28e9dd0512bd53f3</Sha>
    </Dependency>
    <!-- Intermediate is necessary for source build. -->
    <Dependency Name="Microsoft.SourceBuild.Intermediate.command-line-api" Version="0.1.532403">
      <Uri>https://github.com/dotnet/command-line-api</Uri>
      <Sha>803d8598f98fb4efd94604b32627ee9407f246db</Sha>
      <SourceBuild RepoName="command-line-api" ManagedOnly="true" />
    </Dependency>
    <!-- Intermediate is necessary for source build. -->
    <Dependency Name="Microsoft.SourceBuild.Intermediate.source-build-externals" Version="9.0.0-alpha.1.24452.1">
      <Uri>https://github.com/dotnet/source-build-externals</Uri>
      <Sha>eab3dc5eabdf8bcd9bbdf917741aab335c74373d</Sha>
      <SourceBuild RepoName="source-build-externals" ManagedOnly="true" />
    </Dependency>
    <!-- Intermediate is necessary for source build. -->
    <Dependency Name="Microsoft.SourceBuild.Intermediate.source-build-reference-packages" Version="9.0.0-alpha.1.24427.1">
      <Uri>https://github.com/dotnet/source-build-reference-packages</Uri>
      <Sha>f22b1078535aa38f914c2304a02303e92de0adc0</Sha>
      <SourceBuild RepoName="source-build-reference-packages" ManagedOnly="true" />
    </Dependency>
    <Dependency Name="Microsoft.Deployment.DotNet.Releases" Version="2.0.0-preview.1.24406.1">
      <Uri>https://github.com/dotnet/deployment-tools</Uri>
      <Sha>7871ee378dce87b64d930d4f33dca9c888f4034d</Sha>
    </Dependency>
    <Dependency Name="Microsoft.Build.Tasks.Git" Version="9.0.0-beta.24452.2">
      <Uri>https://github.com/dotnet/sourcelink</Uri>
      <Sha>19b29a3cefcc2cd39de466bd36662f9830ed70da</Sha>
    </Dependency>
    <Dependency Name="Microsoft.SourceLink.Common" Version="9.0.0-beta.24452.2">
      <Uri>https://github.com/dotnet/sourcelink</Uri>
      <Sha>19b29a3cefcc2cd39de466bd36662f9830ed70da</Sha>
    </Dependency>
    <Dependency Name="Microsoft.SourceLink.AzureRepos.Git" Version="9.0.0-beta.24452.2">
      <Uri>https://github.com/dotnet/sourcelink</Uri>
      <Sha>19b29a3cefcc2cd39de466bd36662f9830ed70da</Sha>
    </Dependency>
    <Dependency Name="Microsoft.SourceLink.GitHub" Version="9.0.0-beta.24452.2">
      <Uri>https://github.com/dotnet/sourcelink</Uri>
      <Sha>19b29a3cefcc2cd39de466bd36662f9830ed70da</Sha>
    </Dependency>
    <Dependency Name="Microsoft.SourceLink.GitLab" Version="9.0.0-beta.24452.2">
      <Uri>https://github.com/dotnet/sourcelink</Uri>
      <Sha>19b29a3cefcc2cd39de466bd36662f9830ed70da</Sha>
    </Dependency>
    <Dependency Name="Microsoft.SourceLink.Bitbucket.Git" Version="9.0.0-beta.24452.2">
      <Uri>https://github.com/dotnet/sourcelink</Uri>
      <Sha>19b29a3cefcc2cd39de466bd36662f9830ed70da</Sha>
    </Dependency>
    <!-- Intermediate is necessary for source build. -->
    <Dependency Name="Microsoft.SourceBuild.Intermediate.sourcelink" Version="9.0.0-beta.24452.2">
      <Uri>https://github.com/dotnet/sourcelink</Uri>
      <Sha>19b29a3cefcc2cd39de466bd36662f9830ed70da</Sha>
      <SourceBuild RepoName="sourcelink" ManagedOnly="true" />
    </Dependency>
    <!-- Intermediate is necessary for source build. -->
    <Dependency Name="Microsoft.SourceBuild.Intermediate.deployment-tools" Version="9.0.0-preview.1.24406.1">
      <Uri>https://github.com/dotnet/deployment-tools</Uri>
      <Sha>7871ee378dce87b64d930d4f33dca9c888f4034d</Sha>
      <SourceBuild RepoName="deployment-tools" ManagedOnly="true" />
    </Dependency>
    <!-- Intermediate is necessary for source build. -->
    <Dependency Name="Microsoft.SourceBuild.Intermediate.symreader" Version="2.2.0-beta.24327.2">
      <Uri>https://github.com/dotnet/symreader</Uri>
      <Sha>0710a7892d89999956e8808c28e9dd0512bd53f3</Sha>
      <SourceBuild RepoName="symreader" ManagedOnly="true" />
    </Dependency>
    <!-- Dependency required for flowing correct package version in source-build, using PVP flow. -->
    <Dependency Name="Microsoft.Extensions.Logging" Version="9.0.0-rc.2.24454.7">
      <Uri>https://github.com/dotnet/runtime</Uri>
      <Sha>af1b39a3d8bb2221ab1021f20ba6f87ef9c5c9ef</Sha>
    </Dependency>
    <!-- Dependency required for flowing correct package version in source-build, using PVP flow. -->
    <Dependency Name="Microsoft.Extensions.Logging.Abstractions" Version="9.0.0-rc.2.24454.7">
      <Uri>https://github.com/dotnet/runtime</Uri>
      <Sha>af1b39a3d8bb2221ab1021f20ba6f87ef9c5c9ef</Sha>
    </Dependency>
    <!-- Dependency required for flowing correct package version in source-build, using PVP flow. -->
    <Dependency Name="Microsoft.Extensions.Logging.Console" Version="9.0.0-rc.2.24454.7">
      <Uri>https://github.com/dotnet/runtime</Uri>
      <Sha>af1b39a3d8bb2221ab1021f20ba6f87ef9c5c9ef</Sha>
    </Dependency>
    <!-- Dependency required for flowing correct package version in source-build, using PVP flow. -->
    <Dependency Name="Microsoft.Extensions.FileSystemGlobbing" Version="9.0.0-rc.2.24454.7">
      <Uri>https://github.com/dotnet/runtime</Uri>
      <Sha>af1b39a3d8bb2221ab1021f20ba6f87ef9c5c9ef</Sha>
    </Dependency>
    <!-- Dependency required for flowing correct package version in source-build, using PVP flow. -->
    <Dependency Name="System.ServiceProcess.ServiceController" Version="9.0.0-rc.2.24454.7">
      <Uri>https://github.com/dotnet/runtime</Uri>
      <Sha>af1b39a3d8bb2221ab1021f20ba6f87ef9c5c9ef</Sha>
    </Dependency>
    <Dependency Name="System.Text.Json" Version="9.0.0-rc.2.24454.7">
      <Uri>https://github.com/dotnet/runtime</Uri>
      <Sha>af1b39a3d8bb2221ab1021f20ba6f87ef9c5c9ef</Sha>
    </Dependency>
    <Dependency Name="Microsoft.Bcl.AsyncInterfaces" Version="9.0.0-rc.2.24454.7">
      <Uri>https://github.com/dotnet/runtime</Uri>
      <Sha>af1b39a3d8bb2221ab1021f20ba6f87ef9c5c9ef</Sha>
    </Dependency>
    <Dependency Name="Microsoft.Extensions.FileProviders.Abstractions" Version="9.0.0-rc.2.24454.7">
      <Uri>https://github.com/dotnet/runtime</Uri>
      <Sha>af1b39a3d8bb2221ab1021f20ba6f87ef9c5c9ef</Sha>
    </Dependency>
    <Dependency Name="Microsoft.Extensions.ObjectPool" Version="9.0.0-rc.2.24453.1">
      <Uri>https://github.com/dotnet/aspnetcore</Uri>
      <Sha>36cdc65bf29bac3d7bd0c5d38242a92608fab7eb</Sha>
    </Dependency>
    <Dependency Name="Microsoft.Win32.SystemEvents" Version="9.0.0-rc.2.24454.7">
      <Uri>https://github.com/dotnet/runtime</Uri>
      <Sha>af1b39a3d8bb2221ab1021f20ba6f87ef9c5c9ef</Sha>
    </Dependency>
    <Dependency Name="System.Composition.AttributedModel" Version="9.0.0-rc.2.24454.7">
      <Uri>https://github.com/dotnet/runtime</Uri>
      <Sha>af1b39a3d8bb2221ab1021f20ba6f87ef9c5c9ef</Sha>
    </Dependency>
    <Dependency Name="System.Composition.Convention" Version="9.0.0-rc.2.24454.7">
      <Uri>https://github.com/dotnet/runtime</Uri>
      <Sha>af1b39a3d8bb2221ab1021f20ba6f87ef9c5c9ef</Sha>
    </Dependency>
    <Dependency Name="System.Composition.Hosting" Version="9.0.0-rc.2.24454.7">
      <Uri>https://github.com/dotnet/runtime</Uri>
      <Sha>af1b39a3d8bb2221ab1021f20ba6f87ef9c5c9ef</Sha>
    </Dependency>
    <Dependency Name="System.Composition.Runtime" Version="9.0.0-rc.2.24454.7">
      <Uri>https://github.com/dotnet/runtime</Uri>
      <Sha>af1b39a3d8bb2221ab1021f20ba6f87ef9c5c9ef</Sha>
    </Dependency>
    <Dependency Name="System.Composition.TypedParts" Version="9.0.0-rc.2.24454.7">
      <Uri>https://github.com/dotnet/runtime</Uri>
      <Sha>af1b39a3d8bb2221ab1021f20ba6f87ef9c5c9ef</Sha>
    </Dependency>
    <Dependency Name="System.Configuration.ConfigurationManager" Version="9.0.0-rc.2.24454.7">
      <Uri>https://github.com/dotnet/runtime</Uri>
      <Sha>af1b39a3d8bb2221ab1021f20ba6f87ef9c5c9ef</Sha>
    </Dependency>
    <Dependency Name="System.Security.Cryptography.Pkcs" Version="9.0.0-rc.2.24454.7">
      <Uri>https://github.com/dotnet/runtime</Uri>
      <Sha>af1b39a3d8bb2221ab1021f20ba6f87ef9c5c9ef</Sha>
    </Dependency>
    <Dependency Name="System.Security.Cryptography.Xml" Version="9.0.0-rc.2.24454.7">
      <Uri>https://github.com/dotnet/runtime</Uri>
      <Sha>af1b39a3d8bb2221ab1021f20ba6f87ef9c5c9ef</Sha>
    </Dependency>
    <Dependency Name="System.Security.Permissions" Version="9.0.0-rc.2.24454.7">
      <Uri>https://github.com/dotnet/runtime</Uri>
      <Sha>af1b39a3d8bb2221ab1021f20ba6f87ef9c5c9ef</Sha>
    </Dependency>
    <Dependency Name="System.Windows.Extensions" Version="9.0.0-rc.2.24454.7">
      <Uri>https://github.com/dotnet/runtime</Uri>
      <Sha>af1b39a3d8bb2221ab1021f20ba6f87ef9c5c9ef</Sha>
    </Dependency>
  </ProductDependencies>
  <ToolsetDependencies>
    <Dependency Name="Microsoft.DotNet.Arcade.Sdk" Version="9.0.0-beta.24429.5">
      <Uri>https://github.com/dotnet/arcade</Uri>
      <Sha>d21db44e84b9038ea7b2add139adee2303d46800</Sha>
    </Dependency>
    <Dependency Name="Microsoft.DotNet.Build.Tasks.Installers" Version="9.0.0-beta.24429.5">
      <Uri>https://github.com/dotnet/arcade</Uri>
      <Sha>d21db44e84b9038ea7b2add139adee2303d46800</Sha>
    </Dependency>
    <Dependency Name="Microsoft.DotNet.Helix.Sdk" Version="9.0.0-beta.24429.5">
      <Uri>https://github.com/dotnet/arcade</Uri>
      <Sha>d21db44e84b9038ea7b2add139adee2303d46800</Sha>
    </Dependency>
    <Dependency Name="Microsoft.DotNet.SignTool" Version="9.0.0-beta.24429.5">
      <Uri>https://github.com/dotnet/arcade</Uri>
      <Sha>d21db44e84b9038ea7b2add139adee2303d46800</Sha>
    </Dependency>
    <Dependency Name="Microsoft.DotNet.XUnitExtensions" Version="9.0.0-beta.24429.5">
      <Uri>https://github.com/dotnet/arcade</Uri>
      <Sha>d21db44e84b9038ea7b2add139adee2303d46800</Sha>
    </Dependency>
    <Dependency Name="Microsoft.DotNet.XliffTasks" Version="9.0.0-beta.24429.5">
      <Uri>https://github.com/dotnet/arcade</Uri>
      <Sha>d21db44e84b9038ea7b2add139adee2303d46800</Sha>
    </Dependency>
    <!-- Intermediate is necessary for source build. -->
    <Dependency Name="Microsoft.SourceBuild.Intermediate.arcade" Version="9.0.0-beta.24429.5">
      <Uri>https://github.com/dotnet/arcade</Uri>
      <Sha>d21db44e84b9038ea7b2add139adee2303d46800</Sha>
      <SourceBuild RepoName="arcade" ManagedOnly="true" />
    </Dependency>
    <Dependency Name="System.Reflection.MetadataLoadContext" Version="9.0.0-rc.2.24454.7">
      <Uri>https://github.com/dotnet/runtime</Uri>
      <Sha>af1b39a3d8bb2221ab1021f20ba6f87ef9c5c9ef</Sha>
    </Dependency>
    <Dependency Name="Microsoft.DotNet.Darc" Version="1.1.0-beta.24367.3">
      <Uri>https://github.com/dotnet/arcade-services</Uri>
      <Sha>47e3672c762970073e4282bd563233da86bcca3e</Sha>
    </Dependency>
    <Dependency Name="Microsoft.DotNet.DarcLib" Version="1.1.0-beta.24367.3">
      <Uri>https://github.com/dotnet/arcade-services</Uri>
      <Sha>47e3672c762970073e4282bd563233da86bcca3e</Sha>
    </Dependency>
    <Dependency Name="Microsoft.DotNet.ScenarioTests.SdkTemplateTests" Version="9.0.0-preview.24372.1">
      <Uri>https://github.com/dotnet/scenario-tests</Uri>
      <Sha>d92413b87d36250859d8cb51ff69a03b5f5c4cab</Sha>
    </Dependency>
    <!-- Intermediate is necessary for source build. -->
    <Dependency Name="Microsoft.SourceBuild.Intermediate.scenario-tests" Version="9.0.0-preview.24372.1">
      <Uri>https://github.com/dotnet/scenario-tests</Uri>
      <Sha>d92413b87d36250859d8cb51ff69a03b5f5c4cab</Sha>
      <SourceBuild RepoName="scenario-tests" ManagedOnly="true" />
    </Dependency>
    <!--
      Aspire isn't really a toolset dependency. However, it only inserts a baseline manifest in sdk,
      and if you squint at it, this means we can say that its specific dependency versions don't matter to sdk.
      It also doesn't currently ship 9.0 preview versions, meaning the version is locked to the latest shipped from 8.0 era.
      Avoiding this as a product dependency avoids a long coherency path (aspnetcore->extensions->aspire->sdk).
      **It is** of course possible that an incoherent aspire means that aspire depends on versions of extensions that
      aren't shipping, or those extensions packages depend on aspnetcore packages that won't ship. However, given the cost
      of maintaining this coherency path is high. This being toolset means that aspire is responsible for its own coherency.
    -->
    <Dependency Name="Microsoft.NET.Sdk.Aspire.Manifest-8.0.100" Version="8.1.0">
      <Uri>https://github.com/dotnet/aspire</Uri>
      <Sha>d304c5f6f15bcd4f34f1841b33870cfab88e6937</Sha>
    </Dependency>
    <!-- Intermediate is necessary for source build. -->
    <Dependency Name="Microsoft.SourceBuild.Intermediate.aspire" Version="8.1.0-preview.1.24373.2">
      <Uri>https://github.com/dotnet/aspire</Uri>
      <Sha>d304c5f6f15bcd4f34f1841b33870cfab88e6937</Sha>
      <SourceBuild RepoName="aspire" ManagedOnly="true" />
    </Dependency>
    <Dependency Name="Microsoft.IO.Redist" Version="6.0.1">
      <Uri>https://github.com/dotnet/runtime</Uri>
      <Sha>e77011b31a3e5c47d931248a64b47f9b2d47853d</Sha>
    </Dependency>
  </ToolsetDependencies>
</Dependencies><|MERGE_RESOLUTION|>--- conflicted
+++ resolved
@@ -97,65 +97,37 @@
       <Uri>https://github.com/dotnet/roslyn</Uri>
       <Sha>c6a0795ce110a904bf7d706a70335f7579390833</Sha>
     </Dependency>
-<<<<<<< HEAD
-    <Dependency Name="Microsoft.Net.Compilers.Toolset" Version="4.11.0-3.24453.3">
-=======
     <!-- Intermediate is necessary for source build. -->
     <Dependency Name="Microsoft.SourceBuild.Intermediate.roslyn" Version="4.12.0-3.24452.3">
->>>>>>> 55704641
       <Uri>https://github.com/dotnet/roslyn</Uri>
       <Sha>c6a0795ce110a904bf7d706a70335f7579390833</Sha>
       <SourceBuild RepoName="roslyn" ManagedOnly="true" />
     </Dependency>
-<<<<<<< HEAD
-    <Dependency Name="Microsoft.CodeAnalysis" Version="4.11.0-3.24453.3">
-=======
     <Dependency Name="Microsoft.Net.Compilers.Toolset.Framework" Version="4.12.0-3.24452.3">
       <Uri>https://github.com/dotnet/roslyn</Uri>
       <Sha>c6a0795ce110a904bf7d706a70335f7579390833</Sha>
     </Dependency>
     <Dependency Name="Microsoft.CodeAnalysis" Version="4.12.0-3.24452.3">
->>>>>>> 55704641
-      <Uri>https://github.com/dotnet/roslyn</Uri>
-      <Sha>c6a0795ce110a904bf7d706a70335f7579390833</Sha>
-    </Dependency>
-<<<<<<< HEAD
-    <Dependency Name="Microsoft.CodeAnalysis.CSharp" Version="4.11.0-3.24453.3">
-=======
+      <Uri>https://github.com/dotnet/roslyn</Uri>
+      <Sha>c6a0795ce110a904bf7d706a70335f7579390833</Sha>
+    </Dependency>
     <Dependency Name="Microsoft.CodeAnalysis.CSharp" Version="4.12.0-3.24452.3">
->>>>>>> 55704641
-      <Uri>https://github.com/dotnet/roslyn</Uri>
-      <Sha>c6a0795ce110a904bf7d706a70335f7579390833</Sha>
-    </Dependency>
-<<<<<<< HEAD
-    <Dependency Name="Microsoft.CodeAnalysis.CSharp.CodeStyle" Version="4.11.0-3.24453.3">
-=======
+      <Uri>https://github.com/dotnet/roslyn</Uri>
+      <Sha>c6a0795ce110a904bf7d706a70335f7579390833</Sha>
+    </Dependency>
     <Dependency Name="Microsoft.CodeAnalysis.CSharp.CodeStyle" Version="4.12.0-3.24452.3">
->>>>>>> 55704641
-      <Uri>https://github.com/dotnet/roslyn</Uri>
-      <Sha>c6a0795ce110a904bf7d706a70335f7579390833</Sha>
-    </Dependency>
-<<<<<<< HEAD
-    <Dependency Name="Microsoft.CodeAnalysis.CSharp.Features" Version="4.11.0-3.24453.3">
-=======
+      <Uri>https://github.com/dotnet/roslyn</Uri>
+      <Sha>c6a0795ce110a904bf7d706a70335f7579390833</Sha>
+    </Dependency>
     <Dependency Name="Microsoft.CodeAnalysis.CSharp.Features" Version="4.12.0-3.24452.3">
->>>>>>> 55704641
-      <Uri>https://github.com/dotnet/roslyn</Uri>
-      <Sha>c6a0795ce110a904bf7d706a70335f7579390833</Sha>
-    </Dependency>
-<<<<<<< HEAD
-    <Dependency Name="Microsoft.CodeAnalysis.CSharp.Workspaces" Version="4.11.0-3.24453.3">
-=======
+      <Uri>https://github.com/dotnet/roslyn</Uri>
+      <Sha>c6a0795ce110a904bf7d706a70335f7579390833</Sha>
+    </Dependency>
     <Dependency Name="Microsoft.CodeAnalysis.CSharp.Workspaces" Version="4.12.0-3.24452.3">
->>>>>>> 55704641
-      <Uri>https://github.com/dotnet/roslyn</Uri>
-      <Sha>c6a0795ce110a904bf7d706a70335f7579390833</Sha>
-    </Dependency>
-<<<<<<< HEAD
-    <Dependency Name="Microsoft.CodeAnalysis.Workspaces.MSBuild" Version="4.11.0-3.24453.3">
-=======
+      <Uri>https://github.com/dotnet/roslyn</Uri>
+      <Sha>c6a0795ce110a904bf7d706a70335f7579390833</Sha>
+    </Dependency>
     <Dependency Name="Microsoft.CodeAnalysis.Workspaces.MSBuild" Version="4.12.0-3.24452.3">
->>>>>>> 55704641
       <Uri>https://github.com/dotnet/roslyn</Uri>
       <Sha>c6a0795ce110a904bf7d706a70335f7579390833</Sha>
     </Dependency>
@@ -236,20 +208,6 @@
       <Uri>https://github.com/nuget/nuget.client</Uri>
       <Sha>38010e5968f1afc9c210866bd2089957906a2492</Sha>
     </Dependency>
-<<<<<<< HEAD
-    <Dependency Name="Microsoft.NET.Test.Sdk" Version="17.11.1-release-24455-02">
-      <Uri>https://github.com/microsoft/vstest</Uri>
-      <Sha>7855c9b221686104532ebf3380f2d45b3613b369</Sha>
-      <SourceBuild RepoName="vstest" ManagedOnly="true" />
-    </Dependency>
-    <Dependency Name="Microsoft.TestPlatform.CLI" Version="17.11.1-release-24455-02">
-      <Uri>https://github.com/microsoft/vstest</Uri>
-      <Sha>7855c9b221686104532ebf3380f2d45b3613b369</Sha>
-    </Dependency>
-    <Dependency Name="Microsoft.TestPlatform.Build" Version="17.11.1-release-24455-02">
-      <Uri>https://github.com/microsoft/vstest</Uri>
-      <Sha>7855c9b221686104532ebf3380f2d45b3613b369</Sha>
-=======
     <Dependency Name="Microsoft.NET.Test.Sdk" Version="17.12.0-preview-24453-04">
       <Uri>https://github.com/microsoft/vstest</Uri>
       <Sha>07acde22b65497e72de145d57167b83609a7f7fb</Sha>
@@ -261,7 +219,6 @@
     <Dependency Name="Microsoft.TestPlatform.Build" Version="17.12.0-preview-24453-04">
       <Uri>https://github.com/microsoft/vstest</Uri>
       <Sha>07acde22b65497e72de145d57167b83609a7f7fb</Sha>
->>>>>>> 55704641
     </Dependency>
     <!-- Intermediate is necessary for source build. -->
     <Dependency Name="Microsoft.SourceBuild.Intermediate.vstest" Version="17.12.0-preview-24453-04">
@@ -364,20 +321,6 @@
       <Sha>36cdc65bf29bac3d7bd0c5d38242a92608fab7eb</Sha>
       <SourceBuild RepoName="aspnetcore" ManagedOnly="true" />
     </Dependency>
-<<<<<<< HEAD
-    <Dependency Name="Microsoft.CodeAnalysis.Razor.Tooling.Internal" Version="9.0.0-preview.24453.9">
-      <Uri>https://github.com/dotnet/razor</Uri>
-      <Sha>41acbdeb665c11bf26fea16b017ebf54e6a74e22</Sha>
-      <SourceBuild RepoName="razor" ManagedOnly="true" />
-    </Dependency>
-    <Dependency Name="Microsoft.AspNetCore.Mvc.Razor.Extensions.Tooling.Internal" Version="9.0.0-preview.24453.9">
-      <Uri>https://github.com/dotnet/razor</Uri>
-      <Sha>41acbdeb665c11bf26fea16b017ebf54e6a74e22</Sha>
-    </Dependency>
-    <Dependency Name="Microsoft.NET.Sdk.Razor.SourceGenerators.Transport" Version="9.0.0-preview.24453.9">
-      <Uri>https://github.com/dotnet/razor</Uri>
-      <Sha>41acbdeb665c11bf26fea16b017ebf54e6a74e22</Sha>
-=======
     <Dependency Name="Microsoft.CodeAnalysis.Razor.Tooling.Internal" Version="9.0.0-preview.24452.1">
       <Uri>https://github.com/dotnet/razor</Uri>
       <Sha>8bddfe9971d754f736d360f16a340e2a8e3e2c55</Sha>
@@ -423,7 +366,6 @@
     <Dependency Name="Microsoft.DotNet.Test.ProjectTemplates.6.0" Version="1.1.0-rc.24069.1">
       <Uri>https://github.com/dotnet/test-templates</Uri>
       <Sha>becc4bd157cd6608b51a5ffe414a5d2de6330272</Sha>
->>>>>>> 55704641
     </Dependency>
     <Dependency Name="Microsoft.DotNet.Test.ProjectTemplates.7.0" Version="1.1.0-rc.24069.1">
       <Uri>https://github.com/dotnet/test-templates</Uri>
