--- conflicted
+++ resolved
@@ -3,18 +3,6 @@
   <ProductDependencies>
     <Dependency Name="Microsoft.TemplateEngine.Abstractions" Version="9.0.204">
       <Uri>https://github.com/dotnet/templating</Uri>
-<<<<<<< HEAD
-      <Sha>35eb08d048d4f4667db94b07f0e838ccd5fb5169</Sha>
-    </Dependency>
-    <Dependency Name="Microsoft.TemplateEngine.Mocks" Version="9.0.106-servicing.25209.3">
-      <Uri>https://github.com/dotnet/templating</Uri>
-      <Sha>35eb08d048d4f4667db94b07f0e838ccd5fb5169</Sha>
-    </Dependency>
-    <!-- Intermediate is necessary for source build. -->
-    <Dependency Name="Microsoft.SourceBuild.Intermediate.templating" Version="9.0.106-servicing.25209.3">
-      <Uri>https://github.com/dotnet/templating</Uri>
-      <Sha>35eb08d048d4f4667db94b07f0e838ccd5fb5169</Sha>
-=======
       <Sha>029cb834bc42a5f6091cb6e8937b14b6da02d29c</Sha>
     </Dependency>
     <Dependency Name="Microsoft.TemplateEngine.Mocks" Version="9.0.204-servicing.25209.4">
@@ -25,7 +13,6 @@
     <Dependency Name="Microsoft.SourceBuild.Intermediate.templating" Version="9.0.204-servicing.25209.4">
       <Uri>https://github.com/dotnet/templating</Uri>
       <Sha>029cb834bc42a5f6091cb6e8937b14b6da02d29c</Sha>
->>>>>>> 75e50e26
       <SourceBuild RepoName="templating" ManagedOnly="true" />
     </Dependency>
     <Dependency Name="Microsoft.NETCore.App.Ref" Version="9.0.3">
@@ -82,20 +69,6 @@
       <Sha>dad5528e5bdf92a05a5a404c5f7939523390b96d</Sha>
       <SourceBuild RepoName="emsdk" ManagedOnly="true" />
     </Dependency>
-<<<<<<< HEAD
-    <Dependency Name="Microsoft.Build" Version="17.12.34">
-      <Uri>https://github.com/dotnet/msbuild</Uri>
-      <Sha>762d7c2e9441e84a22b0dea75418c40c9cd397b3</Sha>
-    </Dependency>
-    <Dependency Name="Microsoft.Build.Localization" Version="17.12.34-preview-25210-04">
-      <Uri>https://github.com/dotnet/msbuild</Uri>
-      <Sha>762d7c2e9441e84a22b0dea75418c40c9cd397b3</Sha>
-    </Dependency>
-    <!-- Intermediate is necessary for source build. -->
-    <Dependency Name="Microsoft.SourceBuild.Intermediate.msbuild" Version="17.12.34-preview-25210-04">
-      <Uri>https://github.com/dotnet/msbuild</Uri>
-      <Sha>762d7c2e9441e84a22b0dea75418c40c9cd397b3</Sha>
-=======
     <Dependency Name="Microsoft.Build" Version="17.13.24">
       <Uri>https://github.com/dotnet/msbuild</Uri>
       <Sha>7a09d5ee44eb217e9c1ae0bab242c79c70423577</Sha>
@@ -108,7 +81,6 @@
     <Dependency Name="Microsoft.SourceBuild.Intermediate.msbuild" Version="17.13.24-preview-25209-01">
       <Uri>https://github.com/dotnet/msbuild</Uri>
       <Sha>7a09d5ee44eb217e9c1ae0bab242c79c70423577</Sha>
->>>>>>> 75e50e26
       <SourceBuild RepoName="msbuild" ManagedOnly="true" />
     </Dependency>
     <Dependency Name="Microsoft.FSharp.Compiler" Version="13.9.202-beta.25154.2">
@@ -167,85 +139,15 @@
       <Uri>https://dev.azure.com/dnceng/internal/_git/dotnet-aspnetcore</Uri>
       <Sha>b96167fbfe8bd45d94e4dcda42c7d09eb5745459</Sha>
     </Dependency>
-<<<<<<< HEAD
-    <Dependency Name="Microsoft.Build.NuGetSdkResolver" Version="6.12.4-rc.1">
-      <Uri>https://github.com/nuget/nuget.client</Uri>
-      <Sha>95a470a557091cdbdc9f68a178b60bd19329942c</Sha>
-    </Dependency>
-    <Dependency Name="NuGet.Build.Tasks" Version="6.12.4-rc.1">
-      <Uri>https://github.com/nuget/nuget.client</Uri>
-      <Sha>95a470a557091cdbdc9f68a178b60bd19329942c</Sha>
+    <Dependency Name="Microsoft.Build.NuGetSdkResolver" Version="6.13.2-rc.1">
+      <Uri>https://github.com/nuget/nuget.client</Uri>
+      <Sha>5d81cb8da82eda8a6b47aae92d1e6f888de982ce</Sha>
+    </Dependency>
+    <Dependency Name="NuGet.Build.Tasks" Version="6.13.2-rc.1">
+      <Uri>https://github.com/nuget/nuget.client</Uri>
+      <Sha>5d81cb8da82eda8a6b47aae92d1e6f888de982ce</Sha>
       <SourceBuildTarball RepoName="nuget-client" ManagedOnly="true" />
     </Dependency>
-    <Dependency Name="NuGet.Build.Tasks.Console" Version="6.12.4-rc.1">
-      <Uri>https://github.com/nuget/nuget.client</Uri>
-      <Sha>95a470a557091cdbdc9f68a178b60bd19329942c</Sha>
-    </Dependency>
-    <Dependency Name="NuGet.Build.Tasks.Pack" Version="6.12.4-rc.1">
-      <Uri>https://github.com/nuget/nuget.client</Uri>
-      <Sha>95a470a557091cdbdc9f68a178b60bd19329942c</Sha>
-    </Dependency>
-    <Dependency Name="NuGet.Commands" Version="6.12.4-rc.1">
-      <Uri>https://github.com/nuget/nuget.client</Uri>
-      <Sha>95a470a557091cdbdc9f68a178b60bd19329942c</Sha>
-    </Dependency>
-    <Dependency Name="NuGet.CommandLine.XPlat" Version="6.12.4-rc.1">
-      <Uri>https://github.com/nuget/nuget.client</Uri>
-      <Sha>95a470a557091cdbdc9f68a178b60bd19329942c</Sha>
-    </Dependency>
-    <Dependency Name="NuGet.Common" Version="6.12.4-rc.1">
-      <Uri>https://github.com/nuget/nuget.client</Uri>
-      <Sha>95a470a557091cdbdc9f68a178b60bd19329942c</Sha>
-    </Dependency>
-    <Dependency Name="NuGet.Configuration" Version="6.12.4-rc.1">
-      <Uri>https://github.com/nuget/nuget.client</Uri>
-      <Sha>95a470a557091cdbdc9f68a178b60bd19329942c</Sha>
-    </Dependency>
-    <Dependency Name="NuGet.Credentials" Version="6.12.4-rc.1">
-      <Uri>https://github.com/nuget/nuget.client</Uri>
-      <Sha>95a470a557091cdbdc9f68a178b60bd19329942c</Sha>
-    </Dependency>
-    <Dependency Name="NuGet.DependencyResolver.Core" Version="6.12.4-rc.1">
-      <Uri>https://github.com/nuget/nuget.client</Uri>
-      <Sha>95a470a557091cdbdc9f68a178b60bd19329942c</Sha>
-    </Dependency>
-    <Dependency Name="NuGet.Frameworks" Version="6.12.4-rc.1">
-      <Uri>https://github.com/nuget/nuget.client</Uri>
-      <Sha>95a470a557091cdbdc9f68a178b60bd19329942c</Sha>
-    </Dependency>
-    <Dependency Name="NuGet.LibraryModel" Version="6.12.4-rc.1">
-      <Uri>https://github.com/nuget/nuget.client</Uri>
-      <Sha>95a470a557091cdbdc9f68a178b60bd19329942c</Sha>
-    </Dependency>
-    <Dependency Name="NuGet.ProjectModel" Version="6.12.4-rc.1">
-      <Uri>https://github.com/nuget/nuget.client</Uri>
-      <Sha>95a470a557091cdbdc9f68a178b60bd19329942c</Sha>
-    </Dependency>
-    <Dependency Name="NuGet.Protocol" Version="6.12.4-rc.1">
-      <Uri>https://github.com/nuget/nuget.client</Uri>
-      <Sha>95a470a557091cdbdc9f68a178b60bd19329942c</Sha>
-    </Dependency>
-    <Dependency Name="NuGet.Packaging" Version="6.12.4-rc.1">
-      <Uri>https://github.com/nuget/nuget.client</Uri>
-      <Sha>95a470a557091cdbdc9f68a178b60bd19329942c</Sha>
-    </Dependency>
-    <Dependency Name="NuGet.Versioning" Version="6.12.4-rc.1">
-      <Uri>https://github.com/nuget/nuget.client</Uri>
-      <Sha>95a470a557091cdbdc9f68a178b60bd19329942c</Sha>
-    </Dependency>
-    <Dependency Name="NuGet.Localization" Version="6.12.4-rc.1">
-      <Uri>https://github.com/nuget/nuget.client</Uri>
-      <Sha>95a470a557091cdbdc9f68a178b60bd19329942c</Sha>
-=======
-    <Dependency Name="Microsoft.Build.NuGetSdkResolver" Version="6.13.2-rc.1">
-      <Uri>https://github.com/nuget/nuget.client</Uri>
-      <Sha>5d81cb8da82eda8a6b47aae92d1e6f888de982ce</Sha>
-    </Dependency>
-    <Dependency Name="NuGet.Build.Tasks" Version="6.13.2-rc.1">
-      <Uri>https://github.com/nuget/nuget.client</Uri>
-      <Sha>5d81cb8da82eda8a6b47aae92d1e6f888de982ce</Sha>
-      <SourceBuildTarball RepoName="nuget-client" ManagedOnly="true" />
-    </Dependency>
     <Dependency Name="NuGet.Build.Tasks.Console" Version="6.13.2-rc.1">
       <Uri>https://github.com/nuget/nuget.client</Uri>
       <Sha>5d81cb8da82eda8a6b47aae92d1e6f888de982ce</Sha>
@@ -305,7 +207,6 @@
     <Dependency Name="NuGet.Localization" Version="6.13.2-rc.1">
       <Uri>https://github.com/nuget/nuget.client</Uri>
       <Sha>5d81cb8da82eda8a6b47aae92d1e6f888de982ce</Sha>
->>>>>>> 75e50e26
     </Dependency>
     <Dependency Name="Microsoft.NET.Test.Sdk" Version="17.13.0-release-25073-05">
       <Uri>https://github.com/microsoft/vstest</Uri>
@@ -516,15 +417,9 @@
       <SourceBuild RepoName="source-build-externals" ManagedOnly="true" />
     </Dependency>
     <!-- Intermediate is necessary for source build. -->
-<<<<<<< HEAD
-    <Dependency Name="Microsoft.SourceBuild.Intermediate.source-build-reference-packages" Version="9.0.0-alpha.1.25209.1">
-      <Uri>https://github.com/dotnet/source-build-reference-packages</Uri>
-      <Sha>7dbf5deea5bdccf513df73cba179c4c0ad106010</Sha>
-=======
     <Dependency Name="Microsoft.SourceBuild.Intermediate.source-build-reference-packages" Version="9.0.0-alpha.1.24511.3">
       <Uri>https://github.com/dotnet/source-build-reference-packages</Uri>
       <Sha>c43ee853e96528e2f2eb0f6d8c151ddc07b6a844</Sha>
->>>>>>> 75e50e26
       <SourceBuild RepoName="source-build-reference-packages" ManagedOnly="true" />
     </Dependency>
     <Dependency Name="Microsoft.Deployment.DotNet.Releases" Version="2.0.0-rtm.1.25059.4">
