--- conflicted
+++ resolved
@@ -19,15 +19,9 @@
     </Dependency>
   </ProductDependencies>
   <ToolsetDependencies>
-<<<<<<< HEAD
     <Dependency Name="Microsoft.DotNet.Arcade.Sdk" Version="7.0.0-beta.23254.2">
       <Uri>https://github.com/dotnet/arcade</Uri>
       <Sha>23a23b5025d64557329b638329c136ebbc20989b</Sha>
-=======
-    <Dependency Name="Microsoft.DotNet.Arcade.Sdk" Version="6.0.0-beta.23361.3">
-      <Uri>https://github.com/dotnet/arcade</Uri>
-      <Sha>cd79d2e8f7844d0a9aca607d4d5b9b6ab78e2f34</Sha>
->>>>>>> 8f3e8a0f
     </Dependency>
   </ToolsetDependencies>
 </Dependencies>