--- conflicted
+++ resolved
@@ -634,15 +634,11 @@
       <Uri>https://github.com/dotnet/runtime</Uri>
       <Sha>e77011b31a3e5c47d931248a64b47f9b2d47853d</Sha>
     </Dependency>
-<<<<<<< HEAD
     <Dependency Name="Microsoft.Testing.Platform" Version="1.6.0-preview.25063.12">
       <Uri>https://github.com/microsoft/testfx</Uri>
       <Sha>f9f7749a752c52664b737c3187fad5033ef8b437</Sha>
     </Dependency>
     <Dependency Name="MSTest" Version="3.8.0-preview.25063.12">
-=======
-    <Dependency Name="MSTest" Version="3.8.0-preview.25057.8">
->>>>>>> 60e9a469
       <Uri>https://github.com/microsoft/testfx</Uri>
       <Sha>f9f7749a752c52664b737c3187fad5033ef8b437</Sha>
     </Dependency>
