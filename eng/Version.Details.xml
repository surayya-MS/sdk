<?xml version="1.0" encoding="utf-8"?>
<Dependencies>
  <ProductDependencies>
    <Dependency Name="Microsoft.TemplateEngine.Abstractions" Version="10.0.100-preview.4.25218.1">
      <Uri>https://github.com/dotnet/templating</Uri>
<<<<<<< HEAD
      <Sha>bb7417805da3d5db9401ab37362bd39575e1459f</Sha>
    </Dependency>
    <Dependency Name="Microsoft.TemplateEngine.Mocks" Version="9.0.300-rtm.25217.5">
      <Uri>https://github.com/dotnet/templating</Uri>
      <Sha>bb7417805da3d5db9401ab37362bd39575e1459f</Sha>
=======
      <Sha>c936d341ed848d158441b4fbbe5b29201fbc9544</Sha>
    </Dependency>
    <Dependency Name="Microsoft.TemplateEngine.Edge" Version="10.0.100-preview.4.25218.1">
      <Uri>https://github.com/dotnet/templating</Uri>
      <Sha>c936d341ed848d158441b4fbbe5b29201fbc9544</Sha>
    </Dependency>
    <Dependency Name="Microsoft.TemplateEngine.Orchestrator.RunnableProjects" Version="10.0.100-preview.4.25218.1">
      <Uri>https://github.com/dotnet/templating</Uri>
      <Sha>c936d341ed848d158441b4fbbe5b29201fbc9544</Sha>
    </Dependency>
    <Dependency Name="Microsoft.TemplateEngine.Utils" Version="10.0.100-preview.4.25218.1">
      <Uri>https://github.com/dotnet/templating</Uri>
      <Sha>c936d341ed848d158441b4fbbe5b29201fbc9544</Sha>
    </Dependency>
    <Dependency Name="Microsoft.TemplateSearch.Common" Version="10.0.100-preview.4.25218.1">
      <Uri>https://github.com/dotnet/templating</Uri>
      <Sha>c936d341ed848d158441b4fbbe5b29201fbc9544</Sha>
    </Dependency>
    <Dependency Name="Microsoft.TemplateEngine.Mocks" Version="10.0.100-preview.4.25218.1">
      <Uri>https://github.com/dotnet/templating</Uri>
      <Sha>c936d341ed848d158441b4fbbe5b29201fbc9544</Sha>
    </Dependency>
    <Dependency Name="Microsoft.TemplateEngine.TestHelper" Version="10.0.100-preview.4.25218.1">
      <Uri>https://github.com/dotnet/templating</Uri>
      <Sha>c936d341ed848d158441b4fbbe5b29201fbc9544</Sha>
    </Dependency>
    <Dependency Name="Microsoft.TemplateEngine.Authoring.TemplateVerifier" Version="10.0.100-preview.4.25218.1">
      <Uri>https://github.com/dotnet/templating</Uri>
      <Sha>c936d341ed848d158441b4fbbe5b29201fbc9544</Sha>
    </Dependency>
    <Dependency Name="Microsoft.TemplateSearch.TemplateDiscovery" Version="10.0.100-preview.4.25218.1">
      <Uri>https://github.com/dotnet/templating</Uri>
      <Sha>c936d341ed848d158441b4fbbe5b29201fbc9544</Sha>
>>>>>>> f4de5472
    </Dependency>
    <!-- Intermediate is necessary for source build. -->
    <Dependency Name="Microsoft.SourceBuild.Intermediate.templating" Version="10.0.100-preview.4.25218.1">
      <Uri>https://github.com/dotnet/templating</Uri>
      <Sha>c936d341ed848d158441b4fbbe5b29201fbc9544</Sha>
      <SourceBuild RepoName="templating" ManagedOnly="true" />
    </Dependency>
    <Dependency Name="Microsoft.NETCore.App.Ref" Version="10.0.0-preview.4.25217.10">
      <Uri>https://github.com/dotnet/runtime</Uri>
      <Sha>e1702c393a1ef71b211f51d00beedec0151c9f25</Sha>
    </Dependency>
    <Dependency Name="VS.Redist.Common.NetCore.SharedFramework.x64.10.0" Version="10.0.0-preview.4.25217.10">
      <Uri>https://github.com/dotnet/runtime</Uri>
      <Sha>e1702c393a1ef71b211f51d00beedec0151c9f25</Sha>
    </Dependency>
    <Dependency Name="VS.Redist.Common.NetCore.TargetingPack.x64.10.0" Version="10.0.0-preview.4.25217.10">
      <Uri>https://github.com/dotnet/runtime</Uri>
      <Sha>e1702c393a1ef71b211f51d00beedec0151c9f25</Sha>
    </Dependency>
    <Dependency Name="Microsoft.NETCore.App.Runtime.win-x64" Version="10.0.0-preview.4.25217.10">
      <Uri>https://github.com/dotnet/runtime</Uri>
      <Sha>e1702c393a1ef71b211f51d00beedec0151c9f25</Sha>
    </Dependency>
    <Dependency Name="Microsoft.NETCore.App.Host.win-x64" Version="10.0.0-preview.4.25217.10">
      <Uri>https://github.com/dotnet/runtime</Uri>
      <Sha>e1702c393a1ef71b211f51d00beedec0151c9f25</Sha>
    </Dependency>
    <Dependency Name="Microsoft.NETCore.Platforms" Version="10.0.0-preview.4.25217.10">
      <Uri>https://github.com/dotnet/runtime</Uri>
      <Sha>e1702c393a1ef71b211f51d00beedec0151c9f25</Sha>
    </Dependency>
    <Dependency Name="Microsoft.NET.HostModel" Version="10.0.0-preview.4.25217.10">
      <Uri>https://github.com/dotnet/runtime</Uri>
      <Sha>e1702c393a1ef71b211f51d00beedec0151c9f25</Sha>
    </Dependency>
    <Dependency Name="System.IO.Hashing" Version="10.0.0-preview.4.25217.10">
      <Uri>https://github.com/dotnet/runtime</Uri>
      <Sha>e1702c393a1ef71b211f51d00beedec0151c9f25</Sha>
    </Dependency>
    <Dependency Name="Microsoft.Extensions.DependencyModel" Version="10.0.0-preview.4.25217.10">
      <Uri>https://github.com/dotnet/runtime</Uri>
      <Sha>e1702c393a1ef71b211f51d00beedec0151c9f25</Sha>
    </Dependency>
    <!-- Intermediate is necessary for source build. -->
    <Dependency Name="Microsoft.SourceBuild.Intermediate.runtime.linux-x64" Version="10.0.0-preview.4.25217.10">
      <Uri>https://github.com/dotnet/runtime</Uri>
      <Sha>e1702c393a1ef71b211f51d00beedec0151c9f25</Sha>
      <SourceBuild RepoName="runtime" ManagedOnly="false" />
    </Dependency>
    <!-- Change blob version in GenerateInstallerLayout.targets if this is unpinned to service targeting pack -->
    <!-- No new netstandard.library planned for 3.1 timeframe at this time. -->
    <Dependency Name="NETStandard.Library.Ref" Version="2.1.0" Pinned="true">
      <Uri>https://github.com/dotnet/core-setup</Uri>
      <Sha>7d57652f33493fa022125b7f63aad0d70c52d810</Sha>
    </Dependency>
    <Dependency Name="Microsoft.NET.Runtime.Emscripten.Sdk.Internal" Version="10.0.0-preview.4.25219.1">
      <Uri>https://github.com/dotnet/emsdk</Uri>
      <Sha>1257632985b401d81f8b295d158065d9d10f8d61</Sha>
      <SourceBuild RepoName="emsdk" ManagedOnly="true" />
    </Dependency>
    <Dependency Name="Microsoft.Build" Version="17.15.0-preview-25217-10">
      <Uri>https://github.com/dotnet/msbuild</Uri>
      <Sha>a9d68ab58eab3c25b6378a90be8060dd1429a6ef</Sha>
    </Dependency>
    <Dependency Name="Microsoft.Build.Localization" Version="17.15.0-preview-25217-10">
      <Uri>https://github.com/dotnet/msbuild</Uri>
      <Sha>a9d68ab58eab3c25b6378a90be8060dd1429a6ef</Sha>
    </Dependency>
    <!-- Intermediate is necessary for source build. -->
    <Dependency Name="Microsoft.SourceBuild.Intermediate.msbuild" Version="17.15.0-preview-25217-10">
      <Uri>https://github.com/dotnet/msbuild</Uri>
      <Sha>a9d68ab58eab3c25b6378a90be8060dd1429a6ef</Sha>
      <SourceBuild RepoName="msbuild" ManagedOnly="true" />
    </Dependency>
    <Dependency Name="Microsoft.FSharp.Compiler" Version="13.9.300-beta.25207.2">
      <Uri>https://github.com/dotnet/fsharp</Uri>
      <Sha>4ba36db1f42f33a66d9677f0b9d589d39b204a9c</Sha>
    </Dependency>
    <!-- Intermediate is necessary for source build. -->
    <Dependency Name="Microsoft.SourceBuild.Intermediate.fsharp" Version="9.0.300-beta.25207.2">
      <Uri>https://github.com/dotnet/fsharp</Uri>
      <Sha>4ba36db1f42f33a66d9677f0b9d589d39b204a9c</Sha>
      <SourceBuild RepoName="fsharp" ManagedOnly="true" />
    </Dependency>
<<<<<<< HEAD
    <Dependency Name="Microsoft.Net.Compilers.Toolset" Version="4.14.0-3.25218.8">
      <Uri>https://github.com/dotnet/roslyn</Uri>
      <Sha>d7bde97e39857cfa0fc50ef28aaa289e9eebe091</Sha>
    </Dependency>
    <!-- Intermediate is necessary for source build. -->
    <Dependency Name="Microsoft.SourceBuild.Intermediate.roslyn" Version="4.14.0-3.25218.8">
      <Uri>https://github.com/dotnet/roslyn</Uri>
      <Sha>d7bde97e39857cfa0fc50ef28aaa289e9eebe091</Sha>
      <SourceBuild RepoName="roslyn" ManagedOnly="true" />
    </Dependency>
    <Dependency Name="Microsoft.Net.Compilers.Toolset.Framework" Version="4.14.0-3.25218.8">
      <Uri>https://github.com/dotnet/roslyn</Uri>
      <Sha>d7bde97e39857cfa0fc50ef28aaa289e9eebe091</Sha>
    </Dependency>
    <Dependency Name="Microsoft.CodeAnalysis" Version="4.14.0-3.25218.8">
      <Uri>https://github.com/dotnet/roslyn</Uri>
      <Sha>d7bde97e39857cfa0fc50ef28aaa289e9eebe091</Sha>
    </Dependency>
    <Dependency Name="Microsoft.CodeAnalysis.CSharp" Version="4.14.0-3.25218.8">
      <Uri>https://github.com/dotnet/roslyn</Uri>
      <Sha>d7bde97e39857cfa0fc50ef28aaa289e9eebe091</Sha>
    </Dependency>
    <Dependency Name="Microsoft.CodeAnalysis.CSharp.CodeStyle" Version="4.14.0-3.25218.8">
      <Uri>https://github.com/dotnet/roslyn</Uri>
      <Sha>d7bde97e39857cfa0fc50ef28aaa289e9eebe091</Sha>
    </Dependency>
    <Dependency Name="Microsoft.CodeAnalysis.CSharp.Features" Version="4.14.0-3.25218.8">
      <Uri>https://github.com/dotnet/roslyn</Uri>
      <Sha>d7bde97e39857cfa0fc50ef28aaa289e9eebe091</Sha>
    </Dependency>
    <Dependency Name="Microsoft.CodeAnalysis.CSharp.Workspaces" Version="4.14.0-3.25218.8">
      <Uri>https://github.com/dotnet/roslyn</Uri>
      <Sha>d7bde97e39857cfa0fc50ef28aaa289e9eebe091</Sha>
    </Dependency>
    <Dependency Name="Microsoft.CodeAnalysis.Workspaces.MSBuild" Version="4.14.0-3.25218.8">
      <Uri>https://github.com/dotnet/roslyn</Uri>
      <Sha>d7bde97e39857cfa0fc50ef28aaa289e9eebe091</Sha>
    </Dependency>
    <Dependency Name="Microsoft.AspNetCore.DeveloperCertificates.XPlat" Version="9.0.4-servicing.25164.3">
      <Uri>https://dev.azure.com/dnceng/internal/_git/dotnet-aspnetcore</Uri>
      <Sha>d5dc8a13cc618b9cbdc1e5744b4806c594d49553</Sha>
=======
    <Dependency Name="Microsoft.Net.Compilers.Toolset" Version="5.0.0-1.25218.9">
      <Uri>https://github.com/dotnet/roslyn</Uri>
      <Sha>6dad8a659a253199349efd9f337cf1b2df22b25d</Sha>
    </Dependency>
    <!-- Intermediate is necessary for source build. -->
    <Dependency Name="Microsoft.SourceBuild.Intermediate.roslyn" Version="5.0.0-1.25218.9">
      <Uri>https://github.com/dotnet/roslyn</Uri>
      <Sha>6dad8a659a253199349efd9f337cf1b2df22b25d</Sha>
      <SourceBuild RepoName="roslyn" ManagedOnly="true" />
    </Dependency>
    <Dependency Name="Microsoft.Net.Compilers.Toolset.Framework" Version="5.0.0-1.25218.9">
      <Uri>https://github.com/dotnet/roslyn</Uri>
      <Sha>6dad8a659a253199349efd9f337cf1b2df22b25d</Sha>
    </Dependency>
    <Dependency Name="Microsoft.CodeAnalysis" Version="5.0.0-1.25218.9">
      <Uri>https://github.com/dotnet/roslyn</Uri>
      <Sha>6dad8a659a253199349efd9f337cf1b2df22b25d</Sha>
    </Dependency>
    <Dependency Name="Microsoft.CodeAnalysis.CSharp" Version="5.0.0-1.25218.9">
      <Uri>https://github.com/dotnet/roslyn</Uri>
      <Sha>6dad8a659a253199349efd9f337cf1b2df22b25d</Sha>
    </Dependency>
    <Dependency Name="Microsoft.CodeAnalysis.CSharp.CodeStyle" Version="5.0.0-1.25218.9">
      <Uri>https://github.com/dotnet/roslyn</Uri>
      <Sha>6dad8a659a253199349efd9f337cf1b2df22b25d</Sha>
    </Dependency>
    <Dependency Name="Microsoft.CodeAnalysis.CSharp.Features" Version="5.0.0-1.25218.9">
      <Uri>https://github.com/dotnet/roslyn</Uri>
      <Sha>6dad8a659a253199349efd9f337cf1b2df22b25d</Sha>
    </Dependency>
    <Dependency Name="Microsoft.CodeAnalysis.CSharp.Workspaces" Version="5.0.0-1.25218.9">
      <Uri>https://github.com/dotnet/roslyn</Uri>
      <Sha>6dad8a659a253199349efd9f337cf1b2df22b25d</Sha>
    </Dependency>
    <Dependency Name="Microsoft.CodeAnalysis.Workspaces.Common" Version="5.0.0-1.25218.9">
      <Uri>https://github.com/dotnet/roslyn</Uri>
      <Sha>6dad8a659a253199349efd9f337cf1b2df22b25d</Sha>
>>>>>>> f4de5472
    </Dependency>
    <Dependency Name="Microsoft.CodeAnalysis.Workspaces.MSBuild" Version="5.0.0-1.25218.9">
      <Uri>https://github.com/dotnet/roslyn</Uri>
      <Sha>6dad8a659a253199349efd9f337cf1b2df22b25d</Sha>
    </Dependency>
<<<<<<< HEAD
    <Dependency Name="Microsoft.Build.NuGetSdkResolver" Version="6.14.0-rc.116">
      <Uri>https://github.com/nuget/nuget.client</Uri>
      <Sha>0da03caba83448ee887f0f1846dd05e1f1705d45</Sha>
    </Dependency>
    <Dependency Name="NuGet.Build.Tasks" Version="6.14.0-rc.116">
      <Uri>https://github.com/nuget/nuget.client</Uri>
      <Sha>0da03caba83448ee887f0f1846dd05e1f1705d45</Sha>
      <SourceBuildTarball RepoName="nuget-client" ManagedOnly="true" />
    </Dependency>
    <Dependency Name="NuGet.Build.Tasks.Console" Version="6.14.0-rc.116">
      <Uri>https://github.com/nuget/nuget.client</Uri>
      <Sha>0da03caba83448ee887f0f1846dd05e1f1705d45</Sha>
    </Dependency>
    <Dependency Name="NuGet.Build.Tasks.Pack" Version="6.14.0-rc.116">
      <Uri>https://github.com/nuget/nuget.client</Uri>
      <Sha>0da03caba83448ee887f0f1846dd05e1f1705d45</Sha>
    </Dependency>
    <Dependency Name="NuGet.Commands" Version="6.14.0-rc.116">
      <Uri>https://github.com/nuget/nuget.client</Uri>
      <Sha>0da03caba83448ee887f0f1846dd05e1f1705d45</Sha>
    </Dependency>
    <Dependency Name="NuGet.CommandLine.XPlat" Version="6.14.0-rc.116">
      <Uri>https://github.com/nuget/nuget.client</Uri>
      <Sha>0da03caba83448ee887f0f1846dd05e1f1705d45</Sha>
    </Dependency>
    <Dependency Name="NuGet.Common" Version="6.14.0-rc.116">
      <Uri>https://github.com/nuget/nuget.client</Uri>
      <Sha>0da03caba83448ee887f0f1846dd05e1f1705d45</Sha>
    </Dependency>
    <Dependency Name="NuGet.Configuration" Version="6.14.0-rc.116">
      <Uri>https://github.com/nuget/nuget.client</Uri>
      <Sha>0da03caba83448ee887f0f1846dd05e1f1705d45</Sha>
    </Dependency>
    <Dependency Name="NuGet.Credentials" Version="6.14.0-rc.116">
      <Uri>https://github.com/nuget/nuget.client</Uri>
      <Sha>0da03caba83448ee887f0f1846dd05e1f1705d45</Sha>
    </Dependency>
    <Dependency Name="NuGet.DependencyResolver.Core" Version="6.14.0-rc.116">
      <Uri>https://github.com/nuget/nuget.client</Uri>
      <Sha>0da03caba83448ee887f0f1846dd05e1f1705d45</Sha>
    </Dependency>
    <Dependency Name="NuGet.Frameworks" Version="6.14.0-rc.116">
      <Uri>https://github.com/nuget/nuget.client</Uri>
      <Sha>0da03caba83448ee887f0f1846dd05e1f1705d45</Sha>
    </Dependency>
    <Dependency Name="NuGet.LibraryModel" Version="6.14.0-rc.116">
      <Uri>https://github.com/nuget/nuget.client</Uri>
      <Sha>0da03caba83448ee887f0f1846dd05e1f1705d45</Sha>
    </Dependency>
    <Dependency Name="NuGet.ProjectModel" Version="6.14.0-rc.116">
      <Uri>https://github.com/nuget/nuget.client</Uri>
      <Sha>0da03caba83448ee887f0f1846dd05e1f1705d45</Sha>
    </Dependency>
    <Dependency Name="NuGet.Protocol" Version="6.14.0-rc.116">
      <Uri>https://github.com/nuget/nuget.client</Uri>
      <Sha>0da03caba83448ee887f0f1846dd05e1f1705d45</Sha>
    </Dependency>
    <Dependency Name="NuGet.Packaging" Version="6.14.0-rc.116">
      <Uri>https://github.com/nuget/nuget.client</Uri>
      <Sha>0da03caba83448ee887f0f1846dd05e1f1705d45</Sha>
    </Dependency>
    <Dependency Name="NuGet.Versioning" Version="6.14.0-rc.116">
      <Uri>https://github.com/nuget/nuget.client</Uri>
      <Sha>0da03caba83448ee887f0f1846dd05e1f1705d45</Sha>
    </Dependency>
    <Dependency Name="NuGet.Localization" Version="6.14.0-rc.116">
      <Uri>https://github.com/nuget/nuget.client</Uri>
      <Sha>0da03caba83448ee887f0f1846dd05e1f1705d45</Sha>
=======
    <Dependency Name="Microsoft.Build.NuGetSdkResolver" Version="6.15.0-preview.1.7">
      <Uri>https://github.com/nuget/nuget.client</Uri>
      <Sha>d535886475b1eeda1813eb1947af23bd046abb25</Sha>
    </Dependency>
    <Dependency Name="NuGet.Build.Tasks" Version="6.15.0-preview.1.7">
      <Uri>https://github.com/nuget/nuget.client</Uri>
      <Sha>d535886475b1eeda1813eb1947af23bd046abb25</Sha>
      <SourceBuildTarball RepoName="nuget-client" ManagedOnly="true" />
    </Dependency>
    <Dependency Name="NuGet.Build.Tasks.Console" Version="6.15.0-preview.1.7">
      <Uri>https://github.com/nuget/nuget.client</Uri>
      <Sha>d535886475b1eeda1813eb1947af23bd046abb25</Sha>
    </Dependency>
    <Dependency Name="NuGet.Build.Tasks.Pack" Version="6.15.0-preview.1.7">
      <Uri>https://github.com/nuget/nuget.client</Uri>
      <Sha>d535886475b1eeda1813eb1947af23bd046abb25</Sha>
    </Dependency>
    <Dependency Name="NuGet.Commands" Version="6.15.0-preview.1.7">
      <Uri>https://github.com/nuget/nuget.client</Uri>
      <Sha>d535886475b1eeda1813eb1947af23bd046abb25</Sha>
    </Dependency>
    <Dependency Name="NuGet.CommandLine.XPlat" Version="6.15.0-preview.1.7">
      <Uri>https://github.com/nuget/nuget.client</Uri>
      <Sha>d535886475b1eeda1813eb1947af23bd046abb25</Sha>
    </Dependency>
    <Dependency Name="NuGet.Common" Version="6.15.0-preview.1.7">
      <Uri>https://github.com/nuget/nuget.client</Uri>
      <Sha>d535886475b1eeda1813eb1947af23bd046abb25</Sha>
    </Dependency>
    <Dependency Name="NuGet.Configuration" Version="6.15.0-preview.1.7">
      <Uri>https://github.com/nuget/nuget.client</Uri>
      <Sha>d535886475b1eeda1813eb1947af23bd046abb25</Sha>
    </Dependency>
    <Dependency Name="NuGet.Credentials" Version="6.15.0-preview.1.7">
      <Uri>https://github.com/nuget/nuget.client</Uri>
      <Sha>d535886475b1eeda1813eb1947af23bd046abb25</Sha>
    </Dependency>
    <Dependency Name="NuGet.DependencyResolver.Core" Version="6.15.0-preview.1.7">
      <Uri>https://github.com/nuget/nuget.client</Uri>
      <Sha>d535886475b1eeda1813eb1947af23bd046abb25</Sha>
    </Dependency>
    <Dependency Name="NuGet.Frameworks" Version="6.15.0-preview.1.7">
      <Uri>https://github.com/nuget/nuget.client</Uri>
      <Sha>d535886475b1eeda1813eb1947af23bd046abb25</Sha>
    </Dependency>
    <Dependency Name="NuGet.LibraryModel" Version="6.15.0-preview.1.7">
      <Uri>https://github.com/nuget/nuget.client</Uri>
      <Sha>d535886475b1eeda1813eb1947af23bd046abb25</Sha>
    </Dependency>
    <Dependency Name="NuGet.ProjectModel" Version="6.15.0-preview.1.7">
      <Uri>https://github.com/nuget/nuget.client</Uri>
      <Sha>d535886475b1eeda1813eb1947af23bd046abb25</Sha>
    </Dependency>
    <Dependency Name="NuGet.Protocol" Version="6.15.0-preview.1.7">
      <Uri>https://github.com/nuget/nuget.client</Uri>
      <Sha>d535886475b1eeda1813eb1947af23bd046abb25</Sha>
    </Dependency>
    <Dependency Name="NuGet.Packaging" Version="6.15.0-preview.1.7">
      <Uri>https://github.com/nuget/nuget.client</Uri>
      <Sha>d535886475b1eeda1813eb1947af23bd046abb25</Sha>
    </Dependency>
    <Dependency Name="NuGet.Versioning" Version="6.15.0-preview.1.7">
      <Uri>https://github.com/nuget/nuget.client</Uri>
      <Sha>d535886475b1eeda1813eb1947af23bd046abb25</Sha>
    </Dependency>
    <Dependency Name="NuGet.Localization" Version="6.15.0-preview.1.7">
      <Uri>https://github.com/nuget/nuget.client</Uri>
      <Sha>d535886475b1eeda1813eb1947af23bd046abb25</Sha>
>>>>>>> f4de5472
    </Dependency>
    <Dependency Name="Microsoft.NET.Test.Sdk" Version="17.15.0-preview-25216-01">
      <Uri>https://github.com/microsoft/vstest</Uri>
      <Sha>d59ce18d973a79c9030eabe6d8cbb0a9cbedc5a4</Sha>
    </Dependency>
    <Dependency Name="Microsoft.TestPlatform.CLI" Version="17.15.0-preview-25216-01">
      <Uri>https://github.com/microsoft/vstest</Uri>
      <Sha>d59ce18d973a79c9030eabe6d8cbb0a9cbedc5a4</Sha>
    </Dependency>
    <Dependency Name="Microsoft.TestPlatform.Build" Version="17.15.0-preview-25216-01">
      <Uri>https://github.com/microsoft/vstest</Uri>
      <Sha>d59ce18d973a79c9030eabe6d8cbb0a9cbedc5a4</Sha>
    </Dependency>
    <!-- Intermediate is necessary for source build. -->
    <Dependency Name="Microsoft.SourceBuild.Intermediate.vstest" Version="17.15.0-preview-25216-01">
      <Uri>https://github.com/microsoft/vstest</Uri>
      <Sha>d59ce18d973a79c9030eabe6d8cbb0a9cbedc5a4</Sha>
      <SourceBuild RepoName="vstest" ManagedOnly="true" />
    </Dependency>
    <Dependency Name="Microsoft.NET.ILLink.Tasks" Version="10.0.0-preview.4.25217.10">
      <Uri>https://github.com/dotnet/runtime</Uri>
      <Sha>e1702c393a1ef71b211f51d00beedec0151c9f25</Sha>
    </Dependency>
    <Dependency Name="System.CodeDom" Version="10.0.0-preview.4.25217.10">
      <Uri>https://github.com/dotnet/runtime</Uri>
      <Sha>e1702c393a1ef71b211f51d00beedec0151c9f25</Sha>
    </Dependency>
    <Dependency Name="System.Formats.Asn1" Version="10.0.0-preview.4.25217.10">
      <Uri>https://github.com/dotnet/runtime</Uri>
      <Sha>e1702c393a1ef71b211f51d00beedec0151c9f25</Sha>
    </Dependency>
    <Dependency Name="System.Security.Cryptography.ProtectedData" Version="10.0.0-preview.4.25217.10">
      <Uri>https://github.com/dotnet/runtime</Uri>
      <Sha>e1702c393a1ef71b211f51d00beedec0151c9f25</Sha>
    </Dependency>
    <Dependency Name="System.Text.Encoding.CodePages" Version="10.0.0-preview.4.25217.10">
      <Uri>https://github.com/dotnet/runtime</Uri>
      <Sha>e1702c393a1ef71b211f51d00beedec0151c9f25</Sha>
    </Dependency>
    <Dependency Name="System.Resources.Extensions" Version="10.0.0-preview.4.25217.10">
      <Uri>https://github.com/dotnet/runtime</Uri>
      <Sha>e1702c393a1ef71b211f51d00beedec0151c9f25</Sha>
    </Dependency>
    <Dependency Name="Microsoft.WindowsDesktop.App.Runtime.win-x64" Version="10.0.0-preview.4.25217.3">
      <Uri>https://github.com/dotnet/windowsdesktop</Uri>
      <Sha>bd77c36e584d71b18473be38ac3f1fd293ea80e5</Sha>
      <SourceBuildTarball RepoName="windowsdesktop" ManagedOnly="true" />
    </Dependency>
    <Dependency Name="VS.Redist.Common.WindowsDesktop.SharedFramework.x64.10.0" Version="10.0.0-preview.4.25217.3">
      <Uri>https://github.com/dotnet/windowsdesktop</Uri>
      <Sha>bd77c36e584d71b18473be38ac3f1fd293ea80e5</Sha>
    </Dependency>
    <Dependency Name="Microsoft.WindowsDesktop.App.Ref" Version="10.0.0-preview.4.25217.3">
      <Uri>https://github.com/dotnet/windowsdesktop</Uri>
      <Sha>bd77c36e584d71b18473be38ac3f1fd293ea80e5</Sha>
    </Dependency>
    <Dependency Name="VS.Redist.Common.WindowsDesktop.TargetingPack.x64.10.0" Version="10.0.0-preview.4.25217.3">
      <Uri>https://github.com/dotnet/windowsdesktop</Uri>
      <Sha>bd77c36e584d71b18473be38ac3f1fd293ea80e5</Sha>
    </Dependency>
    <Dependency Name="Microsoft.NET.Sdk.WindowsDesktop" Version="10.0.0-preview.4.25216.5" CoherentParentDependency="Microsoft.WindowsDesktop.App.Ref">
      <Uri>https://github.com/dotnet/wpf</Uri>
      <Sha>15cc5c1aa93c51090aa7207e4c975de006227aa5</Sha>
    </Dependency>
    <Dependency Name="Microsoft.AspNetCore.App.Ref" Version="10.0.0-preview.4.25218.4">
      <Uri>https://github.com/dotnet/aspnetcore</Uri>
      <Sha>efe40be07df5055d0d52810899349612e88c89a3</Sha>
    </Dependency>
    <Dependency Name="Microsoft.AspNetCore.App.Ref.Internal" Version="10.0.0-preview.4.25218.4">
      <Uri>https://github.com/dotnet/aspnetcore</Uri>
      <Sha>efe40be07df5055d0d52810899349612e88c89a3</Sha>
    </Dependency>
    <Dependency Name="Microsoft.AspNetCore.App.Runtime.win-x64" Version="10.0.0-preview.4.25218.4">
      <Uri>https://github.com/dotnet/aspnetcore</Uri>
      <Sha>efe40be07df5055d0d52810899349612e88c89a3</Sha>
    </Dependency>
    <Dependency Name="VS.Redist.Common.AspNetCore.SharedFramework.x64.10.0" Version="10.0.0-preview.4.25218.4">
      <Uri>https://github.com/dotnet/aspnetcore</Uri>
      <Sha>efe40be07df5055d0d52810899349612e88c89a3</Sha>
    </Dependency>
    <Dependency Name="dotnet-dev-certs" Version="10.0.0-preview.4.25218.4">
      <Uri>https://github.com/dotnet/aspnetcore</Uri>
      <Sha>efe40be07df5055d0d52810899349612e88c89a3</Sha>
    </Dependency>
    <Dependency Name="dotnet-user-jwts" Version="10.0.0-preview.4.25218.4">
      <Uri>https://github.com/dotnet/aspnetcore</Uri>
      <Sha>efe40be07df5055d0d52810899349612e88c89a3</Sha>
    </Dependency>
    <Dependency Name="dotnet-user-secrets" Version="10.0.0-preview.4.25218.4">
      <Uri>https://github.com/dotnet/aspnetcore</Uri>
      <Sha>efe40be07df5055d0d52810899349612e88c89a3</Sha>
    </Dependency>
    <Dependency Name="Microsoft.AspNetCore.Analyzers" Version="10.0.0-preview.4.25218.4">
      <Uri>https://github.com/dotnet/aspnetcore</Uri>
      <Sha>efe40be07df5055d0d52810899349612e88c89a3</Sha>
    </Dependency>
    <!-- Authentication and Components needed for dotnet/maui CoherentParentDependency -->
    <Dependency Name="Microsoft.AspNetCore.Authentication.Facebook" Version="10.0.0-preview.4.25218.4">
      <Uri>https://github.com/dotnet/aspnetcore</Uri>
      <Sha>efe40be07df5055d0d52810899349612e88c89a3</Sha>
    </Dependency>
    <Dependency Name="Microsoft.AspNetCore.Authentication.Google" Version="10.0.0-preview.4.25218.4">
      <Uri>https://github.com/dotnet/aspnetcore</Uri>
      <Sha>efe40be07df5055d0d52810899349612e88c89a3</Sha>
    </Dependency>
    <Dependency Name="Microsoft.AspNetCore.Authentication.MicrosoftAccount" Version="10.0.0-preview.4.25218.4">
      <Uri>https://github.com/dotnet/aspnetcore</Uri>
      <Sha>efe40be07df5055d0d52810899349612e88c89a3</Sha>
    </Dependency>
    <Dependency Name="Microsoft.AspNetCore.Components" Version="10.0.0-preview.4.25218.4">
      <Uri>https://github.com/dotnet/aspnetcore</Uri>
      <Sha>efe40be07df5055d0d52810899349612e88c89a3</Sha>
    </Dependency>
    <Dependency Name="Microsoft.AspNetCore.Components.Analyzers" Version="10.0.0-preview.4.25218.4">
      <Uri>https://github.com/dotnet/aspnetcore</Uri>
      <Sha>efe40be07df5055d0d52810899349612e88c89a3</Sha>
    </Dependency>
    <Dependency Name="Microsoft.AspNetCore.Components.Forms" Version="10.0.0-preview.4.25218.4">
      <Uri>https://github.com/dotnet/aspnetcore</Uri>
      <Sha>efe40be07df5055d0d52810899349612e88c89a3</Sha>
    </Dependency>
    <Dependency Name="Microsoft.AspNetCore.Components.WebAssembly" Version="10.0.0-preview.4.25218.4">
      <Uri>https://github.com/dotnet/aspnetcore</Uri>
      <Sha>efe40be07df5055d0d52810899349612e88c89a3</Sha>
    </Dependency>
    <Dependency Name="Microsoft.AspNetCore.Components.WebAssembly.Server" Version="10.0.0-preview.4.25218.4">
      <Uri>https://github.com/dotnet/aspnetcore</Uri>
      <Sha>efe40be07df5055d0d52810899349612e88c89a3</Sha>
    </Dependency>
    <Dependency Name="Microsoft.AspNetCore.Components.SdkAnalyzers" Version="10.0.0-preview.4.25218.4">
      <Uri>https://github.com/dotnet/aspnetcore</Uri>
      <Sha>efe40be07df5055d0d52810899349612e88c89a3</Sha>
    </Dependency>
    <Dependency Name="Microsoft.AspNetCore.Components.WebView" Version="10.0.0-preview.4.25218.4">
      <Uri>https://github.com/dotnet/aspnetcore</Uri>
      <Sha>efe40be07df5055d0d52810899349612e88c89a3</Sha>
    </Dependency>
    <Dependency Name="Microsoft.AspNetCore.Metadata" Version="10.0.0-preview.4.25218.4">
      <Uri>https://github.com/dotnet/aspnetcore</Uri>
      <Sha>efe40be07df5055d0d52810899349612e88c89a3</Sha>
    </Dependency>
    <Dependency Name="Microsoft.AspNetCore.Mvc.Analyzers" Version="10.0.0-preview.4.25218.4">
      <Uri>https://github.com/dotnet/aspnetcore</Uri>
      <Sha>efe40be07df5055d0d52810899349612e88c89a3</Sha>
    </Dependency>
    <Dependency Name="Microsoft.AspNetCore.Mvc.Api.Analyzers" Version="10.0.0-preview.4.25218.4">
      <Uri>https://github.com/dotnet/aspnetcore</Uri>
      <Sha>efe40be07df5055d0d52810899349612e88c89a3</Sha>
    </Dependency>
    <Dependency Name="Microsoft.Extensions.FileProviders.Embedded" Version="10.0.0-preview.4.25218.4">
      <Uri>https://github.com/dotnet/aspnetcore</Uri>
      <Sha>efe40be07df5055d0d52810899349612e88c89a3</Sha>
    </Dependency>
    <Dependency Name="Microsoft.AspNetCore.Authorization" Version="10.0.0-preview.4.25218.4">
      <Uri>https://github.com/dotnet/aspnetcore</Uri>
      <Sha>efe40be07df5055d0d52810899349612e88c89a3</Sha>
    </Dependency>
    <Dependency Name="Microsoft.AspNetCore.Components.Web" Version="10.0.0-preview.4.25218.4">
      <Uri>https://github.com/dotnet/aspnetcore</Uri>
      <Sha>efe40be07df5055d0d52810899349612e88c89a3</Sha>
    </Dependency>
    <Dependency Name="Microsoft.JSInterop" Version="10.0.0-preview.4.25218.4">
      <Uri>https://github.com/dotnet/aspnetcore</Uri>
      <Sha>efe40be07df5055d0d52810899349612e88c89a3</Sha>
    </Dependency>
    <Dependency Name="Microsoft.Extensions.ObjectPool" Version="10.0.0-preview.4.25218.4">
      <Uri>https://github.com/dotnet/aspnetcore</Uri>
      <Sha>efe40be07df5055d0d52810899349612e88c89a3</Sha>
    </Dependency>
    <Dependency Name="Microsoft.AspNetCore.DeveloperCertificates.XPlat" Version="10.0.0-preview.4.25218.4">
      <Uri>https://github.com/dotnet/aspnetcore</Uri>
      <Sha>efe40be07df5055d0d52810899349612e88c89a3</Sha>
    </Dependency>
    <Dependency Name="Microsoft.AspNetCore.TestHost" Version="10.0.0-preview.4.25218.4">
      <Uri>https://github.com/dotnet/aspnetcore</Uri>
      <Sha>efe40be07df5055d0d52810899349612e88c89a3</Sha>
    </Dependency>
    <Dependency Name="Microsoft.DotNet.Web.ItemTemplates.10.0" Version="10.0.0-preview.4.25218.4">
      <Uri>https://github.com/dotnet/aspnetcore</Uri>
      <Sha>efe40be07df5055d0d52810899349612e88c89a3</Sha>
    </Dependency>
    <Dependency Name="Microsoft.DotNet.Web.ProjectTemplates.10.0" Version="10.0.0-preview.4.25218.4">
      <Uri>https://github.com/dotnet/aspnetcore</Uri>
      <Sha>efe40be07df5055d0d52810899349612e88c89a3</Sha>
    </Dependency>
    <!-- Intermediate is necessary for source build. -->
    <Dependency Name="Microsoft.SourceBuild.Intermediate.aspnetcore" Version="10.0.0-preview.4.25218.4">
      <Uri>https://github.com/dotnet/aspnetcore</Uri>
      <Sha>efe40be07df5055d0d52810899349612e88c89a3</Sha>
      <SourceBuild RepoName="aspnetcore" ManagedOnly="true" />
    </Dependency>
    <Dependency Name="Microsoft.CodeAnalysis.Razor.Tooling.Internal" Version="10.0.0-preview.25216.4">
      <Uri>https://github.com/dotnet/razor</Uri>
      <Sha>3f3f771ad00cafbc504343d6858460325839a94c</Sha>
    </Dependency>
    <Dependency Name="Microsoft.AspNetCore.Mvc.Razor.Extensions.Tooling.Internal" Version="10.0.0-preview.25216.4">
      <Uri>https://github.com/dotnet/razor</Uri>
      <Sha>3f3f771ad00cafbc504343d6858460325839a94c</Sha>
    </Dependency>
    <Dependency Name="Microsoft.NET.Sdk.Razor.SourceGenerators.Transport" Version="10.0.0-preview.25216.4">
      <Uri>https://github.com/dotnet/razor</Uri>
      <Sha>3f3f771ad00cafbc504343d6858460325839a94c</Sha>
    </Dependency>
    <!-- Intermediate is necessary for source build. -->
    <Dependency Name="Microsoft.SourceBuild.Intermediate.razor" Version="10.0.0-preview.25216.4">
      <Uri>https://github.com/dotnet/razor</Uri>
      <Sha>3f3f771ad00cafbc504343d6858460325839a94c</Sha>
      <SourceBuild RepoName="razor" ManagedOnly="true" />
    </Dependency>
    <!-- For coherency purposes, these versions should be gated by the versions of winforms and wpf routed via windowsdesktop -->
    <Dependency Name="Microsoft.Dotnet.WinForms.ProjectTemplates" Version="10.0.0-preview.4.25215.9" CoherentParentDependency="Microsoft.WindowsDesktop.App.Runtime.win-x64">
      <Uri>https://github.com/dotnet/winforms</Uri>
      <Sha>6b3acda54bffa15a06ff059fabb390ea90842956</Sha>
    </Dependency>
    <Dependency Name="Microsoft.DotNet.Wpf.ProjectTemplates" Version="10.0.0-preview.4.25216.5" CoherentParentDependency="Microsoft.WindowsDesktop.App.Runtime.win-x64">
      <Uri>https://github.com/dotnet/wpf</Uri>
      <Sha>15cc5c1aa93c51090aa7207e4c975de006227aa5</Sha>
    </Dependency>
    <Dependency Name="Microsoft.Web.Xdt" Version="10.0.0-preview.25210.1">
      <Uri>https://github.com/dotnet/xdt</Uri>
      <Sha>c49d8039632d608391880555414a1e226c6944ee</Sha>
    </Dependency>
    <!-- Intermediate is necessary for source build. -->
    <Dependency Name="Microsoft.SourceBuild.Intermediate.xdt" Version="10.0.0-preview.25210.1">
      <Uri>https://github.com/dotnet/xdt</Uri>
      <Sha>c49d8039632d608391880555414a1e226c6944ee</Sha>
      <SourceBuild RepoName="xdt" ManagedOnly="true" />
    </Dependency>
    <Dependency Name="Microsoft.CodeAnalysis.NetAnalyzers" Version="10.0.0-preview.25217.1">
      <Uri>https://github.com/dotnet/roslyn-analyzers</Uri>
      <Sha>cbcc6ddf3db6dedff5049f0397e1351951c13271</Sha>
    </Dependency>
<<<<<<< HEAD
    <Dependency Name="Microsoft.CodeAnalysis.PublicApiAnalyzers" Version="3.12.0-beta1.25218.8">
      <Uri>https://github.com/dotnet/roslyn</Uri>
      <Sha>d7bde97e39857cfa0fc50ef28aaa289e9eebe091</Sha>
=======
    <Dependency Name="Microsoft.CodeAnalysis.PublicApiAnalyzers" Version="3.12.0-beta1.25218.9">
      <Uri>https://github.com/dotnet/roslyn</Uri>
      <Sha>6dad8a659a253199349efd9f337cf1b2df22b25d</Sha>
>>>>>>> f4de5472
    </Dependency>
    <!-- Intermediate is necessary for source build. -->
    <Dependency Name="Microsoft.SourceBuild.Intermediate.roslyn-analyzers" Version="10.0.0-preview.25217.1">
      <Uri>https://github.com/dotnet/roslyn-analyzers</Uri>
      <Sha>cbcc6ddf3db6dedff5049f0397e1351951c13271</Sha>
      <SourceBuild RepoName="roslyn-analyzers" ManagedOnly="true" />
    </Dependency>
    <Dependency Name="System.CommandLine" Version="2.0.0-beta5.25218.1">
      <Uri>https://github.com/dotnet/command-line-api</Uri>
      <Sha>51366ef782ef34c51db469cead5c01f551249f86</Sha>
    </Dependency>
    <!-- Microsoft.CodeAnalysis.Workspaces.MSBuild transitively references M.Bcl.AsyncInterfaces.
         Adding an explicit dependency to make sure the latest version is used instead of the SBRP
         one under source build. -->
    <!-- Intermediate is necessary for source build. -->
    <Dependency Name="Microsoft.DiaSymReader" Version="2.2.0-beta.25207.2">
      <Uri>https://github.com/dotnet/symreader</Uri>
      <Sha>d1c0c096d93db9c45001409afbb3dfec4bce89bb</Sha>
    </Dependency>
    <!-- Intermediate is necessary for source build. -->
    <Dependency Name="Microsoft.SourceBuild.Intermediate.command-line-api" Version="0.1.621801">
      <Uri>https://github.com/dotnet/command-line-api</Uri>
      <Sha>51366ef782ef34c51db469cead5c01f551249f86</Sha>
      <SourceBuild RepoName="command-line-api" ManagedOnly="true" />
    </Dependency>
    <!-- Intermediate is necessary for source build. -->
    <Dependency Name="Microsoft.SourceBuild.Intermediate.source-build-externals" Version="10.0.621401">
      <Uri>https://github.com/dotnet/source-build-externals</Uri>
      <Sha>d64d8da45618323a39fb77860d1140bdbcd506ad</Sha>
      <SourceBuild RepoName="source-build-externals" ManagedOnly="true" />
    </Dependency>
    <!-- Intermediate is necessary for source build. -->
    <Dependency Name="Microsoft.SourceBuild.Intermediate.source-build-reference-packages" Version="10.0.621801">
      <Uri>https://github.com/dotnet/source-build-reference-packages</Uri>
      <Sha>2228b4511efb4aca61317883c615208cd13b66a7</Sha>
      <SourceBuild RepoName="source-build-reference-packages" ManagedOnly="true" />
    </Dependency>
    <Dependency Name="Microsoft.Deployment.DotNet.Releases" Version="2.0.0-preview.1.25207.1">
      <Uri>https://github.com/dotnet/deployment-tools</Uri>
      <Sha>dd4d34c5adceabc4a02c345473a5baaece64d8bd</Sha>
    </Dependency>
    <Dependency Name="Microsoft.Build.Tasks.Git" Version="10.0.0-beta.25216.2">
      <Uri>https://github.com/dotnet/sourcelink</Uri>
      <Sha>69fb72fe134c7593e530446209cf26f4b2ac79f1</Sha>
    </Dependency>
    <Dependency Name="Microsoft.SourceLink.Common" Version="10.0.0-beta.25216.2">
      <Uri>https://github.com/dotnet/sourcelink</Uri>
      <Sha>69fb72fe134c7593e530446209cf26f4b2ac79f1</Sha>
    </Dependency>
    <Dependency Name="Microsoft.SourceLink.AzureRepos.Git" Version="10.0.0-beta.25216.2">
      <Uri>https://github.com/dotnet/sourcelink</Uri>
      <Sha>69fb72fe134c7593e530446209cf26f4b2ac79f1</Sha>
    </Dependency>
    <Dependency Name="Microsoft.SourceLink.GitHub" Version="10.0.0-beta.25216.2">
      <Uri>https://github.com/dotnet/sourcelink</Uri>
      <Sha>69fb72fe134c7593e530446209cf26f4b2ac79f1</Sha>
    </Dependency>
    <Dependency Name="Microsoft.SourceLink.GitLab" Version="10.0.0-beta.25216.2">
      <Uri>https://github.com/dotnet/sourcelink</Uri>
      <Sha>69fb72fe134c7593e530446209cf26f4b2ac79f1</Sha>
    </Dependency>
    <Dependency Name="Microsoft.SourceLink.Bitbucket.Git" Version="10.0.0-beta.25216.2">
      <Uri>https://github.com/dotnet/sourcelink</Uri>
      <Sha>69fb72fe134c7593e530446209cf26f4b2ac79f1</Sha>
    </Dependency>
    <!-- Intermediate is necessary for source build. -->
    <Dependency Name="Microsoft.SourceBuild.Intermediate.sourcelink" Version="10.0.0-beta.25216.2">
      <Uri>https://github.com/dotnet/sourcelink</Uri>
      <Sha>69fb72fe134c7593e530446209cf26f4b2ac79f1</Sha>
      <SourceBuild RepoName="sourcelink" ManagedOnly="true" />
    </Dependency>
    <!-- Intermediate is necessary for source build. -->
    <Dependency Name="Microsoft.SourceBuild.Intermediate.deployment-tools" Version="9.0.0-preview.1.25207.1">
      <Uri>https://github.com/dotnet/deployment-tools</Uri>
      <Sha>dd4d34c5adceabc4a02c345473a5baaece64d8bd</Sha>
      <SourceBuild RepoName="deployment-tools" ManagedOnly="true" />
    </Dependency>
    <!-- Intermediate is necessary for source build. -->
    <Dependency Name="Microsoft.SourceBuild.Intermediate.symreader" Version="2.2.0-beta.25207.2">
      <Uri>https://github.com/dotnet/symreader</Uri>
      <Sha>d1c0c096d93db9c45001409afbb3dfec4bce89bb</Sha>
      <SourceBuild RepoName="symreader" ManagedOnly="true" />
    </Dependency>
    <!-- Dependency required for flowing correct package version in source-build, using PVP flow. -->
    <Dependency Name="Microsoft.Extensions.Logging" Version="10.0.0-preview.4.25217.10">
      <Uri>https://github.com/dotnet/runtime</Uri>
      <Sha>e1702c393a1ef71b211f51d00beedec0151c9f25</Sha>
    </Dependency>
    <!-- Dependency required for flowing correct package version in source-build, using PVP flow. -->
    <Dependency Name="Microsoft.Extensions.Logging.Abstractions" Version="10.0.0-preview.4.25217.10">
      <Uri>https://github.com/dotnet/runtime</Uri>
      <Sha>e1702c393a1ef71b211f51d00beedec0151c9f25</Sha>
    </Dependency>
    <!-- Dependency required for flowing correct package version in source-build, using PVP flow. -->
    <Dependency Name="Microsoft.Extensions.Logging.Console" Version="10.0.0-preview.4.25217.10">
      <Uri>https://github.com/dotnet/runtime</Uri>
      <Sha>e1702c393a1ef71b211f51d00beedec0151c9f25</Sha>
    </Dependency>
    <!-- Dependency required for flowing correct package version in source-build, using PVP flow. -->
    <Dependency Name="Microsoft.Extensions.FileSystemGlobbing" Version="10.0.0-preview.4.25217.10">
      <Uri>https://github.com/dotnet/runtime</Uri>
      <Sha>e1702c393a1ef71b211f51d00beedec0151c9f25</Sha>
    </Dependency>
    <!-- Dependency required for flowing correct package version in source-build, using PVP flow. -->
    <Dependency Name="System.ServiceProcess.ServiceController" Version="10.0.0-preview.4.25217.10">
      <Uri>https://github.com/dotnet/runtime</Uri>
      <Sha>e1702c393a1ef71b211f51d00beedec0151c9f25</Sha>
    </Dependency>
    <Dependency Name="System.Text.Json" Version="10.0.0-preview.4.25217.10">
      <Uri>https://github.com/dotnet/runtime</Uri>
      <Sha>e1702c393a1ef71b211f51d00beedec0151c9f25</Sha>
    </Dependency>
    <Dependency Name="Microsoft.Bcl.AsyncInterfaces" Version="10.0.0-preview.4.25217.10">
      <Uri>https://github.com/dotnet/runtime</Uri>
      <Sha>e1702c393a1ef71b211f51d00beedec0151c9f25</Sha>
    </Dependency>
    <Dependency Name="Microsoft.Extensions.FileProviders.Abstractions" Version="10.0.0-preview.4.25217.10">
      <Uri>https://github.com/dotnet/runtime</Uri>
      <Sha>e1702c393a1ef71b211f51d00beedec0151c9f25</Sha>
    </Dependency>
    <Dependency Name="Microsoft.Win32.SystemEvents" Version="10.0.0-preview.4.25217.10">
      <Uri>https://github.com/dotnet/runtime</Uri>
      <Sha>e1702c393a1ef71b211f51d00beedec0151c9f25</Sha>
    </Dependency>
    <Dependency Name="System.Composition.AttributedModel" Version="10.0.0-preview.4.25217.10">
      <Uri>https://github.com/dotnet/runtime</Uri>
      <Sha>e1702c393a1ef71b211f51d00beedec0151c9f25</Sha>
    </Dependency>
    <Dependency Name="System.Composition.Convention" Version="10.0.0-preview.4.25217.10">
      <Uri>https://github.com/dotnet/runtime</Uri>
      <Sha>e1702c393a1ef71b211f51d00beedec0151c9f25</Sha>
    </Dependency>
    <Dependency Name="System.Composition.Hosting" Version="10.0.0-preview.4.25217.10">
      <Uri>https://github.com/dotnet/runtime</Uri>
      <Sha>e1702c393a1ef71b211f51d00beedec0151c9f25</Sha>
    </Dependency>
    <Dependency Name="System.Composition.Runtime" Version="10.0.0-preview.4.25217.10">
      <Uri>https://github.com/dotnet/runtime</Uri>
      <Sha>e1702c393a1ef71b211f51d00beedec0151c9f25</Sha>
    </Dependency>
    <Dependency Name="System.Composition.TypedParts" Version="10.0.0-preview.4.25217.10">
      <Uri>https://github.com/dotnet/runtime</Uri>
      <Sha>e1702c393a1ef71b211f51d00beedec0151c9f25</Sha>
    </Dependency>
    <Dependency Name="System.Configuration.ConfigurationManager" Version="10.0.0-preview.4.25217.10">
      <Uri>https://github.com/dotnet/runtime</Uri>
      <Sha>e1702c393a1ef71b211f51d00beedec0151c9f25</Sha>
    </Dependency>
    <Dependency Name="System.Security.Cryptography.Pkcs" Version="10.0.0-preview.4.25217.10">
      <Uri>https://github.com/dotnet/runtime</Uri>
      <Sha>e1702c393a1ef71b211f51d00beedec0151c9f25</Sha>
    </Dependency>
    <Dependency Name="System.Security.Cryptography.Xml" Version="10.0.0-preview.4.25217.10">
      <Uri>https://github.com/dotnet/runtime</Uri>
      <Sha>e1702c393a1ef71b211f51d00beedec0151c9f25</Sha>
    </Dependency>
    <Dependency Name="System.Security.Permissions" Version="10.0.0-preview.4.25217.10">
      <Uri>https://github.com/dotnet/runtime</Uri>
      <Sha>e1702c393a1ef71b211f51d00beedec0151c9f25</Sha>
    </Dependency>
    <Dependency Name="System.Windows.Extensions" Version="10.0.0-preview.4.25217.10">
      <Uri>https://github.com/dotnet/runtime</Uri>
      <Sha>e1702c393a1ef71b211f51d00beedec0151c9f25</Sha>
    </Dependency>
  </ProductDependencies>
  <ToolsetDependencies>
    <Dependency Name="Microsoft.DotNet.Arcade.Sdk" Version="10.0.0-beta.25217.1">
      <Uri>https://github.com/dotnet/arcade</Uri>
      <Sha>76dd1b4eb3b15881da350de93805ea6ab936364c</Sha>
    </Dependency>
    <Dependency Name="Microsoft.DotNet.Build.Tasks.Installers" Version="10.0.0-beta.25217.1">
      <Uri>https://github.com/dotnet/arcade</Uri>
      <Sha>76dd1b4eb3b15881da350de93805ea6ab936364c</Sha>
    </Dependency>
    <Dependency Name="Microsoft.DotNet.Build.Tasks.Templating" Version="10.0.0-beta.25217.1">
      <Uri>https://github.com/dotnet/arcade</Uri>
      <Sha>76dd1b4eb3b15881da350de93805ea6ab936364c</Sha>
    </Dependency>
    <Dependency Name="Microsoft.DotNet.Build.Tasks.Workloads" Version="10.0.0-beta.25217.1">
      <Uri>https://github.com/dotnet/arcade</Uri>
      <Sha>76dd1b4eb3b15881da350de93805ea6ab936364c</Sha>
    </Dependency>
    <Dependency Name="Microsoft.DotNet.Helix.Sdk" Version="10.0.0-beta.25217.1">
      <Uri>https://github.com/dotnet/arcade</Uri>
      <Sha>76dd1b4eb3b15881da350de93805ea6ab936364c</Sha>
    </Dependency>
    <Dependency Name="Microsoft.DotNet.SignTool" Version="10.0.0-beta.25217.1">
      <Uri>https://github.com/dotnet/arcade</Uri>
      <Sha>76dd1b4eb3b15881da350de93805ea6ab936364c</Sha>
    </Dependency>
    <Dependency Name="Microsoft.DotNet.XUnitExtensions" Version="10.0.0-beta.25217.1">
      <Uri>https://github.com/dotnet/arcade</Uri>
      <Sha>76dd1b4eb3b15881da350de93805ea6ab936364c</Sha>
    </Dependency>
    <Dependency Name="Microsoft.DotNet.XliffTasks" Version="10.0.0-beta.25217.1">
      <Uri>https://github.com/dotnet/arcade</Uri>
      <Sha>76dd1b4eb3b15881da350de93805ea6ab936364c</Sha>
    </Dependency>
    <!-- Intermediate is necessary for source build. -->
    <Dependency Name="Microsoft.SourceBuild.Intermediate.arcade" Version="10.0.0-beta.25217.1">
      <Uri>https://github.com/dotnet/arcade</Uri>
      <Sha>76dd1b4eb3b15881da350de93805ea6ab936364c</Sha>
      <SourceBuild RepoName="arcade" ManagedOnly="true" />
    </Dependency>
    <Dependency Name="System.Reflection.MetadataLoadContext" Version="10.0.0-preview.4.25217.10">
      <Uri>https://github.com/dotnet/runtime</Uri>
      <Sha>e1702c393a1ef71b211f51d00beedec0151c9f25</Sha>
    </Dependency>
    <Dependency Name="Microsoft.DotNet.Darc" Version="1.1.0-beta.25216.3">
      <Uri>https://github.com/dotnet/arcade-services</Uri>
      <Sha>c5cfa8a7850acb4de6480be562b8ab1f7e32ed26</Sha>
    </Dependency>
    <Dependency Name="Microsoft.DotNet.DarcLib" Version="1.1.0-beta.25216.3">
      <Uri>https://github.com/dotnet/arcade-services</Uri>
      <Sha>c5cfa8a7850acb4de6480be562b8ab1f7e32ed26</Sha>
    </Dependency>
    <!--
      Aspire isn't really a toolset dependency. However, it only inserts a baseline manifest in sdk,
      and if you squint at it, this means we can say that its specific dependency versions don't matter to sdk.
      It also doesn't currently ship 9.0 preview versions, meaning the version is locked to the latest shipped from 8.0 era.
      Avoiding this as a product dependency avoids a long coherency path (aspnetcore->extensions->aspire->sdk).
      **It is** of course possible that an incoherent aspire means that aspire depends on versions of extensions that
      aren't shipping, or those extensions packages depend on aspnetcore packages that won't ship. However, given the cost
      of maintaining this coherency path is high. This being toolset means that aspire is responsible for its own coherency.
    -->
    <Dependency Name="Microsoft.NET.Sdk.Aspire.Manifest-8.0.100" Version="8.2.2">
      <Uri>https://github.com/dotnet/aspire</Uri>
      <Sha>5fa9337a84a52e9bd185d04d156eccbdcf592f74</Sha>
    </Dependency>
    <!-- Intermediate is necessary for source build. -->
    <Dependency Name="Microsoft.SourceBuild.Intermediate.aspire" Version="8.2.2-preview.1.24521.5">
      <Uri>https://github.com/dotnet/aspire</Uri>
      <Sha>5fa9337a84a52e9bd185d04d156eccbdcf592f74</Sha>
      <SourceBuild RepoName="aspire" ManagedOnly="true" />
    </Dependency>
    <Dependency Name="Microsoft.Testing.Platform" Version="1.7.0-preview.25217.2">
      <Uri>https://github.com/microsoft/testfx</Uri>
      <Sha>b1ee076771c0c039b9393e5adc51e4d6b11538be</Sha>
    </Dependency>
    <Dependency Name="MSTest" Version="3.9.0-preview.25217.2">
      <Uri>https://github.com/microsoft/testfx</Uri>
      <Sha>b1ee076771c0c039b9393e5adc51e4d6b11538be</Sha>
    </Dependency>
    <Dependency Name="Microsoft.Extensions.Configuration.Ini" Version="10.0.0-preview.4.25217.10">
      <Uri>https://github.com/dotnet/runtime</Uri>
      <Sha>e1702c393a1ef71b211f51d00beedec0151c9f25</Sha>
    </Dependency>
  </ToolsetDependencies>
</Dependencies><|MERGE_RESOLUTION|>--- conflicted
+++ resolved
@@ -3,13 +3,6 @@
   <ProductDependencies>
     <Dependency Name="Microsoft.TemplateEngine.Abstractions" Version="10.0.100-preview.4.25218.1">
       <Uri>https://github.com/dotnet/templating</Uri>
-<<<<<<< HEAD
-      <Sha>bb7417805da3d5db9401ab37362bd39575e1459f</Sha>
-    </Dependency>
-    <Dependency Name="Microsoft.TemplateEngine.Mocks" Version="9.0.300-rtm.25217.5">
-      <Uri>https://github.com/dotnet/templating</Uri>
-      <Sha>bb7417805da3d5db9401ab37362bd39575e1459f</Sha>
-=======
       <Sha>c936d341ed848d158441b4fbbe5b29201fbc9544</Sha>
     </Dependency>
     <Dependency Name="Microsoft.TemplateEngine.Edge" Version="10.0.100-preview.4.25218.1">
@@ -43,7 +36,6 @@
     <Dependency Name="Microsoft.TemplateSearch.TemplateDiscovery" Version="10.0.100-preview.4.25218.1">
       <Uri>https://github.com/dotnet/templating</Uri>
       <Sha>c936d341ed848d158441b4fbbe5b29201fbc9544</Sha>
->>>>>>> f4de5472
     </Dependency>
     <!-- Intermediate is necessary for source build. -->
     <Dependency Name="Microsoft.SourceBuild.Intermediate.templating" Version="10.0.100-preview.4.25218.1">
@@ -128,59 +120,16 @@
       <Sha>4ba36db1f42f33a66d9677f0b9d589d39b204a9c</Sha>
       <SourceBuild RepoName="fsharp" ManagedOnly="true" />
     </Dependency>
-<<<<<<< HEAD
-    <Dependency Name="Microsoft.Net.Compilers.Toolset" Version="4.14.0-3.25218.8">
-      <Uri>https://github.com/dotnet/roslyn</Uri>
-      <Sha>d7bde97e39857cfa0fc50ef28aaa289e9eebe091</Sha>
-    </Dependency>
-    <!-- Intermediate is necessary for source build. -->
-    <Dependency Name="Microsoft.SourceBuild.Intermediate.roslyn" Version="4.14.0-3.25218.8">
-      <Uri>https://github.com/dotnet/roslyn</Uri>
-      <Sha>d7bde97e39857cfa0fc50ef28aaa289e9eebe091</Sha>
+    <Dependency Name="Microsoft.Net.Compilers.Toolset" Version="5.0.0-1.25218.9">
+      <Uri>https://github.com/dotnet/roslyn</Uri>
+      <Sha>6dad8a659a253199349efd9f337cf1b2df22b25d</Sha>
+    </Dependency>
+    <!-- Intermediate is necessary for source build. -->
+    <Dependency Name="Microsoft.SourceBuild.Intermediate.roslyn" Version="5.0.0-1.25218.9">
+      <Uri>https://github.com/dotnet/roslyn</Uri>
+      <Sha>6dad8a659a253199349efd9f337cf1b2df22b25d</Sha>
       <SourceBuild RepoName="roslyn" ManagedOnly="true" />
     </Dependency>
-    <Dependency Name="Microsoft.Net.Compilers.Toolset.Framework" Version="4.14.0-3.25218.8">
-      <Uri>https://github.com/dotnet/roslyn</Uri>
-      <Sha>d7bde97e39857cfa0fc50ef28aaa289e9eebe091</Sha>
-    </Dependency>
-    <Dependency Name="Microsoft.CodeAnalysis" Version="4.14.0-3.25218.8">
-      <Uri>https://github.com/dotnet/roslyn</Uri>
-      <Sha>d7bde97e39857cfa0fc50ef28aaa289e9eebe091</Sha>
-    </Dependency>
-    <Dependency Name="Microsoft.CodeAnalysis.CSharp" Version="4.14.0-3.25218.8">
-      <Uri>https://github.com/dotnet/roslyn</Uri>
-      <Sha>d7bde97e39857cfa0fc50ef28aaa289e9eebe091</Sha>
-    </Dependency>
-    <Dependency Name="Microsoft.CodeAnalysis.CSharp.CodeStyle" Version="4.14.0-3.25218.8">
-      <Uri>https://github.com/dotnet/roslyn</Uri>
-      <Sha>d7bde97e39857cfa0fc50ef28aaa289e9eebe091</Sha>
-    </Dependency>
-    <Dependency Name="Microsoft.CodeAnalysis.CSharp.Features" Version="4.14.0-3.25218.8">
-      <Uri>https://github.com/dotnet/roslyn</Uri>
-      <Sha>d7bde97e39857cfa0fc50ef28aaa289e9eebe091</Sha>
-    </Dependency>
-    <Dependency Name="Microsoft.CodeAnalysis.CSharp.Workspaces" Version="4.14.0-3.25218.8">
-      <Uri>https://github.com/dotnet/roslyn</Uri>
-      <Sha>d7bde97e39857cfa0fc50ef28aaa289e9eebe091</Sha>
-    </Dependency>
-    <Dependency Name="Microsoft.CodeAnalysis.Workspaces.MSBuild" Version="4.14.0-3.25218.8">
-      <Uri>https://github.com/dotnet/roslyn</Uri>
-      <Sha>d7bde97e39857cfa0fc50ef28aaa289e9eebe091</Sha>
-    </Dependency>
-    <Dependency Name="Microsoft.AspNetCore.DeveloperCertificates.XPlat" Version="9.0.4-servicing.25164.3">
-      <Uri>https://dev.azure.com/dnceng/internal/_git/dotnet-aspnetcore</Uri>
-      <Sha>d5dc8a13cc618b9cbdc1e5744b4806c594d49553</Sha>
-=======
-    <Dependency Name="Microsoft.Net.Compilers.Toolset" Version="5.0.0-1.25218.9">
-      <Uri>https://github.com/dotnet/roslyn</Uri>
-      <Sha>6dad8a659a253199349efd9f337cf1b2df22b25d</Sha>
-    </Dependency>
-    <!-- Intermediate is necessary for source build. -->
-    <Dependency Name="Microsoft.SourceBuild.Intermediate.roslyn" Version="5.0.0-1.25218.9">
-      <Uri>https://github.com/dotnet/roslyn</Uri>
-      <Sha>6dad8a659a253199349efd9f337cf1b2df22b25d</Sha>
-      <SourceBuild RepoName="roslyn" ManagedOnly="true" />
-    </Dependency>
     <Dependency Name="Microsoft.Net.Compilers.Toolset.Framework" Version="5.0.0-1.25218.9">
       <Uri>https://github.com/dotnet/roslyn</Uri>
       <Sha>6dad8a659a253199349efd9f337cf1b2df22b25d</Sha>
@@ -208,91 +157,20 @@
     <Dependency Name="Microsoft.CodeAnalysis.Workspaces.Common" Version="5.0.0-1.25218.9">
       <Uri>https://github.com/dotnet/roslyn</Uri>
       <Sha>6dad8a659a253199349efd9f337cf1b2df22b25d</Sha>
->>>>>>> f4de5472
     </Dependency>
     <Dependency Name="Microsoft.CodeAnalysis.Workspaces.MSBuild" Version="5.0.0-1.25218.9">
       <Uri>https://github.com/dotnet/roslyn</Uri>
       <Sha>6dad8a659a253199349efd9f337cf1b2df22b25d</Sha>
     </Dependency>
-<<<<<<< HEAD
-    <Dependency Name="Microsoft.Build.NuGetSdkResolver" Version="6.14.0-rc.116">
-      <Uri>https://github.com/nuget/nuget.client</Uri>
-      <Sha>0da03caba83448ee887f0f1846dd05e1f1705d45</Sha>
-    </Dependency>
-    <Dependency Name="NuGet.Build.Tasks" Version="6.14.0-rc.116">
-      <Uri>https://github.com/nuget/nuget.client</Uri>
-      <Sha>0da03caba83448ee887f0f1846dd05e1f1705d45</Sha>
+    <Dependency Name="Microsoft.Build.NuGetSdkResolver" Version="6.15.0-preview.1.7">
+      <Uri>https://github.com/nuget/nuget.client</Uri>
+      <Sha>d535886475b1eeda1813eb1947af23bd046abb25</Sha>
+    </Dependency>
+    <Dependency Name="NuGet.Build.Tasks" Version="6.15.0-preview.1.7">
+      <Uri>https://github.com/nuget/nuget.client</Uri>
+      <Sha>d535886475b1eeda1813eb1947af23bd046abb25</Sha>
       <SourceBuildTarball RepoName="nuget-client" ManagedOnly="true" />
     </Dependency>
-    <Dependency Name="NuGet.Build.Tasks.Console" Version="6.14.0-rc.116">
-      <Uri>https://github.com/nuget/nuget.client</Uri>
-      <Sha>0da03caba83448ee887f0f1846dd05e1f1705d45</Sha>
-    </Dependency>
-    <Dependency Name="NuGet.Build.Tasks.Pack" Version="6.14.0-rc.116">
-      <Uri>https://github.com/nuget/nuget.client</Uri>
-      <Sha>0da03caba83448ee887f0f1846dd05e1f1705d45</Sha>
-    </Dependency>
-    <Dependency Name="NuGet.Commands" Version="6.14.0-rc.116">
-      <Uri>https://github.com/nuget/nuget.client</Uri>
-      <Sha>0da03caba83448ee887f0f1846dd05e1f1705d45</Sha>
-    </Dependency>
-    <Dependency Name="NuGet.CommandLine.XPlat" Version="6.14.0-rc.116">
-      <Uri>https://github.com/nuget/nuget.client</Uri>
-      <Sha>0da03caba83448ee887f0f1846dd05e1f1705d45</Sha>
-    </Dependency>
-    <Dependency Name="NuGet.Common" Version="6.14.0-rc.116">
-      <Uri>https://github.com/nuget/nuget.client</Uri>
-      <Sha>0da03caba83448ee887f0f1846dd05e1f1705d45</Sha>
-    </Dependency>
-    <Dependency Name="NuGet.Configuration" Version="6.14.0-rc.116">
-      <Uri>https://github.com/nuget/nuget.client</Uri>
-      <Sha>0da03caba83448ee887f0f1846dd05e1f1705d45</Sha>
-    </Dependency>
-    <Dependency Name="NuGet.Credentials" Version="6.14.0-rc.116">
-      <Uri>https://github.com/nuget/nuget.client</Uri>
-      <Sha>0da03caba83448ee887f0f1846dd05e1f1705d45</Sha>
-    </Dependency>
-    <Dependency Name="NuGet.DependencyResolver.Core" Version="6.14.0-rc.116">
-      <Uri>https://github.com/nuget/nuget.client</Uri>
-      <Sha>0da03caba83448ee887f0f1846dd05e1f1705d45</Sha>
-    </Dependency>
-    <Dependency Name="NuGet.Frameworks" Version="6.14.0-rc.116">
-      <Uri>https://github.com/nuget/nuget.client</Uri>
-      <Sha>0da03caba83448ee887f0f1846dd05e1f1705d45</Sha>
-    </Dependency>
-    <Dependency Name="NuGet.LibraryModel" Version="6.14.0-rc.116">
-      <Uri>https://github.com/nuget/nuget.client</Uri>
-      <Sha>0da03caba83448ee887f0f1846dd05e1f1705d45</Sha>
-    </Dependency>
-    <Dependency Name="NuGet.ProjectModel" Version="6.14.0-rc.116">
-      <Uri>https://github.com/nuget/nuget.client</Uri>
-      <Sha>0da03caba83448ee887f0f1846dd05e1f1705d45</Sha>
-    </Dependency>
-    <Dependency Name="NuGet.Protocol" Version="6.14.0-rc.116">
-      <Uri>https://github.com/nuget/nuget.client</Uri>
-      <Sha>0da03caba83448ee887f0f1846dd05e1f1705d45</Sha>
-    </Dependency>
-    <Dependency Name="NuGet.Packaging" Version="6.14.0-rc.116">
-      <Uri>https://github.com/nuget/nuget.client</Uri>
-      <Sha>0da03caba83448ee887f0f1846dd05e1f1705d45</Sha>
-    </Dependency>
-    <Dependency Name="NuGet.Versioning" Version="6.14.0-rc.116">
-      <Uri>https://github.com/nuget/nuget.client</Uri>
-      <Sha>0da03caba83448ee887f0f1846dd05e1f1705d45</Sha>
-    </Dependency>
-    <Dependency Name="NuGet.Localization" Version="6.14.0-rc.116">
-      <Uri>https://github.com/nuget/nuget.client</Uri>
-      <Sha>0da03caba83448ee887f0f1846dd05e1f1705d45</Sha>
-=======
-    <Dependency Name="Microsoft.Build.NuGetSdkResolver" Version="6.15.0-preview.1.7">
-      <Uri>https://github.com/nuget/nuget.client</Uri>
-      <Sha>d535886475b1eeda1813eb1947af23bd046abb25</Sha>
-    </Dependency>
-    <Dependency Name="NuGet.Build.Tasks" Version="6.15.0-preview.1.7">
-      <Uri>https://github.com/nuget/nuget.client</Uri>
-      <Sha>d535886475b1eeda1813eb1947af23bd046abb25</Sha>
-      <SourceBuildTarball RepoName="nuget-client" ManagedOnly="true" />
-    </Dependency>
     <Dependency Name="NuGet.Build.Tasks.Console" Version="6.15.0-preview.1.7">
       <Uri>https://github.com/nuget/nuget.client</Uri>
       <Sha>d535886475b1eeda1813eb1947af23bd046abb25</Sha>
@@ -352,7 +230,6 @@
     <Dependency Name="NuGet.Localization" Version="6.15.0-preview.1.7">
       <Uri>https://github.com/nuget/nuget.client</Uri>
       <Sha>d535886475b1eeda1813eb1947af23bd046abb25</Sha>
->>>>>>> f4de5472
     </Dependency>
     <Dependency Name="Microsoft.NET.Test.Sdk" Version="17.15.0-preview-25216-01">
       <Uri>https://github.com/microsoft/vstest</Uri>
@@ -585,15 +462,9 @@
       <Uri>https://github.com/dotnet/roslyn-analyzers</Uri>
       <Sha>cbcc6ddf3db6dedff5049f0397e1351951c13271</Sha>
     </Dependency>
-<<<<<<< HEAD
-    <Dependency Name="Microsoft.CodeAnalysis.PublicApiAnalyzers" Version="3.12.0-beta1.25218.8">
-      <Uri>https://github.com/dotnet/roslyn</Uri>
-      <Sha>d7bde97e39857cfa0fc50ef28aaa289e9eebe091</Sha>
-=======
     <Dependency Name="Microsoft.CodeAnalysis.PublicApiAnalyzers" Version="3.12.0-beta1.25218.9">
       <Uri>https://github.com/dotnet/roslyn</Uri>
       <Sha>6dad8a659a253199349efd9f337cf1b2df22b25d</Sha>
->>>>>>> f4de5472
     </Dependency>
     <!-- Intermediate is necessary for source build. -->
     <Dependency Name="Microsoft.SourceBuild.Intermediate.roslyn-analyzers" Version="10.0.0-preview.25217.1">
