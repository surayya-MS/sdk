--- conflicted
+++ resolved
@@ -3,17 +3,6 @@
   <ProductDependencies>
     <Dependency Name="Microsoft.TemplateEngine.Abstractions" Version="8.0.408">
       <Uri>https://github.com/dotnet/templating</Uri>
-<<<<<<< HEAD
-      <Sha>f9ebd7d27891161e756c3812c94b2d2e4a7e7d87</Sha>
-    </Dependency>
-    <Dependency Name="Microsoft.TemplateEngine.Mocks" Version="8.0.311-servicing.25164.2">
-      <Uri>https://github.com/dotnet/templating</Uri>
-      <Sha>f9ebd7d27891161e756c3812c94b2d2e4a7e7d87</Sha>
-    </Dependency>
-    <Dependency Name="Microsoft.SourceBuild.Intermediate.templating" Version="8.0.311-servicing.25164.2">
-      <Uri>https://github.com/dotnet/templating</Uri>
-      <Sha>f9ebd7d27891161e756c3812c94b2d2e4a7e7d87</Sha>
-=======
       <Sha>11015ec62c33cfbb43585fd8fcc5dd97817d9496</Sha>
     </Dependency>
     <Dependency Name="Microsoft.TemplateEngine.Mocks" Version="8.0.408-servicing.25166.9">
@@ -23,7 +12,6 @@
     <Dependency Name="Microsoft.SourceBuild.Intermediate.templating" Version="8.0.408-servicing.25166.9">
       <Uri>https://github.com/dotnet/templating</Uri>
       <Sha>11015ec62c33cfbb43585fd8fcc5dd97817d9496</Sha>
->>>>>>> 2b284419
       <SourceBuild RepoName="templating" ManagedOnly="true" />
     </Dependency>
     <Dependency Name="Microsoft.NETCore.App.Ref" Version="8.0.14">
@@ -89,15 +77,9 @@
       <Sha>e11d7079bebc6f101c5313fe0d1de9e3d38a7c02</Sha>
       <SourceBuild RepoName="fsharp" ManagedOnly="true" />
     </Dependency>
-<<<<<<< HEAD
-    <Dependency Name="dotnet-format" Version="8.3.617507">
-      <Uri>https://github.com/dotnet/format</Uri>
-      <Sha>c61d046a6d6dfb63e5cfcee2c3218a13b83e3bff</Sha>
-=======
     <Dependency Name="dotnet-format" Version="8.3.617508">
       <Uri>https://github.com/dotnet/format</Uri>
       <Sha>59e6d3d25002f5d630274b7ceb0cb164fdf0a996</Sha>
->>>>>>> 2b284419
       <SourceBuild RepoName="format" ManagedOnly="true" />
     </Dependency>
     <Dependency Name="Microsoft.Net.Compilers.Toolset" Version="4.11.0-3.24554.2">
@@ -311,20 +293,6 @@
       <Uri>https://dev.azure.com/dnceng/internal/_git/dotnet-aspnetcore</Uri>
       <Sha>25ef4aa38b77974263cb10f6e9cbd10135f17b59</Sha>
     </Dependency>
-<<<<<<< HEAD
-    <Dependency Name="Microsoft.CodeAnalysis.Razor.Tooling.Internal" Version="7.0.0-preview.25175.5">
-      <Uri>https://github.com/dotnet/razor</Uri>
-      <Sha>09ca88197916e545aefea53f16ed1b266644cde9</Sha>
-      <SourceBuild RepoName="razor" ManagedOnly="true" />
-    </Dependency>
-    <Dependency Name="Microsoft.AspNetCore.Mvc.Razor.Extensions.Tooling.Internal" Version="7.0.0-preview.25175.5">
-      <Uri>https://github.com/dotnet/razor</Uri>
-      <Sha>09ca88197916e545aefea53f16ed1b266644cde9</Sha>
-    </Dependency>
-    <Dependency Name="Microsoft.NET.Sdk.Razor.SourceGenerators.Transport" Version="7.0.0-preview.25175.5">
-      <Uri>https://github.com/dotnet/razor</Uri>
-      <Sha>09ca88197916e545aefea53f16ed1b266644cde9</Sha>
-=======
     <Dependency Name="Microsoft.CodeAnalysis.Razor.Tooling.Internal" Version="9.0.0-preview.24577.3">
       <Uri>https://github.com/dotnet/razor</Uri>
       <Sha>c937db618f8c8739c6fa66ab4ca541344a468fdc</Sha>
@@ -337,7 +305,6 @@
     <Dependency Name="Microsoft.NET.Sdk.Razor.SourceGenerators.Transport" Version="9.0.0-preview.24577.3">
       <Uri>https://github.com/dotnet/razor</Uri>
       <Sha>c937db618f8c8739c6fa66ab4ca541344a468fdc</Sha>
->>>>>>> 2b284419
     </Dependency>
     <Dependency Name="Microsoft.Extensions.FileProviders.Embedded" Version="8.0.14">
       <Uri>https://dev.azure.com/dnceng/internal/_git/dotnet-aspnetcore</Uri>
