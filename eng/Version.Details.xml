<?xml version="1.0" encoding="utf-8"?>
<Dependencies>
  <ProductDependencies>
    <Dependency Name="Microsoft.TemplateEngine.Abstractions" Version="10.0.100-alpha.1.25064.3">
      <Uri>https://github.com/dotnet/templating</Uri>
      <Sha>130f01eed959cbfe329cab2abcde501a1699df50</Sha>
    </Dependency>
    <Dependency Name="Microsoft.TemplateEngine.Mocks" Version="10.0.100-alpha.1.25064.3">
      <Uri>https://github.com/dotnet/templating</Uri>
      <Sha>130f01eed959cbfe329cab2abcde501a1699df50</Sha>
    </Dependency>
    <!-- Intermediate is necessary for source build. -->
    <Dependency Name="Microsoft.SourceBuild.Intermediate.templating" Version="10.0.100-alpha.1.25064.3">
      <Uri>https://github.com/dotnet/templating</Uri>
      <Sha>130f01eed959cbfe329cab2abcde501a1699df50</Sha>
      <SourceBuild RepoName="templating" ManagedOnly="true" />
    </Dependency>
    <Dependency Name="Microsoft.NETCore.App.Ref" Version="10.0.0-alpha.1.25063.12">
      <Uri>https://github.com/dotnet/runtime</Uri>
      <Sha>56d28a6d280d38a8f0b8a56ac1abf0cf675f4411</Sha>
    </Dependency>
    <Dependency Name="VS.Redist.Common.NetCore.SharedFramework.x64.10.0" Version="10.0.0-alpha.1.25063.12">
      <Uri>https://github.com/dotnet/runtime</Uri>
      <Sha>56d28a6d280d38a8f0b8a56ac1abf0cf675f4411</Sha>
    </Dependency>
    <Dependency Name="VS.Redist.Common.NetCore.TargetingPack.x64.10.0" Version="10.0.0-alpha.1.25063.12">
      <Uri>https://github.com/dotnet/runtime</Uri>
      <Sha>56d28a6d280d38a8f0b8a56ac1abf0cf675f4411</Sha>
    </Dependency>
    <Dependency Name="Microsoft.NETCore.App.Runtime.win-x64" Version="10.0.0-alpha.1.25063.12">
      <Uri>https://github.com/dotnet/runtime</Uri>
      <Sha>56d28a6d280d38a8f0b8a56ac1abf0cf675f4411</Sha>
    </Dependency>
    <Dependency Name="Microsoft.NETCore.App.Host.win-x64" Version="10.0.0-alpha.1.25063.12">
      <Uri>https://github.com/dotnet/runtime</Uri>
      <Sha>56d28a6d280d38a8f0b8a56ac1abf0cf675f4411</Sha>
    </Dependency>
    <Dependency Name="Microsoft.NETCore.Platforms" Version="10.0.0-alpha.1.25063.12">
      <Uri>https://github.com/dotnet/runtime</Uri>
      <Sha>56d28a6d280d38a8f0b8a56ac1abf0cf675f4411</Sha>
    </Dependency>
    <Dependency Name="Microsoft.NET.HostModel" Version="10.0.0-alpha.1.25063.12">
      <Uri>https://github.com/dotnet/runtime</Uri>
      <Sha>56d28a6d280d38a8f0b8a56ac1abf0cf675f4411</Sha>
    </Dependency>
    <Dependency Name="System.IO.Hashing" Version="10.0.0-alpha.1.25063.12">
      <Uri>https://github.com/dotnet/runtime</Uri>
      <Sha>56d28a6d280d38a8f0b8a56ac1abf0cf675f4411</Sha>
    </Dependency>
    <Dependency Name="Microsoft.Extensions.DependencyModel" Version="10.0.0-alpha.1.25063.12">
      <Uri>https://github.com/dotnet/runtime</Uri>
      <Sha>56d28a6d280d38a8f0b8a56ac1abf0cf675f4411</Sha>
    </Dependency>
    <!-- Intermediate is necessary for source build. -->
    <Dependency Name="Microsoft.SourceBuild.Intermediate.runtime.linux-x64" Version="10.0.0-alpha.1.25063.12">
      <Uri>https://github.com/dotnet/runtime</Uri>
      <Sha>56d28a6d280d38a8f0b8a56ac1abf0cf675f4411</Sha>
      <SourceBuild RepoName="runtime" ManagedOnly="false" />
    </Dependency>
    <!-- Change blob version in GenerateLayout.targets if this is unpinned to service targeting pack -->
    <!-- No new netstandard.library planned for 3.1 timeframe at this time. -->
    <Dependency Name="NETStandard.Library.Ref" Version="2.1.0" Pinned="true">
      <Uri>https://github.com/dotnet/core-setup</Uri>
      <Sha>7d57652f33493fa022125b7f63aad0d70c52d810</Sha>
    </Dependency>
    <Dependency Name="Microsoft.NET.Workload.Emscripten.Current.Manifest-10.0.100.Transport" Version="10.0.0-alpha.1.25059.1" CoherentParentDependency="Microsoft.NETCore.App.Runtime.win-x64">
      <Uri>https://github.com/dotnet/emsdk</Uri>
      <Sha>0de3165cb0d56323b6caaf8e9916d4d9e72da32d</Sha>
    </Dependency>
    <!-- Intermediate is necessary for source build. -->
    <Dependency Name="Microsoft.SourceBuild.Intermediate.emsdk" Version="10.0.0-alpha.1.25059.1" CoherentParentDependency="Microsoft.NETCore.App.Runtime.win-x64">
      <Uri>https://github.com/dotnet/emsdk</Uri>
      <Sha>0de3165cb0d56323b6caaf8e9916d4d9e72da32d</Sha>
      <SourceBuild RepoName="emsdk" ManagedOnly="true" />
    </Dependency>
    <Dependency Name="Microsoft.Build" Version="17.14.0-preview-25064-11">
      <Uri>https://github.com/dotnet/msbuild</Uri>
      <Sha>01477742a8fdabf862ae86e5da78ccbd201e89e1</Sha>
    </Dependency>
    <Dependency Name="Microsoft.Build.Localization" Version="17.14.0-preview-25064-11">
      <Uri>https://github.com/dotnet/msbuild</Uri>
      <Sha>01477742a8fdabf862ae86e5da78ccbd201e89e1</Sha>
    </Dependency>
    <!-- Intermediate is necessary for source build. -->
    <Dependency Name="Microsoft.SourceBuild.Intermediate.msbuild" Version="17.14.0-preview-25064-11">
      <Uri>https://github.com/dotnet/msbuild</Uri>
      <Sha>01477742a8fdabf862ae86e5da78ccbd201e89e1</Sha>
      <SourceBuild RepoName="msbuild" ManagedOnly="true" />
    </Dependency>
    <Dependency Name="Microsoft.FSharp.Compiler" Version="13.9.200-beta.25056.5">
      <Uri>https://github.com/dotnet/fsharp</Uri>
      <Sha>63a09289745da5c256e7baf5f4194a750b1ec878</Sha>
    </Dependency>
    <!-- Intermediate is necessary for source build. -->
    <Dependency Name="Microsoft.SourceBuild.Intermediate.fsharp" Version="9.0.200-beta.25056.5">
      <Uri>https://github.com/dotnet/fsharp</Uri>
      <Sha>63a09289745da5c256e7baf5f4194a750b1ec878</Sha>
      <SourceBuild RepoName="fsharp" ManagedOnly="true" />
    </Dependency>
    <Dependency Name="Microsoft.Net.Compilers.Toolset" Version="4.14.0-1.25064.9">
      <Uri>https://github.com/dotnet/roslyn</Uri>
      <Sha>6b364f666a4014bc8269131ef30df18c16a83511</Sha>
    </Dependency>
    <!-- Intermediate is necessary for source build. -->
    <Dependency Name="Microsoft.SourceBuild.Intermediate.roslyn" Version="4.14.0-1.25064.9">
      <Uri>https://github.com/dotnet/roslyn</Uri>
      <Sha>6b364f666a4014bc8269131ef30df18c16a83511</Sha>
      <SourceBuild RepoName="roslyn" ManagedOnly="true" />
    </Dependency>
    <Dependency Name="Microsoft.Net.Compilers.Toolset.Framework" Version="4.14.0-1.25064.9">
      <Uri>https://github.com/dotnet/roslyn</Uri>
      <Sha>6b364f666a4014bc8269131ef30df18c16a83511</Sha>
    </Dependency>
    <Dependency Name="Microsoft.CodeAnalysis" Version="4.14.0-1.25064.9">
      <Uri>https://github.com/dotnet/roslyn</Uri>
      <Sha>6b364f666a4014bc8269131ef30df18c16a83511</Sha>
    </Dependency>
    <Dependency Name="Microsoft.CodeAnalysis.CSharp" Version="4.14.0-1.25064.9">
      <Uri>https://github.com/dotnet/roslyn</Uri>
      <Sha>6b364f666a4014bc8269131ef30df18c16a83511</Sha>
    </Dependency>
    <Dependency Name="Microsoft.CodeAnalysis.CSharp.CodeStyle" Version="4.14.0-1.25064.9">
      <Uri>https://github.com/dotnet/roslyn</Uri>
      <Sha>6b364f666a4014bc8269131ef30df18c16a83511</Sha>
    </Dependency>
    <Dependency Name="Microsoft.CodeAnalysis.CSharp.Features" Version="4.14.0-1.25064.9">
      <Uri>https://github.com/dotnet/roslyn</Uri>
      <Sha>6b364f666a4014bc8269131ef30df18c16a83511</Sha>
    </Dependency>
    <Dependency Name="Microsoft.CodeAnalysis.CSharp.Workspaces" Version="4.14.0-1.25064.9">
      <Uri>https://github.com/dotnet/roslyn</Uri>
      <Sha>6b364f666a4014bc8269131ef30df18c16a83511</Sha>
    </Dependency>
    <Dependency Name="Microsoft.CodeAnalysis.Workspaces.MSBuild" Version="4.14.0-1.25064.9">
      <Uri>https://github.com/dotnet/roslyn</Uri>
      <Sha>6b364f666a4014bc8269131ef30df18c16a83511</Sha>
    </Dependency>
    <Dependency Name="Microsoft.AspNetCore.DeveloperCertificates.XPlat" Version="10.0.0-alpha.2.25065.2">
      <Uri>https://github.com/dotnet/aspnetcore</Uri>
      <Sha>c4c8d3a692d2ea94e945276825bb4e7a0b564a3d</Sha>
    </Dependency>
    <Dependency Name="Microsoft.AspNetCore.TestHost" Version="10.0.0-alpha.2.25065.2">
      <Uri>https://github.com/dotnet/aspnetcore</Uri>
      <Sha>c4c8d3a692d2ea94e945276825bb4e7a0b564a3d</Sha>
    </Dependency>
    <Dependency Name="Microsoft.Build.NuGetSdkResolver" Version="6.13.0-rc.113">
      <Uri>https://github.com/nuget/nuget.client</Uri>
      <Sha>c4b26195ee5a77e70b2ea5fd50db87d6a9194c24</Sha>
    </Dependency>
    <Dependency Name="NuGet.Build.Tasks" Version="6.13.0-rc.113">
      <Uri>https://github.com/nuget/nuget.client</Uri>
      <Sha>c4b26195ee5a77e70b2ea5fd50db87d6a9194c24</Sha>
      <SourceBuildTarball RepoName="nuget-client" ManagedOnly="true" />
    </Dependency>
    <Dependency Name="NuGet.Build.Tasks.Console" Version="6.13.0-rc.113">
      <Uri>https://github.com/nuget/nuget.client</Uri>
      <Sha>c4b26195ee5a77e70b2ea5fd50db87d6a9194c24</Sha>
    </Dependency>
    <Dependency Name="NuGet.Build.Tasks.Pack" Version="6.13.0-rc.113">
      <Uri>https://github.com/nuget/nuget.client</Uri>
      <Sha>c4b26195ee5a77e70b2ea5fd50db87d6a9194c24</Sha>
    </Dependency>
    <Dependency Name="NuGet.Commands" Version="6.13.0-rc.113">
      <Uri>https://github.com/nuget/nuget.client</Uri>
      <Sha>c4b26195ee5a77e70b2ea5fd50db87d6a9194c24</Sha>
    </Dependency>
    <Dependency Name="NuGet.CommandLine.XPlat" Version="6.13.0-rc.113">
      <Uri>https://github.com/nuget/nuget.client</Uri>
      <Sha>c4b26195ee5a77e70b2ea5fd50db87d6a9194c24</Sha>
    </Dependency>
    <Dependency Name="NuGet.Common" Version="6.13.0-rc.113">
      <Uri>https://github.com/nuget/nuget.client</Uri>
      <Sha>c4b26195ee5a77e70b2ea5fd50db87d6a9194c24</Sha>
    </Dependency>
    <Dependency Name="NuGet.Configuration" Version="6.13.0-rc.113">
      <Uri>https://github.com/nuget/nuget.client</Uri>
      <Sha>c4b26195ee5a77e70b2ea5fd50db87d6a9194c24</Sha>
    </Dependency>
    <Dependency Name="NuGet.Credentials" Version="6.13.0-rc.113">
      <Uri>https://github.com/nuget/nuget.client</Uri>
      <Sha>c4b26195ee5a77e70b2ea5fd50db87d6a9194c24</Sha>
    </Dependency>
    <Dependency Name="NuGet.DependencyResolver.Core" Version="6.13.0-rc.113">
      <Uri>https://github.com/nuget/nuget.client</Uri>
      <Sha>c4b26195ee5a77e70b2ea5fd50db87d6a9194c24</Sha>
    </Dependency>
    <Dependency Name="NuGet.Frameworks" Version="6.13.0-rc.113">
      <Uri>https://github.com/nuget/nuget.client</Uri>
      <Sha>c4b26195ee5a77e70b2ea5fd50db87d6a9194c24</Sha>
    </Dependency>
    <Dependency Name="NuGet.LibraryModel" Version="6.13.0-rc.113">
      <Uri>https://github.com/nuget/nuget.client</Uri>
      <Sha>c4b26195ee5a77e70b2ea5fd50db87d6a9194c24</Sha>
    </Dependency>
    <Dependency Name="NuGet.ProjectModel" Version="6.13.0-rc.113">
      <Uri>https://github.com/nuget/nuget.client</Uri>
      <Sha>c4b26195ee5a77e70b2ea5fd50db87d6a9194c24</Sha>
    </Dependency>
    <Dependency Name="NuGet.Protocol" Version="6.13.0-rc.113">
      <Uri>https://github.com/nuget/nuget.client</Uri>
      <Sha>c4b26195ee5a77e70b2ea5fd50db87d6a9194c24</Sha>
    </Dependency>
    <Dependency Name="NuGet.Packaging" Version="6.13.0-rc.113">
      <Uri>https://github.com/nuget/nuget.client</Uri>
      <Sha>c4b26195ee5a77e70b2ea5fd50db87d6a9194c24</Sha>
    </Dependency>
    <Dependency Name="NuGet.Versioning" Version="6.13.0-rc.113">
      <Uri>https://github.com/nuget/nuget.client</Uri>
      <Sha>c4b26195ee5a77e70b2ea5fd50db87d6a9194c24</Sha>
    </Dependency>
    <Dependency Name="NuGet.Localization" Version="6.13.0-rc.113">
      <Uri>https://github.com/nuget/nuget.client</Uri>
      <Sha>c4b26195ee5a77e70b2ea5fd50db87d6a9194c24</Sha>
    </Dependency>
    <Dependency Name="Microsoft.NET.Test.Sdk" Version="17.13.0-preview-25060-03">
      <Uri>https://github.com/microsoft/vstest</Uri>
      <Sha>bcef12d909709f13027afe1557c724f11bc8df05</Sha>
    </Dependency>
    <Dependency Name="Microsoft.TestPlatform.CLI" Version="17.13.0-preview-25060-03">
      <Uri>https://github.com/microsoft/vstest</Uri>
      <Sha>bcef12d909709f13027afe1557c724f11bc8df05</Sha>
    </Dependency>
    <Dependency Name="Microsoft.TestPlatform.Build" Version="17.13.0-preview-25060-03">
      <Uri>https://github.com/microsoft/vstest</Uri>
      <Sha>bcef12d909709f13027afe1557c724f11bc8df05</Sha>
    </Dependency>
    <!-- Intermediate is necessary for source build. -->
    <Dependency Name="Microsoft.SourceBuild.Intermediate.vstest" Version="17.13.0-preview-25060-03">
      <Uri>https://github.com/microsoft/vstest</Uri>
      <Sha>bcef12d909709f13027afe1557c724f11bc8df05</Sha>
      <SourceBuild RepoName="vstest" ManagedOnly="true" />
    </Dependency>
    <Dependency Name="Microsoft.NET.ILLink.Tasks" Version="10.0.0-alpha.1.25063.12">
      <Uri>https://github.com/dotnet/runtime</Uri>
      <Sha>56d28a6d280d38a8f0b8a56ac1abf0cf675f4411</Sha>
    </Dependency>
    <Dependency Name="System.CodeDom" Version="10.0.0-alpha.1.25063.12">
      <Uri>https://github.com/dotnet/runtime</Uri>
      <Sha>56d28a6d280d38a8f0b8a56ac1abf0cf675f4411</Sha>
    </Dependency>
    <Dependency Name="System.Formats.Asn1" Version="10.0.0-alpha.1.25063.12">
      <Uri>https://github.com/dotnet/runtime</Uri>
      <Sha>56d28a6d280d38a8f0b8a56ac1abf0cf675f4411</Sha>
    </Dependency>
    <Dependency Name="System.Security.Cryptography.ProtectedData" Version="10.0.0-alpha.1.25063.12">
      <Uri>https://github.com/dotnet/runtime</Uri>
      <Sha>56d28a6d280d38a8f0b8a56ac1abf0cf675f4411</Sha>
    </Dependency>
    <Dependency Name="System.Text.Encoding.CodePages" Version="10.0.0-alpha.1.25063.12">
      <Uri>https://github.com/dotnet/runtime</Uri>
      <Sha>56d28a6d280d38a8f0b8a56ac1abf0cf675f4411</Sha>
    </Dependency>
    <Dependency Name="System.Resources.Extensions" Version="10.0.0-alpha.1.25063.12">
      <Uri>https://github.com/dotnet/runtime</Uri>
      <Sha>56d28a6d280d38a8f0b8a56ac1abf0cf675f4411</Sha>
    </Dependency>
    <Dependency Name="Microsoft.WindowsDesktop.App.Runtime.win-x64" Version="10.0.0-alpha.1.25063.2">
      <Uri>https://github.com/dotnet/windowsdesktop</Uri>
      <Sha>71acd576deb230a0654562d5e002a4b10f1adbba</Sha>
      <SourceBuildTarball RepoName="windowsdesktop" ManagedOnly="true" />
    </Dependency>
    <Dependency Name="VS.Redist.Common.WindowsDesktop.SharedFramework.x64.10.0" Version="10.0.0-alpha.1.25063.2">
      <Uri>https://github.com/dotnet/windowsdesktop</Uri>
      <Sha>71acd576deb230a0654562d5e002a4b10f1adbba</Sha>
    </Dependency>
    <Dependency Name="Microsoft.WindowsDesktop.App.Ref" Version="10.0.0-alpha.1.25063.2">
      <Uri>https://github.com/dotnet/windowsdesktop</Uri>
      <Sha>71acd576deb230a0654562d5e002a4b10f1adbba</Sha>
    </Dependency>
    <Dependency Name="VS.Redist.Common.WindowsDesktop.TargetingPack.x64.10.0" Version="10.0.0-alpha.1.25063.2">
      <Uri>https://github.com/dotnet/windowsdesktop</Uri>
      <Sha>71acd576deb230a0654562d5e002a4b10f1adbba</Sha>
    </Dependency>
    <Dependency Name="Microsoft.NET.Sdk.WindowsDesktop" Version="10.0.0-alpha.1.25062.1" CoherentParentDependency="Microsoft.WindowsDesktop.App.Ref">
      <Uri>https://github.com/dotnet/wpf</Uri>
      <Sha>0f380f765da88c10a361920bec87c4103cf47037</Sha>
    </Dependency>
    <Dependency Name="Microsoft.AspNetCore.App.Ref" Version="10.0.0-alpha.2.25065.2">
      <Uri>https://github.com/dotnet/aspnetcore</Uri>
      <Sha>c4c8d3a692d2ea94e945276825bb4e7a0b564a3d</Sha>
    </Dependency>
    <Dependency Name="Microsoft.AspNetCore.App.Ref.Internal" Version="10.0.0-alpha.2.25065.2">
      <Uri>https://github.com/dotnet/aspnetcore</Uri>
      <Sha>c4c8d3a692d2ea94e945276825bb4e7a0b564a3d</Sha>
    </Dependency>
    <Dependency Name="Microsoft.AspNetCore.App.Runtime.win-x64" Version="10.0.0-alpha.2.25065.2">
      <Uri>https://github.com/dotnet/aspnetcore</Uri>
      <Sha>c4c8d3a692d2ea94e945276825bb4e7a0b564a3d</Sha>
    </Dependency>
    <Dependency Name="VS.Redist.Common.AspNetCore.SharedFramework.x64.10.0" Version="10.0.0-alpha.2.25065.2">
      <Uri>https://github.com/dotnet/aspnetcore</Uri>
      <Sha>c4c8d3a692d2ea94e945276825bb4e7a0b564a3d</Sha>
    </Dependency>
    <Dependency Name="dotnet-dev-certs" Version="10.0.0-alpha.2.25065.2">
      <Uri>https://github.com/dotnet/aspnetcore</Uri>
      <Sha>c4c8d3a692d2ea94e945276825bb4e7a0b564a3d</Sha>
    </Dependency>
    <Dependency Name="dotnet-user-jwts" Version="10.0.0-alpha.2.25065.2">
      <Uri>https://github.com/dotnet/aspnetcore</Uri>
      <Sha>c4c8d3a692d2ea94e945276825bb4e7a0b564a3d</Sha>
    </Dependency>
    <Dependency Name="dotnet-user-secrets" Version="10.0.0-alpha.2.25065.2">
      <Uri>https://github.com/dotnet/aspnetcore</Uri>
      <Sha>c4c8d3a692d2ea94e945276825bb4e7a0b564a3d</Sha>
    </Dependency>
    <Dependency Name="Microsoft.AspNetCore.Analyzers" Version="10.0.0-alpha.2.25065.2">
      <Uri>https://github.com/dotnet/aspnetcore</Uri>
      <Sha>c4c8d3a692d2ea94e945276825bb4e7a0b564a3d</Sha>
    </Dependency>
<<<<<<< HEAD
    <Dependency Name="Microsoft.AspNetCore.Components.SdkAnalyzers" Version="10.0.0-alpha.2.25065.2">
=======
    <!-- Authentication and Components needed for dotnet/maui CoherentParentDependency -->
    <Dependency Name="Microsoft.AspNetCore.Authentication.Facebook" Version="10.0.0-alpha.2.25064.2">
      <Uri>https://github.com/dotnet/aspnetcore</Uri>
      <Sha>d4880ed4160b476346850ac653ce4b829ab09c94</Sha>
    </Dependency>
    <Dependency Name="Microsoft.AspNetCore.Authentication.Google" Version="10.0.0-alpha.2.25064.2">
      <Uri>https://github.com/dotnet/aspnetcore</Uri>
      <Sha>d4880ed4160b476346850ac653ce4b829ab09c94</Sha>
    </Dependency>
    <Dependency Name="Microsoft.AspNetCore.Authentication.MicrosoftAccount" Version="10.0.0-alpha.2.25064.2">
      <Uri>https://github.com/dotnet/aspnetcore</Uri>
      <Sha>d4880ed4160b476346850ac653ce4b829ab09c94</Sha>
    </Dependency>
    <Dependency Name="Microsoft.AspNetCore.Components" Version="10.0.0-alpha.2.25064.2">
      <Uri>https://github.com/dotnet/aspnetcore</Uri>
      <Sha>d4880ed4160b476346850ac653ce4b829ab09c94</Sha>
    </Dependency>
    <Dependency Name="Microsoft.AspNetCore.Components.Analyzers" Version="10.0.0-alpha.2.25064.2">
      <Uri>https://github.com/dotnet/aspnetcore</Uri>
      <Sha>d4880ed4160b476346850ac653ce4b829ab09c94</Sha>
    </Dependency>
    <Dependency Name="Microsoft.AspNetCore.Components.Forms" Version="10.0.0-alpha.2.25064.2">
      <Uri>https://github.com/dotnet/aspnetcore</Uri>
      <Sha>d4880ed4160b476346850ac653ce4b829ab09c94</Sha>
    </Dependency>
    <Dependency Name="Microsoft.AspNetCore.Components.WebAssembly" Version="10.0.0-alpha.2.25064.2">
      <Uri>https://github.com/dotnet/aspnetcore</Uri>
      <Sha>d4880ed4160b476346850ac653ce4b829ab09c94</Sha>
    </Dependency>
    <Dependency Name="Microsoft.AspNetCore.Components.WebAssembly.Server" Version="10.0.0-alpha.2.25064.2">
      <Uri>https://github.com/dotnet/aspnetcore</Uri>
      <Sha>d4880ed4160b476346850ac653ce4b829ab09c94</Sha>
    </Dependency>
    <Dependency Name="Microsoft.AspNetCore.Components.SdkAnalyzers" Version="10.0.0-alpha.2.25064.2">
>>>>>>> c02d3f4a
      <Uri>https://github.com/dotnet/aspnetcore</Uri>
      <Sha>c4c8d3a692d2ea94e945276825bb4e7a0b564a3d</Sha>
    </Dependency>
<<<<<<< HEAD
    <Dependency Name="Microsoft.AspNetCore.Mvc.Analyzers" Version="10.0.0-alpha.2.25065.2">
=======
    <Dependency Name="Microsoft.AspNetCore.Components.WebView" Version="10.0.0-alpha.2.25062.2">
      <Uri>https://github.com/dotnet/aspnetcore</Uri>
      <Sha>d4880ed4160b476346850ac653ce4b829ab09c94</Sha>
    </Dependency>
    <Dependency Name="Microsoft.AspNetCore.Metadata" Version="10.0.0-alpha.2.25064.2">
      <Uri>https://github.com/dotnet/aspnetcore</Uri>
      <Sha>d4880ed4160b476346850ac653ce4b829ab09c94</Sha>
    </Dependency>
    <Dependency Name="Microsoft.AspNetCore.Mvc.Analyzers" Version="10.0.0-alpha.2.25064.2">
>>>>>>> c02d3f4a
      <Uri>https://github.com/dotnet/aspnetcore</Uri>
      <Sha>c4c8d3a692d2ea94e945276825bb4e7a0b564a3d</Sha>
    </Dependency>
    <Dependency Name="Microsoft.AspNetCore.Mvc.Api.Analyzers" Version="10.0.0-alpha.2.25065.2">
      <Uri>https://github.com/dotnet/aspnetcore</Uri>
      <Sha>c4c8d3a692d2ea94e945276825bb4e7a0b564a3d</Sha>
    </Dependency>
    <!-- Intermediate is necessary for source build. -->
    <Dependency Name="Microsoft.SourceBuild.Intermediate.aspnetcore" Version="10.0.0-alpha.2.25065.2">
      <Uri>https://github.com/dotnet/aspnetcore</Uri>
      <Sha>c4c8d3a692d2ea94e945276825bb4e7a0b564a3d</Sha>
      <SourceBuild RepoName="aspnetcore" ManagedOnly="true" />
    </Dependency>
    <Dependency Name="Microsoft.CodeAnalysis.Razor.Tooling.Internal" Version="9.0.0-preview.25058.6">
      <Uri>https://github.com/dotnet/razor</Uri>
      <Sha>46efcec83821d7f0322c01bc9549de83e855dcac</Sha>
    </Dependency>
    <Dependency Name="Microsoft.AspNetCore.Mvc.Razor.Extensions.Tooling.Internal" Version="9.0.0-preview.25058.6">
      <Uri>https://github.com/dotnet/razor</Uri>
      <Sha>46efcec83821d7f0322c01bc9549de83e855dcac</Sha>
    </Dependency>
    <Dependency Name="Microsoft.NET.Sdk.Razor.SourceGenerators.Transport" Version="9.0.0-preview.25058.6">
      <Uri>https://github.com/dotnet/razor</Uri>
      <Sha>46efcec83821d7f0322c01bc9549de83e855dcac</Sha>
    </Dependency>
    <!-- Intermediate is necessary for source build. -->
    <Dependency Name="Microsoft.SourceBuild.Intermediate.razor" Version="9.0.0-preview.25058.6">
      <Uri>https://github.com/dotnet/razor</Uri>
      <Sha>46efcec83821d7f0322c01bc9549de83e855dcac</Sha>
      <SourceBuild RepoName="razor" ManagedOnly="true" />
    </Dependency>
    <Dependency Name="Microsoft.Extensions.FileProviders.Embedded" Version="10.0.0-alpha.2.25065.2">
      <Uri>https://github.com/dotnet/aspnetcore</Uri>
      <Sha>c4c8d3a692d2ea94e945276825bb4e7a0b564a3d</Sha>
    </Dependency>
    <Dependency Name="Microsoft.AspNetCore.Authorization" Version="10.0.0-alpha.2.25065.2">
      <Uri>https://github.com/dotnet/aspnetcore</Uri>
      <Sha>c4c8d3a692d2ea94e945276825bb4e7a0b564a3d</Sha>
    </Dependency>
    <Dependency Name="Microsoft.AspNetCore.Components.Web" Version="10.0.0-alpha.2.25065.2">
      <Uri>https://github.com/dotnet/aspnetcore</Uri>
      <Sha>c4c8d3a692d2ea94e945276825bb4e7a0b564a3d</Sha>
    </Dependency>
    <Dependency Name="Microsoft.JSInterop" Version="10.0.0-alpha.2.25065.2">
      <Uri>https://github.com/dotnet/aspnetcore</Uri>
      <Sha>c4c8d3a692d2ea94e945276825bb4e7a0b564a3d</Sha>
    </Dependency>
    <!-- For coherency purposes, these versions should be gated by the versions of winforms and wpf routed via windowsdesktop -->
    <Dependency Name="Microsoft.Dotnet.WinForms.ProjectTemplates" Version="10.0.0-alpha.1.25061.2" CoherentParentDependency="Microsoft.WindowsDesktop.App.Runtime.win-x64">
      <Uri>https://github.com/dotnet/winforms</Uri>
      <Sha>4406e6e4f870dd8c0b9032764d38df521ab652a5</Sha>
    </Dependency>
    <Dependency Name="Microsoft.DotNet.Wpf.ProjectTemplates" Version="10.0.0-alpha.1.25062.1" CoherentParentDependency="Microsoft.WindowsDesktop.App.Runtime.win-x64">
      <Uri>https://github.com/dotnet/wpf</Uri>
      <Sha>0f380f765da88c10a361920bec87c4103cf47037</Sha>
    </Dependency>
    <Dependency Name="Microsoft.Web.Xdt" Version="10.0.0-preview.24609.2">
      <Uri>https://github.com/dotnet/xdt</Uri>
      <Sha>63ae81154c50a1cf9287cc47d8351d55b4289e6d</Sha>
    </Dependency>
    <!-- Intermediate is necessary for source build. -->
    <Dependency Name="Microsoft.SourceBuild.Intermediate.xdt" Version="10.0.0-preview.24609.2">
      <Uri>https://github.com/dotnet/xdt</Uri>
      <Sha>63ae81154c50a1cf9287cc47d8351d55b4289e6d</Sha>
      <SourceBuild RepoName="xdt" ManagedOnly="true" />
    </Dependency>
    <Dependency Name="Microsoft.CodeAnalysis.NetAnalyzers" Version="10.0.0-preview.24629.1">
      <Uri>https://github.com/dotnet/roslyn-analyzers</Uri>
      <Sha>5ed336762c6260a83ece35cd1f6749251452bad0</Sha>
    </Dependency>
    <Dependency Name="Microsoft.CodeAnalysis.PublicApiAnalyzers" Version="3.12.0-beta1.24629.1">
      <Uri>https://github.com/dotnet/roslyn-analyzers</Uri>
      <Sha>5ed336762c6260a83ece35cd1f6749251452bad0</Sha>
    </Dependency>
    <!-- Intermediate is necessary for source build. -->
    <Dependency Name="Microsoft.SourceBuild.Intermediate.roslyn-analyzers" Version="3.12.0-beta1.24629.1">
      <Uri>https://github.com/dotnet/roslyn-analyzers</Uri>
      <Sha>5ed336762c6260a83ece35cd1f6749251452bad0</Sha>
      <SourceBuild RepoName="roslyn-analyzers" ManagedOnly="true" />
    </Dependency>
    <Dependency Name="System.CommandLine" Version="2.0.0-beta4.24528.1">
      <Uri>https://github.com/dotnet/command-line-api</Uri>
      <Sha>feb61c7f328a2401d74f4317b39d02126cfdfe24</Sha>
    </Dependency>
    <Dependency Name="System.CommandLine.Rendering" Version="0.4.0-alpha.24528.1">
      <Uri>https://github.com/dotnet/command-line-api</Uri>
      <Sha>feb61c7f328a2401d74f4317b39d02126cfdfe24</Sha>
    </Dependency>
    <!-- Microsoft.CodeAnalysis.Workspaces.MSBuild transitively references M.Bcl.AsyncInterfaces.
         Adding an explicit dependency to make sure the latest version is used instead of the SBRP
         one under source build. -->
    <!-- Intermediate is necessary for source build. -->
    <Dependency Name="Microsoft.DiaSymReader" Version="2.2.0-beta.24622.1">
      <Uri>https://github.com/dotnet/symreader</Uri>
      <Sha>ff1852196a042a124267a6e599d12da20d7ff65a</Sha>
    </Dependency>
    <!-- Intermediate is necessary for source build. -->
    <Dependency Name="Microsoft.SourceBuild.Intermediate.command-line-api" Version="0.1.552801">
      <Uri>https://github.com/dotnet/command-line-api</Uri>
      <Sha>feb61c7f328a2401d74f4317b39d02126cfdfe24</Sha>
      <SourceBuild RepoName="command-line-api" ManagedOnly="true" />
    </Dependency>
    <!-- Intermediate is necessary for source build. -->
    <Dependency Name="Microsoft.SourceBuild.Intermediate.source-build-externals" Version="10.0.606301">
      <Uri>https://github.com/dotnet/source-build-externals</Uri>
      <Sha>c9e4423c80e00371e43e306ee6e2e97fd2196af9</Sha>
      <SourceBuild RepoName="source-build-externals" ManagedOnly="true" />
    </Dependency>
    <!-- Intermediate is necessary for source build. -->
    <Dependency Name="Microsoft.SourceBuild.Intermediate.source-build-reference-packages" Version="10.0.606402">
      <Uri>https://github.com/dotnet/source-build-reference-packages</Uri>
      <Sha>43f2c55c61e6233cc1a5c0d162359367aad8975b</Sha>
      <SourceBuild RepoName="source-build-reference-packages" ManagedOnly="true" />
    </Dependency>
    <Dependency Name="Microsoft.Deployment.DotNet.Releases" Version="2.0.0-preview.1.24630.1">
      <Uri>https://github.com/dotnet/deployment-tools</Uri>
      <Sha>c7bcd7d32f7744af89dfd031a9b2085e3004fd9c</Sha>
    </Dependency>
    <Dependency Name="Microsoft.Build.Tasks.Git" Version="9.0.0-beta.25064.1">
      <Uri>https://github.com/dotnet/sourcelink</Uri>
      <Sha>36148468d5b0bd5041b3b8276b4706872fd07996</Sha>
    </Dependency>
    <Dependency Name="Microsoft.SourceLink.Common" Version="9.0.0-beta.25064.1">
      <Uri>https://github.com/dotnet/sourcelink</Uri>
      <Sha>36148468d5b0bd5041b3b8276b4706872fd07996</Sha>
    </Dependency>
    <Dependency Name="Microsoft.SourceLink.AzureRepos.Git" Version="9.0.0-beta.25064.1">
      <Uri>https://github.com/dotnet/sourcelink</Uri>
      <Sha>36148468d5b0bd5041b3b8276b4706872fd07996</Sha>
    </Dependency>
    <Dependency Name="Microsoft.SourceLink.GitHub" Version="9.0.0-beta.25064.1">
      <Uri>https://github.com/dotnet/sourcelink</Uri>
      <Sha>36148468d5b0bd5041b3b8276b4706872fd07996</Sha>
    </Dependency>
    <Dependency Name="Microsoft.SourceLink.GitLab" Version="9.0.0-beta.25064.1">
      <Uri>https://github.com/dotnet/sourcelink</Uri>
      <Sha>36148468d5b0bd5041b3b8276b4706872fd07996</Sha>
    </Dependency>
    <Dependency Name="Microsoft.SourceLink.Bitbucket.Git" Version="9.0.0-beta.25064.1">
      <Uri>https://github.com/dotnet/sourcelink</Uri>
      <Sha>36148468d5b0bd5041b3b8276b4706872fd07996</Sha>
    </Dependency>
    <!-- Intermediate is necessary for source build. -->
    <Dependency Name="Microsoft.SourceBuild.Intermediate.sourcelink" Version="9.0.0-beta.25064.1">
      <Uri>https://github.com/dotnet/sourcelink</Uri>
      <Sha>36148468d5b0bd5041b3b8276b4706872fd07996</Sha>
      <SourceBuild RepoName="sourcelink" ManagedOnly="true" />
    </Dependency>
    <!-- Intermediate is necessary for source build. -->
    <Dependency Name="Microsoft.SourceBuild.Intermediate.deployment-tools" Version="9.0.0-preview.1.24630.1">
      <Uri>https://github.com/dotnet/deployment-tools</Uri>
      <Sha>c7bcd7d32f7744af89dfd031a9b2085e3004fd9c</Sha>
      <SourceBuild RepoName="deployment-tools" ManagedOnly="true" />
    </Dependency>
    <!-- Intermediate is necessary for source build. -->
    <Dependency Name="Microsoft.SourceBuild.Intermediate.symreader" Version="2.2.0-beta.24622.1">
      <Uri>https://github.com/dotnet/symreader</Uri>
      <Sha>ff1852196a042a124267a6e599d12da20d7ff65a</Sha>
      <SourceBuild RepoName="symreader" ManagedOnly="true" />
    </Dependency>
    <!-- Dependency required for flowing correct package version in source-build, using PVP flow. -->
    <Dependency Name="Microsoft.Extensions.Logging" Version="10.0.0-alpha.1.25063.12">
      <Uri>https://github.com/dotnet/runtime</Uri>
      <Sha>56d28a6d280d38a8f0b8a56ac1abf0cf675f4411</Sha>
    </Dependency>
    <!-- Dependency required for flowing correct package version in source-build, using PVP flow. -->
    <Dependency Name="Microsoft.Extensions.Logging.Abstractions" Version="10.0.0-alpha.1.25063.12">
      <Uri>https://github.com/dotnet/runtime</Uri>
      <Sha>56d28a6d280d38a8f0b8a56ac1abf0cf675f4411</Sha>
    </Dependency>
    <!-- Dependency required for flowing correct package version in source-build, using PVP flow. -->
    <Dependency Name="Microsoft.Extensions.Logging.Console" Version="10.0.0-alpha.1.25063.12">
      <Uri>https://github.com/dotnet/runtime</Uri>
      <Sha>56d28a6d280d38a8f0b8a56ac1abf0cf675f4411</Sha>
    </Dependency>
    <!-- Dependency required for flowing correct package version in source-build, using PVP flow. -->
    <Dependency Name="Microsoft.Extensions.FileSystemGlobbing" Version="10.0.0-alpha.1.25063.12">
      <Uri>https://github.com/dotnet/runtime</Uri>
      <Sha>56d28a6d280d38a8f0b8a56ac1abf0cf675f4411</Sha>
    </Dependency>
    <!-- Dependency required for flowing correct package version in source-build, using PVP flow. -->
    <Dependency Name="System.ServiceProcess.ServiceController" Version="10.0.0-alpha.1.25063.12">
      <Uri>https://github.com/dotnet/runtime</Uri>
      <Sha>56d28a6d280d38a8f0b8a56ac1abf0cf675f4411</Sha>
    </Dependency>
    <Dependency Name="System.Text.Json" Version="10.0.0-alpha.1.25063.12">
      <Uri>https://github.com/dotnet/runtime</Uri>
      <Sha>56d28a6d280d38a8f0b8a56ac1abf0cf675f4411</Sha>
    </Dependency>
    <Dependency Name="Microsoft.Bcl.AsyncInterfaces" Version="10.0.0-alpha.1.25063.12">
      <Uri>https://github.com/dotnet/runtime</Uri>
      <Sha>56d28a6d280d38a8f0b8a56ac1abf0cf675f4411</Sha>
    </Dependency>
    <Dependency Name="Microsoft.Extensions.FileProviders.Abstractions" Version="10.0.0-alpha.1.25063.12">
      <Uri>https://github.com/dotnet/runtime</Uri>
      <Sha>56d28a6d280d38a8f0b8a56ac1abf0cf675f4411</Sha>
    </Dependency>
    <Dependency Name="Microsoft.Extensions.ObjectPool" Version="10.0.0-alpha.2.25065.2">
      <Uri>https://github.com/dotnet/aspnetcore</Uri>
      <Sha>c4c8d3a692d2ea94e945276825bb4e7a0b564a3d</Sha>
    </Dependency>
    <Dependency Name="Microsoft.Win32.SystemEvents" Version="10.0.0-alpha.1.25063.12">
      <Uri>https://github.com/dotnet/runtime</Uri>
      <Sha>56d28a6d280d38a8f0b8a56ac1abf0cf675f4411</Sha>
    </Dependency>
    <Dependency Name="System.Composition.AttributedModel" Version="10.0.0-alpha.1.25063.12">
      <Uri>https://github.com/dotnet/runtime</Uri>
      <Sha>56d28a6d280d38a8f0b8a56ac1abf0cf675f4411</Sha>
    </Dependency>
    <Dependency Name="System.Composition.Convention" Version="10.0.0-alpha.1.25063.12">
      <Uri>https://github.com/dotnet/runtime</Uri>
      <Sha>56d28a6d280d38a8f0b8a56ac1abf0cf675f4411</Sha>
    </Dependency>
    <Dependency Name="System.Composition.Hosting" Version="10.0.0-alpha.1.25063.12">
      <Uri>https://github.com/dotnet/runtime</Uri>
      <Sha>56d28a6d280d38a8f0b8a56ac1abf0cf675f4411</Sha>
    </Dependency>
    <Dependency Name="System.Composition.Runtime" Version="10.0.0-alpha.1.25063.12">
      <Uri>https://github.com/dotnet/runtime</Uri>
      <Sha>56d28a6d280d38a8f0b8a56ac1abf0cf675f4411</Sha>
    </Dependency>
    <Dependency Name="System.Composition.TypedParts" Version="10.0.0-alpha.1.25063.12">
      <Uri>https://github.com/dotnet/runtime</Uri>
      <Sha>56d28a6d280d38a8f0b8a56ac1abf0cf675f4411</Sha>
    </Dependency>
    <Dependency Name="System.Configuration.ConfigurationManager" Version="10.0.0-alpha.1.25063.12">
      <Uri>https://github.com/dotnet/runtime</Uri>
      <Sha>56d28a6d280d38a8f0b8a56ac1abf0cf675f4411</Sha>
    </Dependency>
    <Dependency Name="System.Security.Cryptography.Pkcs" Version="10.0.0-alpha.1.25063.12">
      <Uri>https://github.com/dotnet/runtime</Uri>
      <Sha>56d28a6d280d38a8f0b8a56ac1abf0cf675f4411</Sha>
    </Dependency>
    <Dependency Name="System.Security.Cryptography.Xml" Version="10.0.0-alpha.1.25063.12">
      <Uri>https://github.com/dotnet/runtime</Uri>
      <Sha>56d28a6d280d38a8f0b8a56ac1abf0cf675f4411</Sha>
    </Dependency>
    <Dependency Name="System.Security.Permissions" Version="10.0.0-alpha.1.25063.12">
      <Uri>https://github.com/dotnet/runtime</Uri>
      <Sha>56d28a6d280d38a8f0b8a56ac1abf0cf675f4411</Sha>
    </Dependency>
    <Dependency Name="System.Windows.Extensions" Version="10.0.0-alpha.1.25063.12">
      <Uri>https://github.com/dotnet/runtime</Uri>
      <Sha>56d28a6d280d38a8f0b8a56ac1abf0cf675f4411</Sha>
    </Dependency>
  </ProductDependencies>
  <ToolsetDependencies>
    <Dependency Name="Microsoft.DotNet.Arcade.Sdk" Version="10.0.0-beta.25061.1">
      <Uri>https://github.com/dotnet/arcade</Uri>
      <Sha>98b4ae348fa01b99dc6fbfc8f601efd9b90090db</Sha>
    </Dependency>
    <Dependency Name="Microsoft.DotNet.Build.Tasks.Installers" Version="10.0.0-beta.25061.1">
      <Uri>https://github.com/dotnet/arcade</Uri>
      <Sha>98b4ae348fa01b99dc6fbfc8f601efd9b90090db</Sha>
    </Dependency>
    <Dependency Name="Microsoft.DotNet.Helix.Sdk" Version="10.0.0-beta.25061.1">
      <Uri>https://github.com/dotnet/arcade</Uri>
      <Sha>98b4ae348fa01b99dc6fbfc8f601efd9b90090db</Sha>
    </Dependency>
    <Dependency Name="Microsoft.DotNet.SignTool" Version="10.0.0-beta.25061.1">
      <Uri>https://github.com/dotnet/arcade</Uri>
      <Sha>98b4ae348fa01b99dc6fbfc8f601efd9b90090db</Sha>
    </Dependency>
    <Dependency Name="Microsoft.DotNet.XUnitExtensions" Version="10.0.0-beta.25061.1">
      <Uri>https://github.com/dotnet/arcade</Uri>
      <Sha>98b4ae348fa01b99dc6fbfc8f601efd9b90090db</Sha>
    </Dependency>
    <Dependency Name="Microsoft.DotNet.XliffTasks" Version="10.0.0-beta.25061.1">
      <Uri>https://github.com/dotnet/arcade</Uri>
      <Sha>98b4ae348fa01b99dc6fbfc8f601efd9b90090db</Sha>
    </Dependency>
    <!-- Intermediate is necessary for source build. -->
    <Dependency Name="Microsoft.SourceBuild.Intermediate.arcade" Version="10.0.0-beta.25061.1">
      <Uri>https://github.com/dotnet/arcade</Uri>
      <Sha>98b4ae348fa01b99dc6fbfc8f601efd9b90090db</Sha>
      <SourceBuild RepoName="arcade" ManagedOnly="true" />
    </Dependency>
    <Dependency Name="System.Reflection.MetadataLoadContext" Version="10.0.0-alpha.1.25063.12">
      <Uri>https://github.com/dotnet/runtime</Uri>
      <Sha>56d28a6d280d38a8f0b8a56ac1abf0cf675f4411</Sha>
    </Dependency>
    <Dependency Name="Microsoft.DotNet.Darc" Version="1.1.0-beta.25064.2">
      <Uri>https://github.com/dotnet/arcade-services</Uri>
      <Sha>6c7cc1d1653051d35db84d40ef77ee6702d91436</Sha>
    </Dependency>
    <Dependency Name="Microsoft.DotNet.DarcLib" Version="1.1.0-beta.25064.2">
      <Uri>https://github.com/dotnet/arcade-services</Uri>
      <Sha>6c7cc1d1653051d35db84d40ef77ee6702d91436</Sha>
    </Dependency>
    <Dependency Name="Microsoft.DotNet.ScenarioTests.SdkTemplateTests" Version="10.0.0-preview.24602.1">
      <Uri>https://github.com/dotnet/scenario-tests</Uri>
      <Sha>61173bbe1b4ab5f60e760cca9c5fd7eae6e48546</Sha>
    </Dependency>
    <!-- Intermediate is necessary for source build. -->
    <Dependency Name="Microsoft.SourceBuild.Intermediate.scenario-tests" Version="10.0.0-preview.24602.1">
      <Uri>https://github.com/dotnet/scenario-tests</Uri>
      <Sha>61173bbe1b4ab5f60e760cca9c5fd7eae6e48546</Sha>
      <SourceBuild RepoName="scenario-tests" ManagedOnly="true" />
    </Dependency>
    <!--
      Aspire isn't really a toolset dependency. However, it only inserts a baseline manifest in sdk,
      and if you squint at it, this means we can say that its specific dependency versions don't matter to sdk.
      It also doesn't currently ship 9.0 preview versions, meaning the version is locked to the latest shipped from 8.0 era.
      Avoiding this as a product dependency avoids a long coherency path (aspnetcore->extensions->aspire->sdk).
      **It is** of course possible that an incoherent aspire means that aspire depends on versions of extensions that
      aren't shipping, or those extensions packages depend on aspnetcore packages that won't ship. However, given the cost
      of maintaining this coherency path is high. This being toolset means that aspire is responsible for its own coherency.
    -->
    <Dependency Name="Microsoft.NET.Sdk.Aspire.Manifest-8.0.100" Version="8.2.2">
      <Uri>https://github.com/dotnet/aspire</Uri>
      <Sha>5fa9337a84a52e9bd185d04d156eccbdcf592f74</Sha>
    </Dependency>
    <!-- Intermediate is necessary for source build. -->
    <Dependency Name="Microsoft.SourceBuild.Intermediate.aspire" Version="8.2.2-preview.1.24521.5">
      <Uri>https://github.com/dotnet/aspire</Uri>
      <Sha>5fa9337a84a52e9bd185d04d156eccbdcf592f74</Sha>
      <SourceBuild RepoName="aspire" ManagedOnly="true" />
    </Dependency>
    <Dependency Name="Microsoft.IO.Redist" Version="6.0.1">
      <Uri>https://github.com/dotnet/runtime</Uri>
      <Sha>e77011b31a3e5c47d931248a64b47f9b2d47853d</Sha>
    </Dependency>
    <Dependency Name="Microsoft.Testing.Platform" Version="1.6.0-preview.25064.5">
      <Uri>https://github.com/microsoft/testfx</Uri>
      <Sha>260ef988f3e05e51c390cf77cbd4acf21b10c609</Sha>
    </Dependency>
    <Dependency Name="MSTest" Version="3.8.0-preview.25064.5">
      <Uri>https://github.com/microsoft/testfx</Uri>
      <Sha>260ef988f3e05e51c390cf77cbd4acf21b10c609</Sha>
    </Dependency>
  </ToolsetDependencies>
</Dependencies><|MERGE_RESOLUTION|>--- conflicted
+++ resolved
@@ -307,9 +307,6 @@
       <Uri>https://github.com/dotnet/aspnetcore</Uri>
       <Sha>c4c8d3a692d2ea94e945276825bb4e7a0b564a3d</Sha>
     </Dependency>
-<<<<<<< HEAD
-    <Dependency Name="Microsoft.AspNetCore.Components.SdkAnalyzers" Version="10.0.0-alpha.2.25065.2">
-=======
     <!-- Authentication and Components needed for dotnet/maui CoherentParentDependency -->
     <Dependency Name="Microsoft.AspNetCore.Authentication.Facebook" Version="10.0.0-alpha.2.25064.2">
       <Uri>https://github.com/dotnet/aspnetcore</Uri>
@@ -343,24 +340,19 @@
       <Uri>https://github.com/dotnet/aspnetcore</Uri>
       <Sha>d4880ed4160b476346850ac653ce4b829ab09c94</Sha>
     </Dependency>
-    <Dependency Name="Microsoft.AspNetCore.Components.SdkAnalyzers" Version="10.0.0-alpha.2.25064.2">
->>>>>>> c02d3f4a
-      <Uri>https://github.com/dotnet/aspnetcore</Uri>
-      <Sha>c4c8d3a692d2ea94e945276825bb4e7a0b564a3d</Sha>
-    </Dependency>
-<<<<<<< HEAD
+    <Dependency Name="Microsoft.AspNetCore.Components.SdkAnalyzers" Version="10.0.0-alpha.2.25065.2">
+      <Uri>https://github.com/dotnet/aspnetcore</Uri>
+      <Sha>c4c8d3a692d2ea94e945276825bb4e7a0b564a3d</Sha>
+    </Dependency>
+    <Dependency Name="Microsoft.AspNetCore.Components.WebView" Version="10.0.0-alpha.2.25062.2">
+      <Uri>https://github.com/dotnet/aspnetcore</Uri>
+      <Sha>d4880ed4160b476346850ac653ce4b829ab09c94</Sha>
+    </Dependency>
+    <Dependency Name="Microsoft.AspNetCore.Metadata" Version="10.0.0-alpha.2.25064.2">
+      <Uri>https://github.com/dotnet/aspnetcore</Uri>
+      <Sha>d4880ed4160b476346850ac653ce4b829ab09c94</Sha>
+    </Dependency>
     <Dependency Name="Microsoft.AspNetCore.Mvc.Analyzers" Version="10.0.0-alpha.2.25065.2">
-=======
-    <Dependency Name="Microsoft.AspNetCore.Components.WebView" Version="10.0.0-alpha.2.25062.2">
-      <Uri>https://github.com/dotnet/aspnetcore</Uri>
-      <Sha>d4880ed4160b476346850ac653ce4b829ab09c94</Sha>
-    </Dependency>
-    <Dependency Name="Microsoft.AspNetCore.Metadata" Version="10.0.0-alpha.2.25064.2">
-      <Uri>https://github.com/dotnet/aspnetcore</Uri>
-      <Sha>d4880ed4160b476346850ac653ce4b829ab09c94</Sha>
-    </Dependency>
-    <Dependency Name="Microsoft.AspNetCore.Mvc.Analyzers" Version="10.0.0-alpha.2.25064.2">
->>>>>>> c02d3f4a
       <Uri>https://github.com/dotnet/aspnetcore</Uri>
       <Sha>c4c8d3a692d2ea94e945276825bb4e7a0b564a3d</Sha>
     </Dependency>
