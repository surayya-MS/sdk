<?xml version="1.0" encoding="utf-8"?>
<Dependencies>
  <ProductDependencies>
    <Dependency Name="Microsoft.TemplateEngine.Abstractions" Version="9.0.100-preview.3.24156.11">
      <Uri>https://github.com/dotnet/templating</Uri>
      <Sha>7e0a26c3983aff37c8b526f45b15c851f8df3d8c</Sha>
    </Dependency>
    <Dependency Name="Microsoft.TemplateEngine.Mocks" Version="9.0.100-preview.3.24156.11">
      <Uri>https://github.com/dotnet/templating</Uri>
      <Sha>7e0a26c3983aff37c8b526f45b15c851f8df3d8c</Sha>
    </Dependency>
    <!-- Intermediate is necessary for source build. -->
    <Dependency Name="Microsoft.SourceBuild.Intermediate.templating" Version="9.0.100-preview.3.24156.11">
      <Uri>https://github.com/dotnet/templating</Uri>
      <Sha>7e0a26c3983aff37c8b526f45b15c851f8df3d8c</Sha>
      <SourceBuild RepoName="templating" ManagedOnly="true" />
    </Dependency>
    <Dependency Name="Microsoft.NETCore.App.Ref" Version="9.0.0-preview.3.24155.8">
      <Uri>https://github.com/dotnet/runtime</Uri>
      <Sha>33fe041f6402dcc0760fae43ab4c66bf17d24287</Sha>
    </Dependency>
    <Dependency Name="VS.Redist.Common.NetCore.SharedFramework.x64.9.0" Version="9.0.0-preview.3.24155.8">
      <Uri>https://github.com/dotnet/runtime</Uri>
      <Sha>33fe041f6402dcc0760fae43ab4c66bf17d24287</Sha>
    </Dependency>
    <Dependency Name="VS.Redist.Common.NetCore.TargetingPack.x64.9.0" Version="9.0.0-preview.3.24155.8">
      <Uri>https://github.com/dotnet/runtime</Uri>
      <Sha>33fe041f6402dcc0760fae43ab4c66bf17d24287</Sha>
    </Dependency>
    <Dependency Name="Microsoft.NETCore.App.Runtime.win-x64" Version="9.0.0-preview.3.24155.8">
      <Uri>https://github.com/dotnet/runtime</Uri>
      <Sha>33fe041f6402dcc0760fae43ab4c66bf17d24287</Sha>
    </Dependency>
    <Dependency Name="Microsoft.NETCore.App.Host.win-x64" Version="9.0.0-preview.3.24155.8">
      <Uri>https://github.com/dotnet/runtime</Uri>
      <Sha>33fe041f6402dcc0760fae43ab4c66bf17d24287</Sha>
    </Dependency>
    <Dependency Name="Microsoft.NETCore.Platforms" Version="9.0.0-preview.3.24155.8">
      <Uri>https://github.com/dotnet/runtime</Uri>
      <Sha>33fe041f6402dcc0760fae43ab4c66bf17d24287</Sha>
    </Dependency>
    <Dependency Name="Microsoft.NET.HostModel" Version="9.0.0-preview.3.24155.8">
      <Uri>https://github.com/dotnet/runtime</Uri>
      <Sha>33fe041f6402dcc0760fae43ab4c66bf17d24287</Sha>
    </Dependency>
    <Dependency Name="Microsoft.Extensions.DependencyModel" Version="9.0.0-preview.3.24155.8">
      <Uri>https://github.com/dotnet/runtime</Uri>
      <Sha>33fe041f6402dcc0760fae43ab4c66bf17d24287</Sha>
    </Dependency>
    <!-- Intermediate is necessary for source build. -->
    <Dependency Name="Microsoft.SourceBuild.Intermediate.runtime.linux-x64" Version="9.0.0-preview.3.24155.8">
      <Uri>https://github.com/dotnet/runtime</Uri>
      <Sha>33fe041f6402dcc0760fae43ab4c66bf17d24287</Sha>
      <SourceBuild RepoName="runtime" ManagedOnly="false" />
    </Dependency>
    <Dependency Name="Microsoft.NET.Workload.Emscripten.Current.Manifest-9.0.100.Transport" Version="9.0.0-preview.3.24128.1" CoherentParentDependency="Microsoft.NETCore.App.Runtime.win-x64">
      <Uri>https://github.com/dotnet/emsdk</Uri>
      <Sha>e926eb7d9614243be6b936cbbe9988fd8cc6d8a6</Sha>
    </Dependency>
    <!-- Intermediate is necessary for source build. -->
    <Dependency Name="Microsoft.SourceBuild.Intermediate.emsdk" Version="9.0.0-preview.3.24128.1" CoherentParentDependency="Microsoft.NETCore.App.Runtime.win-x64">
      <Uri>https://github.com/dotnet/emsdk</Uri>
      <Sha>e926eb7d9614243be6b936cbbe9988fd8cc6d8a6</Sha>
      <SourceBuild RepoName="emsdk" ManagedOnly="true" />
    </Dependency>
    <Dependency Name="Microsoft.Build" Version="17.10.0-preview-24127-03">
      <Uri>https://github.com/dotnet/msbuild</Uri>
      <Sha>6f44380e4fdea6ddf5c11f48efeb25c2bf181e62</Sha>
    </Dependency>
    <Dependency Name="Microsoft.Build.Localization" Version="17.10.0-preview-24127-03">
      <Uri>https://github.com/dotnet/msbuild</Uri>
      <Sha>6f44380e4fdea6ddf5c11f48efeb25c2bf181e62</Sha>
    </Dependency>
    <!-- Intermediate is necessary for source build. -->
    <Dependency Name="Microsoft.SourceBuild.Intermediate.msbuild" Version="17.10.0-preview-24127-03">
      <Uri>https://github.com/dotnet/msbuild</Uri>
      <Sha>6f44380e4fdea6ddf5c11f48efeb25c2bf181e62</Sha>
      <SourceBuild RepoName="msbuild" ManagedOnly="true" />
    </Dependency>
    <Dependency Name="Microsoft.FSharp.Compiler" Version="12.8.300-beta.24155.6">
      <Uri>https://github.com/dotnet/fsharp</Uri>
      <Sha>641c6a0e65bac6f7809e4e2415b9d60c11dcf493</Sha>
    </Dependency>
    <!-- Intermediate is necessary for source build. -->
    <Dependency Name="Microsoft.SourceBuild.Intermediate.fsharp" Version="8.0.300-beta.24155.6">
      <Uri>https://github.com/dotnet/fsharp</Uri>
      <Sha>641c6a0e65bac6f7809e4e2415b9d60c11dcf493</Sha>
      <SourceBuild RepoName="fsharp" ManagedOnly="true" />
    </Dependency>
<<<<<<< HEAD
    <!-- Intermediate is necessary for source build. -->
    <Dependency Name="Microsoft.Net.Compilers.Toolset" Version="4.10.0-3.24151.8">
=======
    <Dependency Name="dotnet-format" Version="9.0.515601">
      <Uri>https://github.com/dotnet/format</Uri>
      <Sha>87c757a75d7619e8153b1ac114f11b5dbab4497d</Sha>
    </Dependency>
    <!-- Intermediate is necessary for source build. -->
    <Dependency Name="Microsoft.SourceBuild.Intermediate.format" Version="9.0.515601">
      <Uri>https://github.com/dotnet/format</Uri>
      <Sha>87c757a75d7619e8153b1ac114f11b5dbab4497d</Sha>
      <SourceBuild RepoName="format" ManagedOnly="true" />
    </Dependency>
    <Dependency Name="Microsoft.Net.Compilers.Toolset" Version="4.10.0-3.24155.13">
>>>>>>> a0e4e2a0
      <Uri>https://github.com/dotnet/roslyn</Uri>
      <Sha>99fbf1bddce825ee6b146cf5591c143b216ed88b</Sha>
    </Dependency>
    <!-- Intermediate is necessary for source build. -->
    <Dependency Name="Microsoft.SourceBuild.Intermediate.roslyn" Version="4.10.0-3.24155.13">
      <Uri>https://github.com/dotnet/roslyn</Uri>
      <Sha>99fbf1bddce825ee6b146cf5591c143b216ed88b</Sha>
      <SourceBuild RepoName="roslyn" ManagedOnly="true" />
    </Dependency>
    <Dependency Name="Microsoft.CodeAnalysis" Version="4.10.0-3.24155.13">
      <Uri>https://github.com/dotnet/roslyn</Uri>
      <Sha>99fbf1bddce825ee6b146cf5591c143b216ed88b</Sha>
    </Dependency>
    <Dependency Name="Microsoft.CodeAnalysis.CSharp" Version="4.10.0-3.24155.13">
      <Uri>https://github.com/dotnet/roslyn</Uri>
      <Sha>99fbf1bddce825ee6b146cf5591c143b216ed88b</Sha>
    </Dependency>
    <Dependency Name="Microsoft.CodeAnalysis.CSharp.CodeStyle" Version="4.10.0-3.24155.13">
      <Uri>https://github.com/dotnet/roslyn</Uri>
      <Sha>99fbf1bddce825ee6b146cf5591c143b216ed88b</Sha>
    </Dependency>
    <Dependency Name="Microsoft.CodeAnalysis.CSharp.Features" Version="4.10.0-3.24155.13">
      <Uri>https://github.com/dotnet/roslyn</Uri>
      <Sha>99fbf1bddce825ee6b146cf5591c143b216ed88b</Sha>
    </Dependency>
    <Dependency Name="Microsoft.CodeAnalysis.CSharp.Workspaces" Version="4.10.0-3.24155.13">
      <Uri>https://github.com/dotnet/roslyn</Uri>
      <Sha>99fbf1bddce825ee6b146cf5591c143b216ed88b</Sha>
    </Dependency>
    <Dependency Name="Microsoft.CodeAnalysis.Workspaces.MSBuild" Version="4.10.0-3.24155.13">
      <Uri>https://github.com/dotnet/roslyn</Uri>
      <Sha>99fbf1bddce825ee6b146cf5591c143b216ed88b</Sha>
    </Dependency>
    <Dependency Name="Microsoft.AspNetCore.DeveloperCertificates.XPlat" Version="9.0.0-preview.3.24155.10">
      <Uri>https://github.com/dotnet/aspnetcore</Uri>
      <Sha>d83064b467e26bb30c4e4180eac1d0fad873bca9</Sha>
    </Dependency>
    <Dependency Name="Microsoft.AspNetCore.TestHost" Version="9.0.0-preview.3.24155.10">
      <Uri>https://github.com/dotnet/aspnetcore</Uri>
      <Sha>d83064b467e26bb30c4e4180eac1d0fad873bca9</Sha>
    </Dependency>
    <Dependency Name="Microsoft.Build.NuGetSdkResolver" Version="6.10.0-preview.2.73">
      <Uri>https://github.com/nuget/nuget.client</Uri>
      <Sha>e49fa71580778b8d9c3352ea5ed15ef204f0389f</Sha>
    </Dependency>
    <Dependency Name="NuGet.Build.Tasks" Version="6.10.0-preview.2.73">
      <Uri>https://github.com/nuget/nuget.client</Uri>
      <Sha>e49fa71580778b8d9c3352ea5ed15ef204f0389f</Sha>
    </Dependency>
    <Dependency Name="NuGet.Build.Tasks.Console" Version="6.10.0-preview.2.73">
      <Uri>https://github.com/nuget/nuget.client</Uri>
      <Sha>e49fa71580778b8d9c3352ea5ed15ef204f0389f</Sha>
    </Dependency>
    <Dependency Name="NuGet.Build.Tasks.Pack" Version="6.10.0-preview.2.73">
      <Uri>https://github.com/nuget/nuget.client</Uri>
      <Sha>e49fa71580778b8d9c3352ea5ed15ef204f0389f</Sha>
    </Dependency>
    <Dependency Name="NuGet.Commands" Version="6.10.0-preview.2.73">
      <Uri>https://github.com/nuget/nuget.client</Uri>
      <Sha>e49fa71580778b8d9c3352ea5ed15ef204f0389f</Sha>
    </Dependency>
    <Dependency Name="NuGet.CommandLine.XPlat" Version="6.10.0-preview.2.73">
      <Uri>https://github.com/nuget/nuget.client</Uri>
      <Sha>e49fa71580778b8d9c3352ea5ed15ef204f0389f</Sha>
    </Dependency>
    <Dependency Name="NuGet.Common" Version="6.10.0-preview.2.73">
      <Uri>https://github.com/nuget/nuget.client</Uri>
      <Sha>e49fa71580778b8d9c3352ea5ed15ef204f0389f</Sha>
    </Dependency>
    <Dependency Name="NuGet.Configuration" Version="6.10.0-preview.2.73">
      <Uri>https://github.com/nuget/nuget.client</Uri>
      <Sha>e49fa71580778b8d9c3352ea5ed15ef204f0389f</Sha>
    </Dependency>
    <Dependency Name="NuGet.Credentials" Version="6.10.0-preview.2.73">
      <Uri>https://github.com/nuget/nuget.client</Uri>
      <Sha>e49fa71580778b8d9c3352ea5ed15ef204f0389f</Sha>
    </Dependency>
    <Dependency Name="NuGet.DependencyResolver.Core" Version="6.10.0-preview.2.73">
      <Uri>https://github.com/nuget/nuget.client</Uri>
      <Sha>e49fa71580778b8d9c3352ea5ed15ef204f0389f</Sha>
    </Dependency>
    <Dependency Name="NuGet.Frameworks" Version="6.10.0-preview.2.73">
      <Uri>https://github.com/nuget/nuget.client</Uri>
      <Sha>e49fa71580778b8d9c3352ea5ed15ef204f0389f</Sha>
    </Dependency>
    <Dependency Name="NuGet.LibraryModel" Version="6.10.0-preview.2.73">
      <Uri>https://github.com/nuget/nuget.client</Uri>
      <Sha>e49fa71580778b8d9c3352ea5ed15ef204f0389f</Sha>
    </Dependency>
    <Dependency Name="NuGet.ProjectModel" Version="6.10.0-preview.2.73">
      <Uri>https://github.com/nuget/nuget.client</Uri>
      <Sha>e49fa71580778b8d9c3352ea5ed15ef204f0389f</Sha>
    </Dependency>
    <Dependency Name="NuGet.Protocol" Version="6.10.0-preview.2.73">
      <Uri>https://github.com/nuget/nuget.client</Uri>
      <Sha>e49fa71580778b8d9c3352ea5ed15ef204f0389f</Sha>
    </Dependency>
    <Dependency Name="NuGet.Packaging" Version="6.10.0-preview.2.73">
      <Uri>https://github.com/nuget/nuget.client</Uri>
      <Sha>e49fa71580778b8d9c3352ea5ed15ef204f0389f</Sha>
    </Dependency>
    <Dependency Name="NuGet.Versioning" Version="6.10.0-preview.2.73">
      <Uri>https://github.com/nuget/nuget.client</Uri>
      <Sha>e49fa71580778b8d9c3352ea5ed15ef204f0389f</Sha>
    </Dependency>
    <Dependency Name="Microsoft.NET.Test.Sdk" Version="17.10.0-preview-24126-02">
      <Uri>https://github.com/microsoft/vstest</Uri>
      <Sha>39c7dd12c7ec24d0552513e84d95476f2077ca33</Sha>
    </Dependency>
    <Dependency Name="Microsoft.TestPlatform.CLI" Version="17.10.0-preview-24126-02">
      <Uri>https://github.com/microsoft/vstest</Uri>
      <Sha>39c7dd12c7ec24d0552513e84d95476f2077ca33</Sha>
    </Dependency>
    <Dependency Name="Microsoft.TestPlatform.Build" Version="17.10.0-preview-24126-02">
      <Uri>https://github.com/microsoft/vstest</Uri>
      <Sha>39c7dd12c7ec24d0552513e84d95476f2077ca33</Sha>
    </Dependency>
    <!-- Intermediate is necessary for source build. -->
    <Dependency Name="Microsoft.SourceBuild.Intermediate.vstest" Version="17.10.0-preview-24126-02">
      <Uri>https://github.com/microsoft/vstest</Uri>
      <Sha>39c7dd12c7ec24d0552513e84d95476f2077ca33</Sha>
      <SourceBuild RepoName="vstest" ManagedOnly="true" />
    </Dependency>
    <Dependency Name="Microsoft.NET.ILLink.Tasks" Version="9.0.0-preview.3.24155.8">
      <Uri>https://github.com/dotnet/runtime</Uri>
      <Sha>33fe041f6402dcc0760fae43ab4c66bf17d24287</Sha>
    </Dependency>
    <Dependency Name="System.CodeDom" Version="9.0.0-preview.3.24155.8">
      <Uri>https://github.com/dotnet/runtime</Uri>
      <Sha>33fe041f6402dcc0760fae43ab4c66bf17d24287</Sha>
    </Dependency>
    <Dependency Name="System.Security.Cryptography.ProtectedData" Version="9.0.0-preview.3.24155.8">
      <Uri>https://github.com/dotnet/runtime</Uri>
      <Sha>33fe041f6402dcc0760fae43ab4c66bf17d24287</Sha>
    </Dependency>
    <Dependency Name="System.Text.Encoding.CodePages" Version="9.0.0-preview.3.24155.8">
      <Uri>https://github.com/dotnet/runtime</Uri>
      <Sha>33fe041f6402dcc0760fae43ab4c66bf17d24287</Sha>
    </Dependency>
    <Dependency Name="System.Resources.Extensions" Version="9.0.0-preview.3.24155.8">
      <Uri>https://github.com/dotnet/runtime</Uri>
      <Sha>33fe041f6402dcc0760fae43ab4c66bf17d24287</Sha>
    </Dependency>
    <Dependency Name="Microsoft.WindowsDesktop.App.Runtime.win-x64" Version="9.0.0-preview.3.24156.13">
      <Uri>https://github.com/dotnet/windowsdesktop</Uri>
      <Sha>a144fd1eb11a8075b6c91a5a14226ed5e2ac0468</Sha>
      <SourceBuildTarball RepoName="windowsdesktop" ManagedOnly="true" />
    </Dependency>
    <Dependency Name="VS.Redist.Common.WindowsDesktop.SharedFramework.x64.9.0" Version="9.0.0-preview.3.24156.13">
      <Uri>https://github.com/dotnet/windowsdesktop</Uri>
      <Sha>a144fd1eb11a8075b6c91a5a14226ed5e2ac0468</Sha>
    </Dependency>
    <Dependency Name="Microsoft.WindowsDesktop.App.Ref" Version="9.0.0-preview.3.24156.13">
      <Uri>https://github.com/dotnet/windowsdesktop</Uri>
      <Sha>a144fd1eb11a8075b6c91a5a14226ed5e2ac0468</Sha>
    </Dependency>
    <Dependency Name="VS.Redist.Common.WindowsDesktop.TargetingPack.x64.9.0" Version="9.0.0-preview.3.24156.13">
      <Uri>https://github.com/dotnet/windowsdesktop</Uri>
      <Sha>a144fd1eb11a8075b6c91a5a14226ed5e2ac0468</Sha>
    </Dependency>
    <Dependency Name="Microsoft.NET.Sdk.WindowsDesktop" Version="9.0.0-preview.3.24155.1" CoherentParentDependency="Microsoft.WindowsDesktop.App.Ref">
      <Uri>https://github.com/dotnet/wpf</Uri>
      <Sha>00b91f99b673541e8b05f9de14c0ff1786bf6c9d</Sha>
    </Dependency>
    <Dependency Name="Microsoft.AspNetCore.App.Ref" Version="9.0.0-preview.3.24155.10">
      <Uri>https://github.com/dotnet/aspnetcore</Uri>
      <Sha>d83064b467e26bb30c4e4180eac1d0fad873bca9</Sha>
    </Dependency>
    <Dependency Name="Microsoft.AspNetCore.App.Ref.Internal" Version="9.0.0-preview.3.24155.10">
      <Uri>https://github.com/dotnet/aspnetcore</Uri>
      <Sha>d83064b467e26bb30c4e4180eac1d0fad873bca9</Sha>
    </Dependency>
    <Dependency Name="Microsoft.AspNetCore.App.Runtime.win-x64" Version="9.0.0-preview.3.24155.10">
      <Uri>https://github.com/dotnet/aspnetcore</Uri>
      <Sha>d83064b467e26bb30c4e4180eac1d0fad873bca9</Sha>
    </Dependency>
    <Dependency Name="VS.Redist.Common.AspNetCore.SharedFramework.x64.9.0" Version="9.0.0-preview.3.24155.10">
      <Uri>https://github.com/dotnet/aspnetcore</Uri>
      <Sha>d83064b467e26bb30c4e4180eac1d0fad873bca9</Sha>
    </Dependency>
    <Dependency Name="dotnet-dev-certs" Version="9.0.0-preview.3.24155.10">
      <Uri>https://github.com/dotnet/aspnetcore</Uri>
      <Sha>d83064b467e26bb30c4e4180eac1d0fad873bca9</Sha>
    </Dependency>
    <Dependency Name="dotnet-user-jwts" Version="9.0.0-preview.3.24155.10">
      <Uri>https://github.com/dotnet/aspnetcore</Uri>
      <Sha>d83064b467e26bb30c4e4180eac1d0fad873bca9</Sha>
    </Dependency>
    <Dependency Name="dotnet-user-secrets" Version="9.0.0-preview.3.24155.10">
      <Uri>https://github.com/dotnet/aspnetcore</Uri>
      <Sha>d83064b467e26bb30c4e4180eac1d0fad873bca9</Sha>
    </Dependency>
    <Dependency Name="Microsoft.AspNetCore.Analyzers" Version="9.0.0-preview.3.24155.10">
      <Uri>https://github.com/dotnet/aspnetcore</Uri>
      <Sha>d83064b467e26bb30c4e4180eac1d0fad873bca9</Sha>
    </Dependency>
    <Dependency Name="Microsoft.AspNetCore.Components.SdkAnalyzers" Version="9.0.0-preview.3.24155.10">
      <Uri>https://github.com/dotnet/aspnetcore</Uri>
      <Sha>d83064b467e26bb30c4e4180eac1d0fad873bca9</Sha>
    </Dependency>
    <Dependency Name="Microsoft.AspNetCore.Mvc.Analyzers" Version="9.0.0-preview.3.24155.10">
      <Uri>https://github.com/dotnet/aspnetcore</Uri>
      <Sha>d83064b467e26bb30c4e4180eac1d0fad873bca9</Sha>
    </Dependency>
    <Dependency Name="Microsoft.AspNetCore.Mvc.Api.Analyzers" Version="9.0.0-preview.3.24155.10">
      <Uri>https://github.com/dotnet/aspnetcore</Uri>
      <Sha>d83064b467e26bb30c4e4180eac1d0fad873bca9</Sha>
    </Dependency>
    <!-- Intermediate is necessary for source build. -->
    <Dependency Name="Microsoft.SourceBuild.Intermediate.aspnetcore" Version="9.0.0-preview.3.24155.10">
      <Uri>https://github.com/dotnet/aspnetcore</Uri>
      <Sha>d83064b467e26bb30c4e4180eac1d0fad873bca9</Sha>
      <SourceBuild RepoName="aspnetcore" ManagedOnly="true" />
    </Dependency>
    <Dependency Name="Microsoft.CodeAnalysis.Razor.Tooling.Internal" Version="7.0.0-preview.24154.9">
      <Uri>https://github.com/dotnet/razor</Uri>
      <Sha>c126dfc208bca863b378ae32f8c5cd3f271cbff6</Sha>
    </Dependency>
    <Dependency Name="Microsoft.AspNetCore.Mvc.Razor.Extensions.Tooling.Internal" Version="7.0.0-preview.24154.9">
      <Uri>https://github.com/dotnet/razor</Uri>
      <Sha>c126dfc208bca863b378ae32f8c5cd3f271cbff6</Sha>
    </Dependency>
    <Dependency Name="Microsoft.NET.Sdk.Razor.SourceGenerators.Transport" Version="7.0.0-preview.24154.9">
      <Uri>https://github.com/dotnet/razor</Uri>
      <Sha>c126dfc208bca863b378ae32f8c5cd3f271cbff6</Sha>
    </Dependency>
    <!-- Intermediate is necessary for source build. -->
    <Dependency Name="Microsoft.SourceBuild.Intermediate.razor" Version="7.0.0-preview.24154.9">
      <Uri>https://github.com/dotnet/razor</Uri>
      <Sha>c126dfc208bca863b378ae32f8c5cd3f271cbff6</Sha>
      <SourceBuild RepoName="razor" ManagedOnly="true" />
    </Dependency>
    <Dependency Name="Microsoft.Extensions.FileProviders.Embedded" Version="9.0.0-preview.3.24155.10">
      <Uri>https://github.com/dotnet/aspnetcore</Uri>
      <Sha>d83064b467e26bb30c4e4180eac1d0fad873bca9</Sha>
    </Dependency>
    <Dependency Name="Microsoft.AspNetCore.Authorization" Version="9.0.0-preview.3.24155.10">
      <Uri>https://github.com/dotnet/aspnetcore</Uri>
      <Sha>d83064b467e26bb30c4e4180eac1d0fad873bca9</Sha>
    </Dependency>
    <Dependency Name="Microsoft.AspNetCore.Components.Web" Version="9.0.0-preview.3.24155.10">
      <Uri>https://github.com/dotnet/aspnetcore</Uri>
      <Sha>d83064b467e26bb30c4e4180eac1d0fad873bca9</Sha>
    </Dependency>
    <Dependency Name="Microsoft.JSInterop" Version="9.0.0-preview.3.24155.10">
      <Uri>https://github.com/dotnet/aspnetcore</Uri>
      <Sha>d83064b467e26bb30c4e4180eac1d0fad873bca9</Sha>
    </Dependency>
    <Dependency Name="Microsoft.Web.Xdt" Version="9.0.0-preview.24154.2">
      <Uri>https://github.com/dotnet/xdt</Uri>
      <Sha>a86209be9faeafe337633ab1746df7bc19a83538</Sha>
    </Dependency>
    <!-- Intermediate is necessary for source build. -->
    <Dependency Name="Microsoft.SourceBuild.Intermediate.xdt" Version="9.0.0-preview.24154.2">
      <Uri>https://github.com/dotnet/xdt</Uri>
      <Sha>a86209be9faeafe337633ab1746df7bc19a83538</Sha>
      <SourceBuild RepoName="xdt" ManagedOnly="true" />
    </Dependency>
    <Dependency Name="Microsoft.CodeAnalysis.NetAnalyzers" Version="9.0.0-preview.24156.1">
      <Uri>https://github.com/dotnet/roslyn-analyzers</Uri>
      <Sha>7b1f39d7b8bd81d003898c49d0320682b6f06c54</Sha>
    </Dependency>
    <Dependency Name="Microsoft.CodeAnalysis.PublicApiAnalyzers" Version="3.11.0-beta1.24156.1">
      <Uri>https://github.com/dotnet/roslyn-analyzers</Uri>
      <Sha>7b1f39d7b8bd81d003898c49d0320682b6f06c54</Sha>
    </Dependency>
    <!-- Intermediate is necessary for source build. -->
    <Dependency Name="Microsoft.SourceBuild.Intermediate.roslyn-analyzers" Version="3.11.0-beta1.24156.1">
      <Uri>https://github.com/dotnet/roslyn-analyzers</Uri>
      <Sha>7b1f39d7b8bd81d003898c49d0320682b6f06c54</Sha>
      <SourceBuild RepoName="roslyn-analyzers" ManagedOnly="true" />
    </Dependency>
    <Dependency Name="System.CommandLine" Version="2.0.0-beta4.24126.1">
      <Uri>https://github.com/dotnet/command-line-api</Uri>
      <Sha>5ea97af07263ea3ef68a18557c8aa3f7e3200bda</Sha>
    </Dependency>
    <Dependency Name="System.CommandLine.Rendering" Version="0.4.0-alpha.24112.1">
      <Uri>https://github.com/dotnet/command-line-api</Uri>
      <Sha>e9ac4ff4293cf853f3d07eb9e747aef27f5be965</Sha>
    </Dependency>
    <!-- Microsoft.CodeAnalysis.Workspaces.MSBuild transitively references M.Bcl.AsyncInterfaces.
         Adding an explicit dependency to make sure the latest version is used instead of the SBRP
         one under source build. -->
    <!-- Necessary for source-build. This allows the live version of the package to be used by source-build. -->
    <Dependency Name="Microsoft.Build.Tasks.Core" Version="17.7.2">
      <Uri>https://github.com/dotnet/msbuild</Uri>
      <Sha>d6990bcfaf520c0d215a194fad0617f7efad68b4</Sha>
    </Dependency>
    <!-- Necessary for source-build. This allows the live version of the package to be used by source-build. -->
    <Dependency Name="Microsoft.Build" Version="17.7.2">
      <Uri>https://github.com/dotnet/msbuild</Uri>
      <Sha>d6990bcfaf520c0d215a194fad0617f7efad68b4</Sha>
    </Dependency>
    <Dependency Name="Microsoft.Build.Framework" Version="17.7.2">
      <Uri>https://github.com/dotnet/msbuild</Uri>
      <Sha>d6990bcfaf520c0d215a194fad0617f7efad68b4</Sha>
    </Dependency>
    <Dependency Name="Microsoft.Build.Tasks.Core" Version="17.7.2">
      <Uri>https://github.com/dotnet/msbuild</Uri>
      <Sha>d6990bcfaf520c0d215a194fad0617f7efad68b4</Sha>
    </Dependency>
    <Dependency Name="Microsoft.Build.Utilities.Core" Version="17.7.2">
      <Uri>https://github.com/dotnet/msbuild</Uri>
      <Sha>d6990bcfaf520c0d215a194fad0617f7efad68b4</Sha>
    </Dependency>
    <Dependency Name="Microsoft.NET.StringTools" Version="17.7.2">
      <Uri>https://github.com/dotnet/msbuild</Uri>
      <Sha>d6990bcfaf520c0d215a194fad0617f7efad68b4</Sha>
    </Dependency>
    <Dependency Name="Microsoft.CodeAnalysis" Version="4.10.0-2.24114.1">
      <Uri>https://github.com/dotnet/roslyn</Uri>
      <Sha>744a0ae8691c5c463f63e9936b7d56592c0ed57c</Sha>
    </Dependency>
    <!-- Intermediate is necessary for source build. -->
    <Dependency Name="Microsoft.DiaSymReader" Version="2.0.0">
      <Uri>https://github.com/dotnet/symreader</Uri>
      <Sha>27e584661980ee6d82c419a2a471ae505b7d122e</Sha>
    </Dependency>
    <Dependency Name="Microsoft.Extensions.Logging" Version="9.0.0-preview.2.24111.9">
      <Uri>https://github.com/dotnet/runtime</Uri>
      <Sha>9699f39112b2aea89a05a74199baf9049db85537</Sha>
    </Dependency>
    <Dependency Name="Microsoft.Extensions.FileSystemGlobbing" Version="9.0.0-preview.2.24111.9">
      <Uri>https://github.com/dotnet/runtime</Uri>
      <Sha>9699f39112b2aea89a05a74199baf9049db85537</Sha>
    </Dependency>
    <!-- Intermediate is necessary for source build. -->
    <Dependency Name="Microsoft.SourceBuild.Intermediate.command-line-api" Version="0.1.512601">
      <Uri>https://github.com/dotnet/command-line-api</Uri>
      <Sha>5ea97af07263ea3ef68a18557c8aa3f7e3200bda</Sha>
      <SourceBuild RepoName="command-line-api" ManagedOnly="true" />
    </Dependency>
    <!-- Intermediate is necessary for source build. -->
    <Dependency Name="Microsoft.SourceBuild.Intermediate.source-build-externals" Version="9.0.0-alpha.1.24154.2">
      <Uri>https://github.com/dotnet/source-build-externals</Uri>
      <Sha>60a35f5b8ce2839e56457164844d91fc89622c6a</Sha>
      <SourceBuild RepoName="source-build-externals" ManagedOnly="true" />
    </Dependency>
    <!-- Intermediate is necessary for source build. -->
    <Dependency Name="Microsoft.SourceBuild.Intermediate.source-build-reference-packages" Version="9.0.0-alpha.1.24155.1">
      <Uri>https://github.com/dotnet/source-build-reference-packages</Uri>
      <Sha>768378e775fc5ddc99d41f2c4d1c78182f326ea7</Sha>
      <SourceBuild RepoName="source-build-reference-packages" ManagedOnly="true" />
    </Dependency>
    <Dependency Name="Microsoft.Deployment.DotNet.Releases" Version="2.0.0-preview.1.24113.2">
      <Uri>https://github.com/dotnet/deployment-tools</Uri>
      <Sha>822ff266c5f999ab9ceb6928df59d79285ea4a4f</Sha>
    </Dependency>
    <Dependency Name="Microsoft.Build.Tasks.Git" Version="9.0.0-beta.24154.2">
      <Uri>https://github.com/dotnet/sourcelink</Uri>
      <Sha>ab1a4bef8e6d9e52b418b1182d9568f8eb31d888</Sha>
    </Dependency>
    <Dependency Name="Microsoft.SourceLink.Common" Version="9.0.0-beta.24154.2">
      <Uri>https://github.com/dotnet/sourcelink</Uri>
      <Sha>ab1a4bef8e6d9e52b418b1182d9568f8eb31d888</Sha>
    </Dependency>
    <Dependency Name="Microsoft.SourceLink.AzureRepos.Git" Version="9.0.0-beta.24154.2">
      <Uri>https://github.com/dotnet/sourcelink</Uri>
      <Sha>ab1a4bef8e6d9e52b418b1182d9568f8eb31d888</Sha>
    </Dependency>
    <Dependency Name="Microsoft.SourceLink.GitHub" Version="9.0.0-beta.24154.2">
      <Uri>https://github.com/dotnet/sourcelink</Uri>
      <Sha>ab1a4bef8e6d9e52b418b1182d9568f8eb31d888</Sha>
    </Dependency>
    <Dependency Name="Microsoft.SourceLink.GitLab" Version="9.0.0-beta.24154.2">
      <Uri>https://github.com/dotnet/sourcelink</Uri>
      <Sha>ab1a4bef8e6d9e52b418b1182d9568f8eb31d888</Sha>
    </Dependency>
    <Dependency Name="Microsoft.SourceLink.Bitbucket.Git" Version="9.0.0-beta.24154.2">
      <Uri>https://github.com/dotnet/sourcelink</Uri>
      <Sha>ab1a4bef8e6d9e52b418b1182d9568f8eb31d888</Sha>
    </Dependency>
    <!-- Intermediate is necessary for source build. -->
    <Dependency Name="Microsoft.SourceBuild.Intermediate.sourcelink" Version="9.0.0-beta.24154.2">
      <Uri>https://github.com/dotnet/sourcelink</Uri>
      <Sha>ab1a4bef8e6d9e52b418b1182d9568f8eb31d888</Sha>
      <SourceBuild RepoName="sourcelink" ManagedOnly="true" />
    </Dependency>
    <!-- Intermediate is necessary for source build. -->
    <Dependency Name="Microsoft.SourceBuild.Intermediate.deployment-tools" Version="9.0.0-preview.1.24113.2">
      <Uri>https://github.com/dotnet/deployment-tools</Uri>
      <Sha>822ff266c5f999ab9ceb6928df59d79285ea4a4f</Sha>
      <SourceBuild RepoName="deployment-tools" ManagedOnly="true" />
    </Dependency>
    <!-- Intermediate is necessary for source build. -->
    <Dependency Name="Microsoft.SourceBuild.Intermediate.symreader" Version="2.0.0-beta-23228-03">
      <Uri>https://github.com/dotnet/symreader</Uri>
      <Sha>27e584661980ee6d82c419a2a471ae505b7d122e</Sha>
      <SourceBuild RepoName="symreader" ManagedOnly="true" />
    </Dependency>
    <!-- Dependency required for flowing correct package version in source-build, using PVP flow. -->
    <Dependency Name="Microsoft.Extensions.Logging" Version="9.0.0-preview.3.24155.8">
      <Uri>https://github.com/dotnet/runtime</Uri>
      <Sha>33fe041f6402dcc0760fae43ab4c66bf17d24287</Sha>
    </Dependency>
    <!-- Dependency required for flowing correct package version in source-build, using PVP flow. -->
    <Dependency Name="Microsoft.Extensions.Logging.Abstractions" Version="9.0.0-preview.3.24155.8">
      <Uri>https://github.com/dotnet/runtime</Uri>
      <Sha>33fe041f6402dcc0760fae43ab4c66bf17d24287</Sha>
    </Dependency>
    <!-- Dependency required for flowing correct package version in source-build, using PVP flow. -->
    <Dependency Name="Microsoft.Extensions.Logging.Console" Version="9.0.0-preview.3.24155.8">
      <Uri>https://github.com/dotnet/runtime</Uri>
      <Sha>33fe041f6402dcc0760fae43ab4c66bf17d24287</Sha>
    </Dependency>
    <!-- Dependency required for flowing correct package version in source-build, using PVP flow. -->
    <Dependency Name="Microsoft.Extensions.FileSystemGlobbing" Version="9.0.0-preview.3.24155.8">
      <Uri>https://github.com/dotnet/runtime</Uri>
      <Sha>33fe041f6402dcc0760fae43ab4c66bf17d24287</Sha>
    </Dependency>
    <!-- Dependency required for flowing correct package version in source-build, using PVP flow. -->
    <Dependency Name="System.ServiceProcess.ServiceController" Version="9.0.0-preview.3.24155.8">
      <Uri>https://github.com/dotnet/runtime</Uri>
      <Sha>33fe041f6402dcc0760fae43ab4c66bf17d24287</Sha>
    </Dependency>
  </ProductDependencies>
  <ToolsetDependencies>
    <Dependency Name="Microsoft.DotNet.Arcade.Sdk" Version="9.0.0-beta.24155.1">
      <Uri>https://github.com/dotnet/arcade</Uri>
      <Sha>db45698020f58f88eef75b23b2598a59872918f6</Sha>
    </Dependency>
    <Dependency Name="Microsoft.DotNet.Helix.Sdk" Version="9.0.0-beta.24155.1">
      <Uri>https://github.com/dotnet/arcade</Uri>
      <Sha>db45698020f58f88eef75b23b2598a59872918f6</Sha>
    </Dependency>
    <Dependency Name="Microsoft.DotNet.SignTool" Version="9.0.0-beta.24155.1">
      <Uri>https://github.com/dotnet/arcade</Uri>
      <Sha>db45698020f58f88eef75b23b2598a59872918f6</Sha>
    </Dependency>
    <Dependency Name="Microsoft.DotNet.XUnitExtensions" Version="9.0.0-beta.24155.1">
      <Uri>https://github.com/dotnet/arcade</Uri>
      <Sha>db45698020f58f88eef75b23b2598a59872918f6</Sha>
    </Dependency>
    <Dependency Name="Microsoft.DotNet.XliffTasks" Version="9.0.0-beta.24155.1">
      <Uri>https://github.com/dotnet/arcade</Uri>
      <Sha>db45698020f58f88eef75b23b2598a59872918f6</Sha>
    </Dependency>
    <!-- Intermediate is necessary for source build. -->
    <Dependency Name="Microsoft.SourceBuild.Intermediate.arcade" Version="9.0.0-beta.24155.1">
      <Uri>https://github.com/dotnet/arcade</Uri>
      <Sha>db45698020f58f88eef75b23b2598a59872918f6</Sha>
      <SourceBuild RepoName="arcade" ManagedOnly="true" />
    </Dependency>
    <Dependency Name="System.Reflection.MetadataLoadContext" Version="9.0.0-preview.3.24155.8">
      <Uri>https://github.com/dotnet/runtime</Uri>
      <Sha>33fe041f6402dcc0760fae43ab4c66bf17d24287</Sha>
    </Dependency>
  </ToolsetDependencies>
</Dependencies><|MERGE_RESOLUTION|>--- conflicted
+++ resolved
@@ -87,22 +87,8 @@
       <Sha>641c6a0e65bac6f7809e4e2415b9d60c11dcf493</Sha>
       <SourceBuild RepoName="fsharp" ManagedOnly="true" />
     </Dependency>
-<<<<<<< HEAD
-    <!-- Intermediate is necessary for source build. -->
-    <Dependency Name="Microsoft.Net.Compilers.Toolset" Version="4.10.0-3.24151.8">
-=======
-    <Dependency Name="dotnet-format" Version="9.0.515601">
-      <Uri>https://github.com/dotnet/format</Uri>
-      <Sha>87c757a75d7619e8153b1ac114f11b5dbab4497d</Sha>
-    </Dependency>
-    <!-- Intermediate is necessary for source build. -->
-    <Dependency Name="Microsoft.SourceBuild.Intermediate.format" Version="9.0.515601">
-      <Uri>https://github.com/dotnet/format</Uri>
-      <Sha>87c757a75d7619e8153b1ac114f11b5dbab4497d</Sha>
-      <SourceBuild RepoName="format" ManagedOnly="true" />
-    </Dependency>
+    <!-- Intermediate is necessary for source build. -->
     <Dependency Name="Microsoft.Net.Compilers.Toolset" Version="4.10.0-3.24155.13">
->>>>>>> a0e4e2a0
       <Uri>https://github.com/dotnet/roslyn</Uri>
       <Sha>99fbf1bddce825ee6b146cf5591c143b216ed88b</Sha>
     </Dependency>
