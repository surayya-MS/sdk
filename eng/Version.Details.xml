--- conflicted
+++ resolved
@@ -69,30 +69,6 @@
       <Sha>4c9d1b112c16716c2479e054e9ad4db8b5b8c70c</Sha>
       <SourceBuild RepoName="emsdk" ManagedOnly="true" />
     </Dependency>
-<<<<<<< HEAD
-    <Dependency Name="Microsoft.Build" Version="17.13.8">
-      <Uri>https://github.com/dotnet/msbuild</Uri>
-      <Sha>cbc39bea8cd57b4a34a1e463cf6abe394507d6c0</Sha>
-    </Dependency>
-    <Dependency Name="Microsoft.Build.Localization" Version="17.13.8-preview-25070-17">
-      <Uri>https://github.com/dotnet/msbuild</Uri>
-      <Sha>cbc39bea8cd57b4a34a1e463cf6abe394507d6c0</Sha>
-    </Dependency>
-    <!-- Intermediate is necessary for source build. -->
-    <Dependency Name="Microsoft.SourceBuild.Intermediate.msbuild" Version="17.13.8-preview-25070-17">
-      <Uri>https://github.com/dotnet/msbuild</Uri>
-      <Sha>cbc39bea8cd57b4a34a1e463cf6abe394507d6c0</Sha>
-      <SourceBuild RepoName="msbuild" ManagedOnly="true" />
-    </Dependency>
-    <Dependency Name="Microsoft.FSharp.Compiler" Version="13.9.201-beta.25070.3">
-      <Uri>https://github.com/dotnet/fsharp</Uri>
-      <Sha>3d780e06fbae1bc106cb90088fa9605ea4a42eed</Sha>
-    </Dependency>
-    <!-- Intermediate is necessary for source build. -->
-    <Dependency Name="Microsoft.SourceBuild.Intermediate.fsharp" Version="9.0.201-beta.25070.3">
-      <Uri>https://github.com/dotnet/fsharp</Uri>
-      <Sha>3d780e06fbae1bc106cb90088fa9605ea4a42eed</Sha>
-=======
     <Dependency Name="Microsoft.Build" Version="17.14.0-preview-25071-01">
       <Uri>https://github.com/dotnet/msbuild</Uri>
       <Sha>ffe5c860f320bb64d1959b6ea457fc8dc58da538</Sha>
@@ -115,7 +91,6 @@
     <Dependency Name="Microsoft.SourceBuild.Intermediate.fsharp" Version="9.0.300-beta.25070.6">
       <Uri>https://github.com/dotnet/fsharp</Uri>
       <Sha>f759d6d9621043e8beeb3294e21d988d17a7beb5</Sha>
->>>>>>> b18400ff
       <SourceBuild RepoName="fsharp" ManagedOnly="true" />
     </Dependency>
     <Dependency Name="Microsoft.Net.Compilers.Toolset" Version="4.14.0-1.25070.2">
