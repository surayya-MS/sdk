--- conflicted
+++ resolved
@@ -3,17 +3,6 @@
   <ProductDependencies>
     <Dependency Name="Microsoft.TemplateEngine.Abstractions" Version="8.0.309">
       <Uri>https://github.com/dotnet/templating</Uri>
-<<<<<<< HEAD
-      <Sha>3dc94e390f9d515149fe99e64bf5daa8133aff4d</Sha>
-    </Dependency>
-    <Dependency Name="Microsoft.TemplateEngine.Mocks" Version="8.0.113-servicing.25062.5">
-      <Uri>https://github.com/dotnet/templating</Uri>
-      <Sha>3dc94e390f9d515149fe99e64bf5daa8133aff4d</Sha>
-    </Dependency>
-    <Dependency Name="Microsoft.SourceBuild.Intermediate.templating" Version="8.0.113-servicing.25062.5">
-      <Uri>https://github.com/dotnet/templating</Uri>
-      <Sha>3dc94e390f9d515149fe99e64bf5daa8133aff4d</Sha>
-=======
       <Sha>18a72400977fc008e7e8f1dfa933c5fedb2d9729</Sha>
     </Dependency>
     <Dependency Name="Microsoft.TemplateEngine.Mocks" Version="8.0.309-servicing.25059.1">
@@ -23,7 +12,6 @@
     <Dependency Name="Microsoft.SourceBuild.Intermediate.templating" Version="8.0.309-servicing.25059.1">
       <Uri>https://github.com/dotnet/templating</Uri>
       <Sha>18a72400977fc008e7e8f1dfa933c5fedb2d9729</Sha>
->>>>>>> ee0ab51a
       <SourceBuild RepoName="templating" ManagedOnly="true" />
     </Dependency>
     <Dependency Name="Microsoft.NETCore.App.Ref" Version="8.0.11">
