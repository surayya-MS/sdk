--- conflicted
+++ resolved
@@ -3,18 +3,6 @@
   <ProductDependencies>
     <Dependency Name="Microsoft.TemplateEngine.Abstractions" Version="9.0.300-preview.25209.5">
       <Uri>https://github.com/dotnet/templating</Uri>
-<<<<<<< HEAD
-      <Sha>029cb834bc42a5f6091cb6e8937b14b6da02d29c</Sha>
-    </Dependency>
-    <Dependency Name="Microsoft.TemplateEngine.Mocks" Version="9.0.204-servicing.25209.4">
-      <Uri>https://github.com/dotnet/templating</Uri>
-      <Sha>029cb834bc42a5f6091cb6e8937b14b6da02d29c</Sha>
-    </Dependency>
-    <!-- Intermediate is necessary for source build. -->
-    <Dependency Name="Microsoft.SourceBuild.Intermediate.templating" Version="9.0.204-servicing.25209.4">
-      <Uri>https://github.com/dotnet/templating</Uri>
-      <Sha>029cb834bc42a5f6091cb6e8937b14b6da02d29c</Sha>
-=======
       <Sha>b73682307aa0128c5edbec94c2e6a070d13ae6bb</Sha>
     </Dependency>
     <Dependency Name="Microsoft.TemplateEngine.Mocks" Version="9.0.300-preview.25209.5">
@@ -25,7 +13,6 @@
     <Dependency Name="Microsoft.SourceBuild.Intermediate.templating" Version="9.0.300-preview.25209.5">
       <Uri>https://github.com/dotnet/templating</Uri>
       <Sha>b73682307aa0128c5edbec94c2e6a070d13ae6bb</Sha>
->>>>>>> 9dc6e8ee
       <SourceBuild RepoName="templating" ManagedOnly="true" />
     </Dependency>
     <Dependency Name="Microsoft.NETCore.App.Ref" Version="9.0.3">
@@ -82,20 +69,6 @@
       <Sha>dad5528e5bdf92a05a5a404c5f7939523390b96d</Sha>
       <SourceBuild RepoName="emsdk" ManagedOnly="true" />
     </Dependency>
-<<<<<<< HEAD
-    <Dependency Name="Microsoft.Build" Version="17.13.24">
-      <Uri>https://github.com/dotnet/msbuild</Uri>
-      <Sha>7a09d5ee44eb217e9c1ae0bab242c79c70423577</Sha>
-    </Dependency>
-    <Dependency Name="Microsoft.Build.Localization" Version="17.13.24-preview-25209-01">
-      <Uri>https://github.com/dotnet/msbuild</Uri>
-      <Sha>7a09d5ee44eb217e9c1ae0bab242c79c70423577</Sha>
-    </Dependency>
-    <!-- Intermediate is necessary for source build. -->
-    <Dependency Name="Microsoft.SourceBuild.Intermediate.msbuild" Version="17.13.24-preview-25209-01">
-      <Uri>https://github.com/dotnet/msbuild</Uri>
-      <Sha>7a09d5ee44eb217e9c1ae0bab242c79c70423577</Sha>
-=======
     <Dependency Name="Microsoft.Build" Version="17.14.0-preview-25177-05">
       <Uri>https://github.com/dotnet/msbuild</Uri>
       <Sha>903614e1646f45dfcf0e21ad1969e7935d01bba8</Sha>
@@ -108,7 +81,6 @@
     <Dependency Name="Microsoft.SourceBuild.Intermediate.msbuild" Version="17.14.0-preview-25177-05">
       <Uri>https://github.com/dotnet/msbuild</Uri>
       <Sha>903614e1646f45dfcf0e21ad1969e7935d01bba8</Sha>
->>>>>>> 9dc6e8ee
       <SourceBuild RepoName="msbuild" ManagedOnly="true" />
     </Dependency>
     <Dependency Name="Microsoft.FSharp.Compiler" Version="13.9.300-beta.25181.1">
