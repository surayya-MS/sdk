<?xml version="1.0" encoding="utf-8"?>
<Dependencies>
  <ProductDependencies>
    <Dependency Name="Microsoft.TemplateEngine.Abstractions" Version="7.0.301">
      <Uri>https://github.com/dotnet/templating</Uri>
      <Sha>1aba81f29698f89023e1c6e22d8dd225885be910</Sha>
    </Dependency>
    <Dependency Name="Microsoft.TemplateEngine.Mocks" Version="7.0.301-rtm.23253.5">
      <Uri>https://github.com/dotnet/templating</Uri>
      <Sha>1aba81f29698f89023e1c6e22d8dd225885be910</Sha>
      <SourceBuild RepoName="templating" ManagedOnly="true" />
    </Dependency>
    <Dependency Name="Microsoft.NETCore.App.Ref" Version="7.0.5">
      <Uri>https://dev.azure.com/dnceng/internal/_git/dotnet-runtime</Uri>
      <Sha>8042d61b17540e49e53569e3728d2faa1c596583</Sha>
    </Dependency>
    <Dependency Name="VS.Redist.Common.NetCore.SharedFramework.x64.7.0" Version="7.0.5-servicing.23174.5">
      <Uri>https://dev.azure.com/dnceng/internal/_git/dotnet-runtime</Uri>
      <Sha>8042d61b17540e49e53569e3728d2faa1c596583</Sha>
    </Dependency>
    <Dependency Name="VS.Redist.Common.NetCore.TargetingPack.x64.7.0" Version="7.0.5-servicing.23174.5">
      <Uri>https://dev.azure.com/dnceng/internal/_git/dotnet-runtime</Uri>
      <Sha>8042d61b17540e49e53569e3728d2faa1c596583</Sha>
    </Dependency>
    <Dependency Name="Microsoft.NETCore.App.Runtime.win-x64" Version="7.0.5">
      <Uri>https://dev.azure.com/dnceng/internal/_git/dotnet-runtime</Uri>
      <Sha>8042d61b17540e49e53569e3728d2faa1c596583</Sha>
    </Dependency>
    <Dependency Name="Microsoft.NETCore.App.Host.win-x64" Version="7.0.5">
      <Uri>https://dev.azure.com/dnceng/internal/_git/dotnet-runtime</Uri>
      <Sha>8042d61b17540e49e53569e3728d2faa1c596583</Sha>
    </Dependency>
    <Dependency Name="Microsoft.NETCore.Platforms" Version="7.0.2">
      <Uri>https://dev.azure.com/dnceng/internal/_git/dotnet-runtime</Uri>
      <Sha>8042d61b17540e49e53569e3728d2faa1c596583</Sha>
    </Dependency>
    <Dependency Name="Microsoft.NET.HostModel" Version="7.0.5-servicing.23174.5">
      <Uri>https://dev.azure.com/dnceng/internal/_git/dotnet-runtime</Uri>
      <Sha>8042d61b17540e49e53569e3728d2faa1c596583</Sha>
    </Dependency>
    <Dependency Name="Microsoft.Extensions.DependencyModel" Version="7.0.0">
      <Uri>https://dev.azure.com/dnceng/internal/_git/dotnet-runtime</Uri>
      <Sha>d099f075e45d2aa6007a22b71b45a08758559f80</Sha>
    </Dependency>
    <Dependency Name="Microsoft.NETCore.DotNetHostResolver" Version="7.0.5">
      <Uri>https://dev.azure.com/dnceng/internal/_git/dotnet-runtime</Uri>
      <Sha>8042d61b17540e49e53569e3728d2faa1c596583</Sha>
    </Dependency>
    <Dependency Name="Microsoft.Build" Version="17.7.0-preview-23258-02">
      <Uri>https://github.com/dotnet/msbuild</Uri>
      <Sha>1dde6006e118eac5fc799ec8ad3f93b2089a2c57</Sha>
    </Dependency>
    <Dependency Name="Microsoft.Build.Localization" Version="17.7.0-preview-23258-02">
      <Uri>https://github.com/dotnet/msbuild</Uri>
      <Sha>1dde6006e118eac5fc799ec8ad3f93b2089a2c57</Sha>
    </Dependency>
    <Dependency Name="Microsoft.SourceBuild.Intermediate.msbuild" Version="17.7.0-preview-23258-02">
      <Uri>https://github.com/dotnet/msbuild</Uri>
      <Sha>1dde6006e118eac5fc799ec8ad3f93b2089a2c57</Sha>
    </Dependency>
    <Dependency Name="Microsoft.FSharp.Compiler" Version="12.5.0-beta.23255.1">
      <Uri>https://github.com/dotnet/fsharp</Uri>
      <Sha>5da21342d0d1de9e9934b5e03410e1adb10557a2</Sha>
    </Dependency>
    <Dependency Name="Microsoft.SourceBuild.Intermediate.fsharp" Version="7.0.400-beta.23255.1">
      <Uri>https://github.com/dotnet/fsharp</Uri>
      <Sha>5da21342d0d1de9e9934b5e03410e1adb10557a2</Sha>
      <SourceBuild RepoName="fsharp" ManagedOnly="true" />
    </Dependency>
    <Dependency Name="dotnet-format" Version="7.0.357101">
      <Uri>https://github.com/dotnet/format</Uri>
      <Sha>49c2ef651359526841d13e66129b71d1bcd9cef9</Sha>
      <SourceBuildTarball RepoName="format" ManagedOnly="true" />
    </Dependency>
<<<<<<< HEAD
    <Dependency Name="Microsoft.Net.Compilers.Toolset" Version="4.7.0-2.23258.4">
      <Uri>https://github.com/dotnet/roslyn</Uri>
      <Sha>604c14b472a6df581a0a02fe5f33fa131d6c6954</Sha>
      <SourceBuild RepoName="roslyn" ManagedOnly="true" />
    </Dependency>
    <Dependency Name="Microsoft.CodeAnalysis" Version="4.7.0-2.23258.4">
      <Uri>https://github.com/dotnet/roslyn</Uri>
      <Sha>604c14b472a6df581a0a02fe5f33fa131d6c6954</Sha>
    </Dependency>
    <Dependency Name="Microsoft.CodeAnalysis.CSharp" Version="4.7.0-2.23258.4">
      <Uri>https://github.com/dotnet/roslyn</Uri>
      <Sha>604c14b472a6df581a0a02fe5f33fa131d6c6954</Sha>
    </Dependency>
    <Dependency Name="Microsoft.CodeAnalysis.CSharp.CodeStyle" Version="4.7.0-2.23258.4">
      <Uri>https://github.com/dotnet/roslyn</Uri>
      <Sha>604c14b472a6df581a0a02fe5f33fa131d6c6954</Sha>
    </Dependency>
    <Dependency Name="Microsoft.CodeAnalysis.CSharp.Features" Version="4.7.0-2.23258.4">
      <Uri>https://github.com/dotnet/roslyn</Uri>
      <Sha>604c14b472a6df581a0a02fe5f33fa131d6c6954</Sha>
    </Dependency>
    <Dependency Name="Microsoft.CodeAnalysis.CSharp.Workspaces" Version="4.7.0-2.23258.4">
      <Uri>https://github.com/dotnet/roslyn</Uri>
      <Sha>604c14b472a6df581a0a02fe5f33fa131d6c6954</Sha>
    </Dependency>
    <Dependency Name="Microsoft.CodeAnalysis.Workspaces.MSBuild" Version="4.7.0-2.23258.4">
      <Uri>https://github.com/dotnet/roslyn</Uri>
      <Sha>604c14b472a6df581a0a02fe5f33fa131d6c6954</Sha>
=======
    <Dependency Name="Microsoft.Net.Compilers.Toolset" Version="4.6.0-3.23254.6">
      <Uri>https://github.com/dotnet/roslyn</Uri>
      <Sha>d2f3bcc2c09490eeaedd58015b6236a5557bcbf7</Sha>
      <SourceBuild RepoName="roslyn" ManagedOnly="true" />
    </Dependency>
    <Dependency Name="Microsoft.CodeAnalysis" Version="4.6.0-3.23254.6">
      <Uri>https://github.com/dotnet/roslyn</Uri>
      <Sha>d2f3bcc2c09490eeaedd58015b6236a5557bcbf7</Sha>
    </Dependency>
    <Dependency Name="Microsoft.CodeAnalysis.CSharp" Version="4.6.0-3.23254.6">
      <Uri>https://github.com/dotnet/roslyn</Uri>
      <Sha>d2f3bcc2c09490eeaedd58015b6236a5557bcbf7</Sha>
    </Dependency>
    <Dependency Name="Microsoft.CodeAnalysis.CSharp.CodeStyle" Version="4.6.0-3.23254.6">
      <Uri>https://github.com/dotnet/roslyn</Uri>
      <Sha>d2f3bcc2c09490eeaedd58015b6236a5557bcbf7</Sha>
    </Dependency>
    <Dependency Name="Microsoft.CodeAnalysis.CSharp.Features" Version="4.6.0-3.23254.6">
      <Uri>https://github.com/dotnet/roslyn</Uri>
      <Sha>d2f3bcc2c09490eeaedd58015b6236a5557bcbf7</Sha>
    </Dependency>
    <Dependency Name="Microsoft.CodeAnalysis.CSharp.Workspaces" Version="4.6.0-3.23254.6">
      <Uri>https://github.com/dotnet/roslyn</Uri>
      <Sha>d2f3bcc2c09490eeaedd58015b6236a5557bcbf7</Sha>
    </Dependency>
    <Dependency Name="Microsoft.CodeAnalysis.Workspaces.MSBuild" Version="4.6.0-3.23254.6">
      <Uri>https://github.com/dotnet/roslyn</Uri>
      <Sha>d2f3bcc2c09490eeaedd58015b6236a5557bcbf7</Sha>
>>>>>>> fa530508
    </Dependency>
    <Dependency Name="Microsoft.AspNetCore.DeveloperCertificates.XPlat" Version="7.0.5-servicing.23174.10">
      <Uri>https://dev.azure.com/dnceng/internal/_git/dotnet-aspnetcore</Uri>
      <Sha>d47e49e9c1e173ac90821f7e89cc38e710274241</Sha>
    </Dependency>
    <Dependency Name="Microsoft.AspNetCore.TestHost" Version="7.0.5">
      <Uri>https://dev.azure.com/dnceng/internal/_git/dotnet-aspnetcore</Uri>
      <Sha>d47e49e9c1e173ac90821f7e89cc38e710274241</Sha>
    </Dependency>
    <Dependency Name="NuGet.Build.Tasks" Version="6.7.0-preview.2.33">
      <Uri>https://github.com/nuget/nuget.client</Uri>
      <Sha>d0c06aa1da1119987700d5ce4f003d5a46f541ba</Sha>
    </Dependency>
    <Dependency Name="Microsoft.NET.Test.Sdk" Version="17.7.0-preview.23255.5">
      <Uri>https://github.com/microsoft/vstest</Uri>
      <Sha>8f4e13c6e129ea5e5e4c1a1fc072e71e7b2ad277</Sha>
    </Dependency>
    <Dependency Name="Microsoft.NET.ILLink.Tasks" Version="7.0.100-1.23211.1">
      <Uri>https://github.com/dotnet/linker</Uri>
      <Sha>9d4b3f3e0c100fe5ac4dc7f40d14d792178dbd0c</Sha>
      <SourceBuild RepoName="linker" ManagedOnly="true" />
    </Dependency>
    <Dependency Name="Microsoft.DotNet.ILCompiler" Version="7.0.5">
      <Uri>https://dev.azure.com/dnceng/internal/_git/dotnet-runtime</Uri>
      <Sha>8042d61b17540e49e53569e3728d2faa1c596583</Sha>
      <SourceBuildTarball RepoName="runtime" ManagedOnly="true" />
    </Dependency>
    <Dependency Name="Microsoft.NET.ILLink.Analyzers" Version="7.0.100-1.23211.1">
      <Uri>https://github.com/dotnet/linker</Uri>
      <Sha>9d4b3f3e0c100fe5ac4dc7f40d14d792178dbd0c</Sha>
    </Dependency>
    <Dependency Name="System.CodeDom" Version="7.0.0">
      <Uri>https://dev.azure.com/dnceng/internal/_git/dotnet-runtime</Uri>
      <Sha>d099f075e45d2aa6007a22b71b45a08758559f80</Sha>
    </Dependency>
    <Dependency Name="System.Security.Cryptography.ProtectedData" Version="7.0.1">
      <Uri>https://dev.azure.com/dnceng/internal/_git/dotnet-runtime</Uri>
      <Sha>0a2bda10e81d901396c3cff95533529e3a93ad47</Sha>
    </Dependency>
    <Dependency Name="System.ServiceProcess.ServiceController" Version="7.0.0">
      <Uri>https://dev.azure.com/dnceng/internal/_git/dotnet-runtime</Uri>
      <Sha>d099f075e45d2aa6007a22b71b45a08758559f80</Sha>
    </Dependency>
    <Dependency Name="System.Text.Encoding.CodePages" Version="7.0.0">
      <Uri>https://dev.azure.com/dnceng/internal/_git/dotnet-runtime</Uri>
      <Sha>d099f075e45d2aa6007a22b71b45a08758559f80</Sha>
    </Dependency>
    <Dependency Name="System.Resources.Extensions" Version="7.0.0">
      <Uri>https://dev.azure.com/dnceng/internal/_git/dotnet-runtime</Uri>
      <Sha>d099f075e45d2aa6007a22b71b45a08758559f80</Sha>
    </Dependency>
    <Dependency Name="Microsoft.Extensions.FileSystemGlobbing" Version="7.0.0">
      <Uri>https://dev.azure.com/dnceng/internal/_git/dotnet-runtime</Uri>
      <Sha>d099f075e45d2aa6007a22b71b45a08758559f80</Sha>
    </Dependency>
    <Dependency Name="Microsoft.WindowsDesktop.App.Runtime.win-x64" Version="7.0.5">
      <Uri>https://dev.azure.com/dnceng/internal/_git/dotnet-windowsdesktop</Uri>
      <Sha>265ddce1c1939672e1223e750544bb0443a8f74b</Sha>
    </Dependency>
    <Dependency Name="VS.Redist.Common.WindowsDesktop.SharedFramework.x64.7.0" Version="7.0.5-servicing.23177.5">
      <Uri>https://dev.azure.com/dnceng/internal/_git/dotnet-windowsdesktop</Uri>
      <Sha>265ddce1c1939672e1223e750544bb0443a8f74b</Sha>
    </Dependency>
    <Dependency Name="Microsoft.WindowsDesktop.App.Ref" Version="7.0.5">
      <Uri>https://dev.azure.com/dnceng/internal/_git/dotnet-windowsdesktop</Uri>
      <Sha>265ddce1c1939672e1223e750544bb0443a8f74b</Sha>
    </Dependency>
    <Dependency Name="VS.Redist.Common.WindowsDesktop.TargetingPack.x64.7.0" Version="7.0.5-servicing.23177.5">
      <Uri>https://dev.azure.com/dnceng/internal/_git/dotnet-windowsdesktop</Uri>
      <Sha>265ddce1c1939672e1223e750544bb0443a8f74b</Sha>
    </Dependency>
    <Dependency Name="Microsoft.NET.Sdk.WindowsDesktop" Version="7.0.5-servicing.23176.1" CoherentParentDependency="Microsoft.WindowsDesktop.App.Ref">
      <Uri>https://dev.azure.com/dnceng/internal/_git/dotnet-wpf</Uri>
      <Sha>03e9f99d0f93a3e3768227a9c6a1076fabd0de43</Sha>
    </Dependency>
    <Dependency Name="Microsoft.AspNetCore.App.Ref" Version="7.0.5">
      <Uri>https://dev.azure.com/dnceng/internal/_git/dotnet-aspnetcore</Uri>
      <Sha>d47e49e9c1e173ac90821f7e89cc38e710274241</Sha>
    </Dependency>
    <Dependency Name="Microsoft.AspNetCore.App.Ref.Internal" Version="7.0.5-servicing.23174.10">
      <Uri>https://dev.azure.com/dnceng/internal/_git/dotnet-aspnetcore</Uri>
      <Sha>d47e49e9c1e173ac90821f7e89cc38e710274241</Sha>
    </Dependency>
    <Dependency Name="Microsoft.AspNetCore.App.Runtime.win-x64" Version="7.0.5">
      <Uri>https://dev.azure.com/dnceng/internal/_git/dotnet-aspnetcore</Uri>
      <Sha>d47e49e9c1e173ac90821f7e89cc38e710274241</Sha>
    </Dependency>
    <Dependency Name="VS.Redist.Common.AspNetCore.SharedFramework.x64.7.0" Version="7.0.5-servicing.23174.10">
      <Uri>https://dev.azure.com/dnceng/internal/_git/dotnet-aspnetcore</Uri>
      <Sha>d47e49e9c1e173ac90821f7e89cc38e710274241</Sha>
      <SourceBuild RepoName="aspnetcore" ManagedOnly="true" />
    </Dependency>
    <Dependency Name="dotnet-dev-certs" Version="7.0.5-servicing.23174.10">
      <Uri>https://dev.azure.com/dnceng/internal/_git/dotnet-aspnetcore</Uri>
      <Sha>d47e49e9c1e173ac90821f7e89cc38e710274241</Sha>
    </Dependency>
    <Dependency Name="dotnet-user-jwts" Version="7.0.5-servicing.23174.10">
      <Uri>https://dev.azure.com/dnceng/internal/_git/dotnet-aspnetcore</Uri>
      <Sha>d47e49e9c1e173ac90821f7e89cc38e710274241</Sha>
    </Dependency>
    <Dependency Name="dotnet-user-secrets" Version="7.0.5-servicing.23174.10">
      <Uri>https://dev.azure.com/dnceng/internal/_git/dotnet-aspnetcore</Uri>
      <Sha>d47e49e9c1e173ac90821f7e89cc38e710274241</Sha>
    </Dependency>
    <Dependency Name="Microsoft.AspNetCore.Analyzers" Version="7.0.5-servicing.23174.10">
      <Uri>https://dev.azure.com/dnceng/internal/_git/dotnet-aspnetcore</Uri>
      <Sha>d47e49e9c1e173ac90821f7e89cc38e710274241</Sha>
    </Dependency>
    <Dependency Name="Microsoft.AspNetCore.Components.SdkAnalyzers" Version="7.0.5-servicing.23174.10">
      <Uri>https://dev.azure.com/dnceng/internal/_git/dotnet-aspnetcore</Uri>
      <Sha>d47e49e9c1e173ac90821f7e89cc38e710274241</Sha>
    </Dependency>
    <Dependency Name="Microsoft.AspNetCore.Mvc.Analyzers" Version="7.0.5-servicing.23174.10">
      <Uri>https://dev.azure.com/dnceng/internal/_git/dotnet-aspnetcore</Uri>
      <Sha>d47e49e9c1e173ac90821f7e89cc38e710274241</Sha>
    </Dependency>
    <Dependency Name="Microsoft.AspNetCore.Mvc.Api.Analyzers" Version="7.0.5-servicing.23174.10">
      <Uri>https://dev.azure.com/dnceng/internal/_git/dotnet-aspnetcore</Uri>
      <Sha>d47e49e9c1e173ac90821f7e89cc38e710274241</Sha>
    </Dependency>
    <Dependency Name="Microsoft.CodeAnalysis.Razor.Tooling.Internal" Version="7.0.0-preview.23258.1">
      <Uri>https://github.com/dotnet/razor</Uri>
      <Sha>e696ba163f63a57dc68e25c5ad09efa6a17fbfb0</Sha>
      <SourceBuild RepoName="razor" ManagedOnly="true" />
    </Dependency>
    <Dependency Name="Microsoft.AspNetCore.Mvc.Razor.Extensions.Tooling.Internal" Version="7.0.0-preview.23258.1">
      <Uri>https://github.com/dotnet/razor</Uri>
      <Sha>e696ba163f63a57dc68e25c5ad09efa6a17fbfb0</Sha>
    </Dependency>
    <Dependency Name="Microsoft.AspNetCore.Razor.SourceGenerator.Tooling.Internal" Version="7.0.0-preview.23167.3">
      <Uri>https://github.com/dotnet/razor</Uri>
      <Sha>6d470d921df7c2244786e157397efb2082b4ad9d</Sha>
    </Dependency>
    <Dependency Name="Microsoft.NET.Sdk.Razor.SourceGenerators.Transport" Version="7.0.0-preview.23258.1">
      <Uri>https://github.com/dotnet/razor</Uri>
      <Sha>e696ba163f63a57dc68e25c5ad09efa6a17fbfb0</Sha>
    </Dependency>
    <Dependency Name="Microsoft.Extensions.FileProviders.Embedded" Version="7.0.5">
      <Uri>https://dev.azure.com/dnceng/internal/_git/dotnet-aspnetcore</Uri>
      <Sha>d47e49e9c1e173ac90821f7e89cc38e710274241</Sha>
    </Dependency>
    <Dependency Name="Microsoft.AspNetCore.Authorization" Version="7.0.5">
      <Uri>https://dev.azure.com/dnceng/internal/_git/dotnet-aspnetcore</Uri>
      <Sha>d47e49e9c1e173ac90821f7e89cc38e710274241</Sha>
    </Dependency>
    <Dependency Name="Microsoft.AspNetCore.Components.Web" Version="7.0.5">
      <Uri>https://dev.azure.com/dnceng/internal/_git/dotnet-aspnetcore</Uri>
      <Sha>d47e49e9c1e173ac90821f7e89cc38e710274241</Sha>
    </Dependency>
    <Dependency Name="Microsoft.JSInterop" Version="7.0.5">
      <Uri>https://dev.azure.com/dnceng/internal/_git/dotnet-aspnetcore</Uri>
      <Sha>d47e49e9c1e173ac90821f7e89cc38e710274241</Sha>
    </Dependency>
    <Dependency Name="Microsoft.Web.Xdt" Version="7.0.0-preview.22423.2" Pinned="true">
      <Uri>https://github.com/dotnet/xdt</Uri>
      <Sha>9a1c3e1b7f0c8763d4c96e593961a61a72679a7b</Sha>
      <SourceBuild RepoName="xdt" ManagedOnly="true" />
    </Dependency>
    <Dependency Name="Microsoft.CodeAnalysis.NetAnalyzers" Version="7.0.1-preview1.23061.1">
      <Uri>https://github.com/dotnet/roslyn-analyzers</Uri>
      <Sha>897aa840ae62ff058adedb2f3b64077b32f43eb7</Sha>
    </Dependency>
    <Dependency Name="Microsoft.SourceBuild.Intermediate.roslyn-analyzers" Version="3.3.4-beta1.23061.1">
      <Uri>https://github.com/dotnet/roslyn-analyzers</Uri>
      <Sha>897aa840ae62ff058adedb2f3b64077b32f43eb7</Sha>
      <SourceBuild RepoName="roslyn-analyzers" ManagedOnly="true" />
    </Dependency>
    <Dependency Name="System.CommandLine" Version="2.0.0-beta4.22526.1">
      <Uri>https://github.com/dotnet/command-line-api</Uri>
      <Sha>605dd1d76ddfea34aa42b4337dfb3f7b467acb0d</Sha>
    </Dependency>
    <Dependency Name="Microsoft.SourceBuild.Intermediate.command-line-api" Version="0.1.352601">
      <Uri>https://github.com/dotnet/command-line-api</Uri>
      <Sha>605dd1d76ddfea34aa42b4337dfb3f7b467acb0d</Sha>
      <SourceBuild RepoName="command-line-api" ManagedOnly="true" />
    </Dependency>
    <Dependency Name="Microsoft.SourceBuild.Intermediate.source-build-externals" Version="7.0.0-alpha.1.22505.1">
      <Uri>https://github.com/dotnet/source-build-externals</Uri>
      <Sha>c47ba6c19d50081f90008da8bc61b3ac20348f20</Sha>
      <SourceBuild RepoName="source-build-externals" ManagedOnly="true" />
    </Dependency>
  </ProductDependencies>
  <ToolsetDependencies>
    <Dependency Name="Microsoft.DotNet.Arcade.Sdk" Version="7.0.0-beta.23228.7">
      <Uri>https://github.com/dotnet/arcade</Uri>
      <Sha>df8799988af6503cbcd9544713d30732328c8c57</Sha>
      <SourceBuild RepoName="arcade" ManagedOnly="true" />
    </Dependency>
    <Dependency Name="Microsoft.DotNet.Helix.Sdk" Version="7.0.0-beta.23228.7">
      <Uri>https://github.com/dotnet/arcade</Uri>
      <Sha>df8799988af6503cbcd9544713d30732328c8c57</Sha>
    </Dependency>
    <Dependency Name="Microsoft.DotNet.SignTool" Version="7.0.0-beta.23228.7">
      <Uri>https://github.com/dotnet/arcade</Uri>
      <Sha>df8799988af6503cbcd9544713d30732328c8c57</Sha>
    </Dependency>
    <Dependency Name="Microsoft.DotNet.XUnitExtensions" Version="7.0.0-beta.23228.7">
      <Uri>https://github.com/dotnet/arcade</Uri>
      <Sha>df8799988af6503cbcd9544713d30732328c8c57</Sha>
    </Dependency>
    <Dependency Name="System.Reflection.MetadataLoadContext" Version="7.0.0">
      <Uri>https://dev.azure.com/dnceng/internal/_git/dotnet-runtime</Uri>
      <Sha>d099f075e45d2aa6007a22b71b45a08758559f80</Sha>
    </Dependency>
    <Dependency Name="Microsoft.DotNet.XliffTasks" Version="1.0.0-beta.22427.1" CoherentParentDependency="Microsoft.DotNet.Arcade.Sdk">
      <Uri>https://github.com/dotnet/xliff-tasks</Uri>
      <Sha>740189d758fb3bbdc118c5b6171ef1a7351a8c44</Sha>
      <SourceBuild RepoName="xliff-tasks" ManagedOnly="true" />
    </Dependency>
    <Dependency Name="Microsoft.TemplateEngine.TestHelper" Version="7.0.301-rtm.23253.5">
      <Uri>https://github.com/dotnet/templating</Uri>
      <Sha>1aba81f29698f89023e1c6e22d8dd225885be910</Sha>
    </Dependency>
  </ToolsetDependencies>
</Dependencies><|MERGE_RESOLUTION|>--- conflicted
+++ resolved
@@ -72,7 +72,6 @@
       <Sha>49c2ef651359526841d13e66129b71d1bcd9cef9</Sha>
       <SourceBuildTarball RepoName="format" ManagedOnly="true" />
     </Dependency>
-<<<<<<< HEAD
     <Dependency Name="Microsoft.Net.Compilers.Toolset" Version="4.7.0-2.23258.4">
       <Uri>https://github.com/dotnet/roslyn</Uri>
       <Sha>604c14b472a6df581a0a02fe5f33fa131d6c6954</Sha>
@@ -101,36 +100,6 @@
     <Dependency Name="Microsoft.CodeAnalysis.Workspaces.MSBuild" Version="4.7.0-2.23258.4">
       <Uri>https://github.com/dotnet/roslyn</Uri>
       <Sha>604c14b472a6df581a0a02fe5f33fa131d6c6954</Sha>
-=======
-    <Dependency Name="Microsoft.Net.Compilers.Toolset" Version="4.6.0-3.23254.6">
-      <Uri>https://github.com/dotnet/roslyn</Uri>
-      <Sha>d2f3bcc2c09490eeaedd58015b6236a5557bcbf7</Sha>
-      <SourceBuild RepoName="roslyn" ManagedOnly="true" />
-    </Dependency>
-    <Dependency Name="Microsoft.CodeAnalysis" Version="4.6.0-3.23254.6">
-      <Uri>https://github.com/dotnet/roslyn</Uri>
-      <Sha>d2f3bcc2c09490eeaedd58015b6236a5557bcbf7</Sha>
-    </Dependency>
-    <Dependency Name="Microsoft.CodeAnalysis.CSharp" Version="4.6.0-3.23254.6">
-      <Uri>https://github.com/dotnet/roslyn</Uri>
-      <Sha>d2f3bcc2c09490eeaedd58015b6236a5557bcbf7</Sha>
-    </Dependency>
-    <Dependency Name="Microsoft.CodeAnalysis.CSharp.CodeStyle" Version="4.6.0-3.23254.6">
-      <Uri>https://github.com/dotnet/roslyn</Uri>
-      <Sha>d2f3bcc2c09490eeaedd58015b6236a5557bcbf7</Sha>
-    </Dependency>
-    <Dependency Name="Microsoft.CodeAnalysis.CSharp.Features" Version="4.6.0-3.23254.6">
-      <Uri>https://github.com/dotnet/roslyn</Uri>
-      <Sha>d2f3bcc2c09490eeaedd58015b6236a5557bcbf7</Sha>
-    </Dependency>
-    <Dependency Name="Microsoft.CodeAnalysis.CSharp.Workspaces" Version="4.6.0-3.23254.6">
-      <Uri>https://github.com/dotnet/roslyn</Uri>
-      <Sha>d2f3bcc2c09490eeaedd58015b6236a5557bcbf7</Sha>
-    </Dependency>
-    <Dependency Name="Microsoft.CodeAnalysis.Workspaces.MSBuild" Version="4.6.0-3.23254.6">
-      <Uri>https://github.com/dotnet/roslyn</Uri>
-      <Sha>d2f3bcc2c09490eeaedd58015b6236a5557bcbf7</Sha>
->>>>>>> fa530508
     </Dependency>
     <Dependency Name="Microsoft.AspNetCore.DeveloperCertificates.XPlat" Version="7.0.5-servicing.23174.10">
       <Uri>https://dev.azure.com/dnceng/internal/_git/dotnet-aspnetcore</Uri>
