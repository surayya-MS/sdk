--- conflicted
+++ resolved
@@ -147,7 +147,6 @@
       <Uri>https://github.com/dotnet/aspnetcore</Uri>
       <Sha>280c613963a1768b810d09f32c998fe4490855e9</Sha>
     </Dependency>
-<<<<<<< HEAD
     <Dependency Name="Microsoft.Build.NuGetSdkResolver" Version="6.13.0-preview.1.23">
       <Uri>https://github.com/nuget/nuget.client</Uri>
       <Sha>1a8ca6067347fd68340090e29464ef58a0c9ef62</Sha>
@@ -216,76 +215,6 @@
     <Dependency Name="NuGet.Localization" Version="6.13.0-preview.1.23">
       <Uri>https://github.com/nuget/nuget.client</Uri>
       <Sha>1a8ca6067347fd68340090e29464ef58a0c9ef62</Sha>
-=======
-    <Dependency Name="Microsoft.Build.NuGetSdkResolver" Version="6.12.1-rc.1">
-      <Uri>https://github.com/nuget/nuget.client</Uri>
-      <Sha>aa7eb9987d28e7169cfabfa484f2fdd22d2b91d2</Sha>
-    </Dependency>
-    <Dependency Name="NuGet.Build.Tasks" Version="6.12.1-rc.1">
-      <Uri>https://github.com/nuget/nuget.client</Uri>
-      <Sha>aa7eb9987d28e7169cfabfa484f2fdd22d2b91d2</Sha>
-      <SourceBuildTarball RepoName="nuget-client" ManagedOnly="true" />
-    </Dependency>
-    <Dependency Name="NuGet.Build.Tasks.Console" Version="6.12.1-rc.1">
-      <Uri>https://github.com/nuget/nuget.client</Uri>
-      <Sha>aa7eb9987d28e7169cfabfa484f2fdd22d2b91d2</Sha>
-    </Dependency>
-    <Dependency Name="NuGet.Build.Tasks.Pack" Version="6.12.1-rc.1">
-      <Uri>https://github.com/nuget/nuget.client</Uri>
-      <Sha>aa7eb9987d28e7169cfabfa484f2fdd22d2b91d2</Sha>
-    </Dependency>
-    <Dependency Name="NuGet.Commands" Version="6.12.1-rc.1">
-      <Uri>https://github.com/nuget/nuget.client</Uri>
-      <Sha>aa7eb9987d28e7169cfabfa484f2fdd22d2b91d2</Sha>
-    </Dependency>
-    <Dependency Name="NuGet.CommandLine.XPlat" Version="6.12.1-rc.1">
-      <Uri>https://github.com/nuget/nuget.client</Uri>
-      <Sha>aa7eb9987d28e7169cfabfa484f2fdd22d2b91d2</Sha>
-    </Dependency>
-    <Dependency Name="NuGet.Common" Version="6.12.1-rc.1">
-      <Uri>https://github.com/nuget/nuget.client</Uri>
-      <Sha>aa7eb9987d28e7169cfabfa484f2fdd22d2b91d2</Sha>
-    </Dependency>
-    <Dependency Name="NuGet.Configuration" Version="6.12.1-rc.1">
-      <Uri>https://github.com/nuget/nuget.client</Uri>
-      <Sha>aa7eb9987d28e7169cfabfa484f2fdd22d2b91d2</Sha>
-    </Dependency>
-    <Dependency Name="NuGet.Credentials" Version="6.12.1-rc.1">
-      <Uri>https://github.com/nuget/nuget.client</Uri>
-      <Sha>aa7eb9987d28e7169cfabfa484f2fdd22d2b91d2</Sha>
-    </Dependency>
-    <Dependency Name="NuGet.DependencyResolver.Core" Version="6.12.1-rc.1">
-      <Uri>https://github.com/nuget/nuget.client</Uri>
-      <Sha>aa7eb9987d28e7169cfabfa484f2fdd22d2b91d2</Sha>
-    </Dependency>
-    <Dependency Name="NuGet.Frameworks" Version="6.12.1-rc.1">
-      <Uri>https://github.com/nuget/nuget.client</Uri>
-      <Sha>aa7eb9987d28e7169cfabfa484f2fdd22d2b91d2</Sha>
-    </Dependency>
-    <Dependency Name="NuGet.LibraryModel" Version="6.12.1-rc.1">
-      <Uri>https://github.com/nuget/nuget.client</Uri>
-      <Sha>aa7eb9987d28e7169cfabfa484f2fdd22d2b91d2</Sha>
-    </Dependency>
-    <Dependency Name="NuGet.ProjectModel" Version="6.12.1-rc.1">
-      <Uri>https://github.com/nuget/nuget.client</Uri>
-      <Sha>aa7eb9987d28e7169cfabfa484f2fdd22d2b91d2</Sha>
-    </Dependency>
-    <Dependency Name="NuGet.Protocol" Version="6.12.1-rc.1">
-      <Uri>https://github.com/nuget/nuget.client</Uri>
-      <Sha>aa7eb9987d28e7169cfabfa484f2fdd22d2b91d2</Sha>
-    </Dependency>
-    <Dependency Name="NuGet.Packaging" Version="6.12.1-rc.1">
-      <Uri>https://github.com/nuget/nuget.client</Uri>
-      <Sha>aa7eb9987d28e7169cfabfa484f2fdd22d2b91d2</Sha>
-    </Dependency>
-    <Dependency Name="NuGet.Versioning" Version="6.12.1-rc.1">
-      <Uri>https://github.com/nuget/nuget.client</Uri>
-      <Sha>aa7eb9987d28e7169cfabfa484f2fdd22d2b91d2</Sha>
-    </Dependency>
-    <Dependency Name="NuGet.Localization" Version="6.12.1-rc.1">
-      <Uri>https://github.com/nuget/nuget.client</Uri>
-      <Sha>aa7eb9987d28e7169cfabfa484f2fdd22d2b91d2</Sha>
->>>>>>> 8e29df2c
     </Dependency>
     <Dependency Name="Microsoft.NET.Test.Sdk" Version="17.13.0-preview-24523-01">
       <Uri>https://github.com/microsoft/vstest</Uri>
