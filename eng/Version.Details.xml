--- conflicted
+++ resolved
@@ -1,15 +1,6 @@
 <?xml version="1.0" encoding="utf-8"?>
 <Dependencies>
   <ProductDependencies>
-<<<<<<< HEAD
-    <Dependency Name="Microsoft.TemplateEngine.Abstractions" Version="8.0.201">
-      <Uri>https://github.com/dotnet/templating</Uri>
-      <Sha>cf38374df0561fe6284befdc1fd0cc5c51c67bec</Sha>
-    </Dependency>
-    <Dependency Name="Microsoft.TemplateEngine.Mocks" Version="8.0.201-servicing.24106.4">
-      <Uri>https://github.com/dotnet/templating</Uri>
-      <Sha>cf38374df0561fe6284befdc1fd0cc5c51c67bec</Sha>
-=======
     <Dependency Name="Microsoft.TemplateEngine.Abstractions" Version="8.0.300-preview.24078.2">
       <Uri>https://github.com/dotnet/templating</Uri>
       <Sha>9a7274da6e9f9de9cb2cd7a6efa2ae30d3d73f4f</Sha>
@@ -18,7 +9,6 @@
     <Dependency Name="Microsoft.TemplateEngine.Mocks" Version="8.0.300-preview.24078.2">
       <Uri>https://github.com/dotnet/templating</Uri>
       <Sha>9a7274da6e9f9de9cb2cd7a6efa2ae30d3d73f4f</Sha>
->>>>>>> f5aba69a
     </Dependency>
     <Dependency Name="Microsoft.NETCore.App.Ref" Version="8.0.1">
       <Uri>https://dev.azure.com/dnceng/internal/_git/dotnet-runtime</Uri>
