--- conflicted
+++ resolved
@@ -33,11 +33,7 @@
   runAsPublic: false
 # Sbom related params
   enableSbom: true
-<<<<<<< HEAD
-  PackageVersion: 6.0.0
-=======
   PackageVersion: 7.0.0
->>>>>>> 2dee26ff
   BuildDropPath: '$(Build.SourcesDirectory)/artifacts'
 
 jobs:
@@ -85,7 +81,7 @@
     - ${{ if ne(variable.name, '') }}:
       - name: ${{ variable.name }}
         value: ${{ variable.value }}
-    
+
     # handle variable groups
     - ${{ if ne(variable.group, '') }}:
       - group: ${{ variable.group }}
@@ -153,7 +149,7 @@
   - ${{ if eq(parameters.enableMicrobuild, 'true') }}:
     - ${{ if and(eq(parameters.runAsPublic, 'false'), ne(variables['System.TeamProject'], 'public'), notin(variables['Build.Reason'], 'PullRequest')) }}:
       - task: MicroBuildCleanup@1
-        displayName: Execute Microbuild cleanup tasks  
+        displayName: Execute Microbuild cleanup tasks
         condition: and(always(), in(variables['_SignType'], 'real', 'test'), eq(variables['Agent.Os'], 'Windows_NT'))
         continueOnError: ${{ parameters.continueOnError }}
         env:
@@ -188,7 +184,7 @@
         continueOnError: true
         condition: always()
     - ${{ if or(eq(parameters.artifacts.publish.manifests, 'true'), ne(parameters.artifacts.publish.manifests, '')) }}:
-      - ${{ if and(ne(parameters.enablePublishUsingPipelines, 'true'), eq(parameters.runAsPublic, 'false'), ne(variables['System.TeamProject'], 'public'), notin(variables['Build.Reason'], 'PullRequest')) }}:    
+      - ${{ if and(ne(parameters.enablePublishUsingPipelines, 'true'), eq(parameters.runAsPublic, 'false'), ne(variables['System.TeamProject'], 'public'), notin(variables['Build.Reason'], 'PullRequest')) }}:
         - task: CopyFiles@2
           displayName: Gather Asset Manifests
           inputs:
@@ -221,7 +217,7 @@
       displayName: Publish XUnit Test Results
       inputs:
         testResultsFormat: 'xUnit'
-        testResultsFiles: '*.xml' 
+        testResultsFiles: '*.xml'
         searchFolder: '$(Build.SourcesDirectory)/artifacts/TestResults/$(_BuildConfig)'
         testRunTitle: ${{ coalesce(parameters.testRunTitle, parameters.name, '$(System.JobName)') }}-xunit
         mergeTestResults: ${{ parameters.mergeTestResults }}
@@ -232,13 +228,13 @@
       displayName: Publish TRX Test Results
       inputs:
         testResultsFormat: 'VSTest'
-        testResultsFiles: '*.trx' 
+        testResultsFiles: '*.trx'
         searchFolder: '$(Build.SourcesDirectory)/artifacts/TestResults/$(_BuildConfig)'
         testRunTitle: ${{ coalesce(parameters.testRunTitle, parameters.name, '$(System.JobName)') }}-trx
         mergeTestResults: ${{ parameters.mergeTestResults }}
       continueOnError: true
       condition: always()
-    
+
   - ${{ if and(eq(parameters.enablePublishBuildAssets, true), ne(parameters.enablePublishUsingPipelines, 'true'), eq(parameters.runAsPublic, 'false'), ne(variables['System.TeamProject'], 'public'), notin(variables['Build.Reason'], 'PullRequest')) }}:
     - task: CopyFiles@2
       displayName: Gather Asset Manifests
@@ -261,8 +257,4 @@
     - template: /eng/common/templates/steps/generate-sbom.yml
       parameters:
         PackageVersion: ${{ parameters.packageVersion}}
-<<<<<<< HEAD
         BuildDropPath: ${{ parameters.buildDropPath }}
-=======
-        BuildDropPath: ${{ parameters.buildDropPath }}
->>>>>>> 2dee26ff
