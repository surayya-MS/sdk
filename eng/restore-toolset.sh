function InitializeCustomSDKToolset {
  if [[ "$restore" != true ]]; then
    return
  fi

  # The following frameworks and tools are used only for testing.
  # Do not attempt to install them in source build.
  if [[ "${DotNetBuildFromSource:-}" == "true" ]]; then
    return
  fi

  InitializeDotNetCli true
  InstallDotNetSharedFramework "1.0.5"
  InstallDotNetSharedFramework "1.1.2"
  InstallDotNetSharedFramework "2.1.0"
<<<<<<< HEAD
  InstallDotNetSharedFramework "2.2.7"
  InstallDotNetSharedFramework "3.1.0-preview1.19506.1"
=======
  InstallDotNetSharedFramework "2.2.8"
>>>>>>> 7a8c66ba
}

# Installs additional shared frameworks for testing purposes
function InstallDotNetSharedFramework {
  local version=$1
  local dotnet_root=$DOTNET_INSTALL_DIR 
  local fx_dir="$dotnet_root/shared/Microsoft.NETCore.App/$version"

  if [[ ! -d "$fx_dir" ]]; then
    GetDotNetInstallScript "$dotnet_root"
    local install_script=$_GetDotNetInstallScript

    bash "$install_script" --version $version --install-dir "$dotnet_root" --runtime "dotnet"
    local lastexitcode=$?

    if [[ $lastexitcode != 0 ]]; then
      echo "Failed to install Shared Framework $version to '$dotnet_root' (exit code '$lastexitcode')."
      ExitWithExitCode $lastexitcode
    fi
  fi
}

InitializeCustomSDKToolset<|MERGE_RESOLUTION|>--- conflicted
+++ resolved
@@ -13,12 +13,8 @@
   InstallDotNetSharedFramework "1.0.5"
   InstallDotNetSharedFramework "1.1.2"
   InstallDotNetSharedFramework "2.1.0"
-<<<<<<< HEAD
-  InstallDotNetSharedFramework "2.2.7"
+  InstallDotNetSharedFramework "2.2.8"
   InstallDotNetSharedFramework "3.1.0-preview1.19506.1"
-=======
-  InstallDotNetSharedFramework "2.2.8"
->>>>>>> 7a8c66ba
 }
 
 # Installs additional shared frameworks for testing purposes
