### This stage builds https://github.com/dotnet/dotnet with varying parameters
### If run in a PR, new changes are applied to a local copy of the VMR, then it is built and tested

parameters:
# Branch of the VMR to use (to push to for internal builds)
- name: vmrBranch
  type: string
  default: $(Build.SourceBranch)

- name: desiredSigning
  type: string
  default: ''

# Scope of jobs which are executed
- name: scope
  type: string
  values:
  # run 1 leg for smoke tests
  - ultralite
  # run several legs e.g. win/linux/mac for basic testing
  - lite
  # run everything
  - full

# True when build is running from dotnet/dotnet directly
- name: isBuiltFromVmr
  type: boolean
  default: false

# True when building the VMR in source-only mode
- name: isSourceOnlyBuild
  type: boolean
  default: false

# These are not expected to be passed it but rather just object variables reused below
- name: pool_Linux
  type: object
  default:
    name: $(defaultPoolName)
    image: $(poolImage_Linux)
    demands: ImageOverride -equals $(poolImage_Linux)
    os: linux

- name: pool_Windows
  type: object
  default:
    name: $(defaultPoolName)
    image: $(poolImage_Windows)
    demands: ImageOverride -equals $(poolImage_Windows)
    os: windows

- name: pool_LinuxArm64
  type: object
  default:
    name: $(poolName_LinuxArm64)
    image: $(poolImage_LinuxArm64)
    demands: ImageOverride -equals $(poolImage_LinuxArm64)
    hostArchitecture: Arm64
    os: linux

- name: pool_Mac
  type: object
  default:
    name: Azure Pipelines
    vmImage: $(poolImage_Mac)
    os: macOS


- name: pool_Linux_Shortstack
  type: object
  default:
    name: $(shortStackPoolName)
    image: $(poolImage_Linux)
    demands: ImageOverride -equals $(poolImage_Linux)
    os: linux

#### SOURCE-ONLY BUILD ####
stages:
- ${{ if parameters.isSourceOnlyBuild }}:
  - stage: VMR_SourceOnly_Build
    displayName: VMR Source-Only Build
    dependsOn: []
    variables:
    - template: ../variables/vmr-build.yml
      parameters:
        vmrBranch: ${{ parameters.vmrBranch }}

    jobs:

    ### Jobs for ultralite builds ###
    - template: ../jobs/vmr-build.yml
      parameters:
        # Changing the build name requires updating the referenced name in the source-build-sdk-diff-tests.yml pipeline
        buildName: ${{ format('{0}_Online_MsftSdk', variables.centOSStreamName) }}
        isBuiltFromVmr: ${{ parameters.isBuiltFromVmr }}
        vmrBranch: ${{ variables.VmrBranch }}
        targetArchitecture: x64
        pool: ${{ parameters.pool_Linux }}
        container:
          name: ${{ variables.centOSStreamContainerName }}
          image: ${{ variables.centOSStreamContainerImage }}
        buildFromArchive: false            # 🚫
        buildSourceOnly: true              # ✅
        enablePoison: false                # 🚫
        excludeOmniSharpTests: true        # ✅
        runOnline: true                    # ✅
        useMonoRuntime: false              # 🚫
        withPreviousSDK: false             # 🚫

    - template: ../jobs/vmr-build.yml
      parameters:
        buildName: ${{ format('{0}_Offline_CurrentSourceBuiltSdk', variables.centOSStreamName) }}
        isBuiltFromVmr: ${{ parameters.isBuiltFromVmr }}
        vmrBranch: ${{ variables.VmrBranch }}
        targetArchitecture: x64
        pool: ${{ parameters.pool_Linux }}
        container:
          name: ${{ variables.centOSStreamContainerName }}
          image: ${{ variables.centOSStreamContainerImage }}
        buildFromArchive: false            # 🚫
        buildSourceOnly: true              # ✅
        enablePoison: false                # 🚫
        excludeOmniSharpTests: true        # ✅
        runOnline: false                   # 🚫
        useMonoRuntime: false              # 🚫
        withPreviousSDK: false             # 🚫
        reuseBuildArtifactsFrom:
        - ${{ format('{0}_Online_MsftSdk_x64', variables.centOSStreamName) }}

    ### Additional jobs for lite/full builds ###
    - ${{ if in(parameters.scope, 'lite', 'full') }}:

      - template: ../jobs/vmr-build.yml
        parameters:
          # Changing the build name requires updating the referenced name in the source-build-sdk-diff-tests.yml pipeline
          buildName: ${{ format('{0}_Offline_MsftSdk', variables.ubuntuName) }}
          isBuiltFromVmr: ${{ parameters.isBuiltFromVmr }}
          vmrBranch: ${{ variables.VmrBranch }}
          targetArchitecture: x64
          pool: ${{ parameters.pool_Linux }}
          container:
            name: ${{ variables.ubuntuContainerName }}
            image: ${{ variables.ubuntuContainerImage }}
          buildFromArchive: false            # 🚫
          buildSourceOnly: true              # ✅
          enablePoison: false                # 🚫
          excludeOmniSharpTests: false       # 🚫
          runOnline: false                   # 🚫
          useMonoRuntime: false              # 🚫
          withPreviousSDK: false             # 🚫

      - template: ../jobs/vmr-build.yml
        parameters:
          # Changing the build name requires updating the referenced name in the source-build-sdk-diff-tests.yml pipeline
          buildName: ${{ format('{0}_Offline_PreviousSourceBuiltSdk', variables.centOSStreamName) }}
          isBuiltFromVmr: ${{ parameters.isBuiltFromVmr }}
          vmrBranch: ${{ variables.VmrBranch }}
<<<<<<< HEAD
          architecture: x64
          artifactsRid: ${{ variables.centOSStreamX64Rid }}
          pool: ${{ parameters.pool_Linux }}
          container: ${{ variables.centOSStreamContainer }}
=======
          targetArchitecture: x64
          artifactsRid: ${{ variables.centOSStreamX64Rid }}
          pool: ${{ parameters.pool_Linux }}
          container:
            name: ${{ variables.centOSStreamContainerName }}
            image: ${{ variables.centOSStreamContainerImage }}
>>>>>>> 42a663ea
          buildFromArchive: false            # 🚫
          buildSourceOnly: true              # ✅
          enablePoison: true                 # ✅
          excludeOmniSharpTests: true        # ✅
          runOnline: false                   # 🚫
          useMonoRuntime: false              # 🚫
          withPreviousSDK: true              # ✅

      ### Additional jobs for full build ###
      - ${{ if in(parameters.scope, 'full') }}:

        # This AlmaLinux leg is intended to build with the min supported glibc version
        - template: ../jobs/vmr-build.yml
          parameters:
            # Changing the build name requires updating the referenced name in the source-build-sdk-diff-tests.yml pipeline
            buildName: ${{ format('{0}_Offline_MsftSdk', variables.almaLinuxName) }}
            isBuiltFromVmr: ${{ parameters.isBuiltFromVmr }}
            vmrBranch: ${{ variables.VmrBranch }}
            targetArchitecture: x64
            pool: ${{ parameters.pool_Linux }}
            container:
              name: ${{ variables.almaLinuxContainerName }}
              image: ${{ variables.almaLinuxContainerImage }}
            targetRid: ${{ variables.almaLinuxX64Rid }}
            buildFromArchive: false            # 🚫
            buildSourceOnly: true              # ✅
            enablePoison: false                # 🚫
            excludeOmniSharpTests: true        # ✅
            runOnline: false                   # 🚫
            useMonoRuntime: false              # 🚫
            withPreviousSDK: false             # 🚫

        - template: ../jobs/vmr-build.yml
          parameters:
            # Changing the build name requires updating the referenced name in the source-build-sdk-diff-tests.yml pipeline
            buildName: ${{ format('{0}_Offline_MsftSdk', variables.alpineName) }}
            isBuiltFromVmr: ${{ parameters.isBuiltFromVmr }}
            vmrBranch: ${{ variables.VmrBranch }}
            targetArchitecture: x64
            pool: ${{ parameters.pool_Linux }}
<<<<<<< HEAD
            container: ${{ variables.alpineContainer }}
=======
            container:
              name: ${{ variables.alpineContainerName }}
              image: ${{ variables.alpineContainerImage }}
>>>>>>> 42a663ea
            targetRid: ${{ variables.alpineX64Rid }}
            buildFromArchive: false            # 🚫
            buildSourceOnly: true              # ✅
            enablePoison: false                # 🚫
            excludeOmniSharpTests: true        # ✅
            runOnline: false                   # 🚫
            useMonoRuntime: false              # 🚫
            withPreviousSDK: false             # 🚫

        - template: ../jobs/vmr-build.yml
          parameters:
            # Changing the build name requires updating the referenced name in the source-build-sdk-diff-tests.yml pipeline
            buildName: ${{ format('{0}_Offline_MsftSdk', variables.centOSStreamName) }}
            isBuiltFromVmr: ${{ parameters.isBuiltFromVmr }}
            vmrBranch: ${{ variables.VmrBranch }}
            targetArchitecture: x64
            pool: ${{ parameters.pool_Linux }}
            container:
              name: ${{ variables.centOSStreamContainerName }}
              image: ${{ variables.centOSStreamContainerImage }}
            buildFromArchive: true             # ✅
            buildSourceOnly: true              # ✅
            enablePoison: false                # 🚫
            excludeOmniSharpTests: false       # 🚫
            runOnline: false                   # 🚫
            useMonoRuntime: false              # 🚫
            withPreviousSDK: false             # 🚫

        - template: ../jobs/vmr-build.yml
          parameters:
            # Changing the build name requires updating the referenced name in the source-build-sdk-diff-tests.yml pipeline
            buildName: ${{ format('{0}_Online_PreviousSourceBuiltSdk', variables.centOSStreamName) }}
            isBuiltFromVmr: ${{ parameters.isBuiltFromVmr }}
            vmrBranch: ${{ variables.VmrBranch }}
            targetArchitecture: x64
            artifactsRid: ${{ variables.centOSStreamX64Rid }}
            pool: ${{ parameters.pool_Linux }}
            container:
              name: ${{ variables.centOSStreamContainerName }}
              image: ${{ variables.centOSStreamContainerImage }}
            buildFromArchive: false            # 🚫
            buildSourceOnly: true              # ✅
            enablePoison: false                # 🚫
            excludeOmniSharpTests: false       # 🚫
            runOnline: true                    # ✅
            useMonoRuntime: false              # 🚫
            withPreviousSDK: true              # ✅

        - template: ../jobs/vmr-build.yml
          parameters:
            # Changing the build name requires updating the referenced name in the source-build-sdk-diff-tests.yml pipeline
            buildName: ${{ format('{0}_Mono_Offline_MsftSdk', variables.centOSStreamName) }}
            isBuiltFromVmr: ${{ parameters.isBuiltFromVmr }}
            vmrBranch: ${{ variables.VmrBranch }}
            targetArchitecture: x64
            pool: ${{ parameters.pool_Linux }}
            container:
              name: ${{ variables.centOSStreamContainerName }}
              image: ${{ variables.centOSStreamContainerImage }}
            buildFromArchive: true             # ✅
            buildSourceOnly: true              # ✅
            enablePoison: false                # 🚫
            excludeOmniSharpTests: true        # ✅
            runOnline: false                   # 🚫
            useMonoRuntime: true               # ✅
            withPreviousSDK: false             # 🚫

        - template: ../jobs/vmr-build.yml
          parameters:
            # Changing the build name requires updating the referenced name in the source-build-sdk-diff-tests.yml pipeline
            buildName: ${{ format('{0}_Offline_MsftSdk', variables.fedoraName) }}
            isBuiltFromVmr: ${{ parameters.isBuiltFromVmr }}
            vmrBranch: ${{ variables.VmrBranch }}
            targetArchitecture: x64
            pool: ${{ parameters.pool_Linux }}
            container:
              name: ${{ variables.fedoraContainerName }}
              image: ${{ variables.fedoraContainerImage }}
            buildFromArchive: true             # ✅
            buildSourceOnly: true              # ✅
            enablePoison: false                # 🚫
            excludeOmniSharpTests: false       # 🚫
            runOnline: false                   # 🚫
            useMonoRuntime: false              # 🚫
            withPreviousSDK: false             # 🚫

        - template: ../jobs/vmr-build.yml
          parameters:
            # Changing the build name requires updating the referenced name in the source-build-sdk-diff-tests.yml pipeline
            buildName: ${{ format('{0}Arm64_Offline_MsftSdk', variables.ubuntuName) }}
            isBuiltFromVmr: ${{ parameters.isBuiltFromVmr }}
            vmrBranch: ${{ variables.VmrBranch }}
            targetArchitecture: arm64
            pool: ${{ parameters.pool_LinuxArm64 }}
            container:
              name: ${{ variables.ubuntuArmContainerName }}
              image: ${{ variables.ubuntuArmContainerImage }}
            buildFromArchive: false            # 🚫
            buildSourceOnly: true              # ✅
            enablePoison: false                # 🚫
            excludeOmniSharpTests: false       # 🚫
            runOnline: false                   # 🚫
            useMonoRuntime: false              # 🚫
            withPreviousSDK: false             # 🚫

        - template: ../jobs/vmr-build.yml
          parameters:
            # Changing the build name requires updating the referenced name in the source-build-sdk-diff-tests.yml pipeline
            buildName: ${{ format('{0}_Offline_CurrentSourceBuiltSdk', variables.fedoraName) }}
            isBuiltFromVmr: ${{ parameters.isBuiltFromVmr }}
            vmrBranch: ${{ variables.VmrBranch }}
            targetArchitecture: x64
            pool: ${{ parameters.pool_Linux }}
            container:
              name: ${{ variables.fedoraContainerName }}
              image: ${{ variables.fedoraContainerImage }}
            buildFromArchive: false            # 🚫
            buildSourceOnly: true              # ✅
            enablePoison: false                # 🚫
            excludeOmniSharpTests: false       # 🚫
            runOnline: false                   # 🚫
            useMonoRuntime: false              # 🚫
            withPreviousSDK: false             # 🚫
            reuseBuildArtifactsFrom:
            - ${{ format('{0}_Offline_MsftSdk_x64', variables.fedoraName) }}

        - template: ../jobs/vmr-build.yml
          parameters:
            # Changing the build name requires updating the referenced name in the source-build-sdk-diff-tests.yml pipeline
            buildName: ${{ format('{0}_Mono_Offline_CurrentSourceBuiltSdk', variables.centOSStreamName) }}
            isBuiltFromVmr: ${{ parameters.isBuiltFromVmr }}
            vmrBranch: ${{ variables.VmrBranch }}
            targetArchitecture: x64
            pool: ${{ parameters.pool_Linux }}
            container:
              name: ${{ variables.centOSStreamContainerName }}
              image: ${{ variables.centOSStreamContainerImage }}
            buildFromArchive: true             # ✅
            buildSourceOnly: true              # ✅
            enablePoison: false                # 🚫
            excludeOmniSharpTests: true        # ✅
            runOnline: false                   # 🚫
            useMonoRuntime: true               # ✅
            withPreviousSDK: false             # 🚫
            reuseBuildArtifactsFrom:
            - ${{ format('{0}_Mono_Offline_MsftSdk_x64', variables.centOSStreamName) }}

#### VERTICAL BUILD (Validation) ####
- ${{ if and(not(parameters.isSourceOnlyBuild), or(eq(variables['Build.Reason'], 'PullRequest'), ne(variables['System.TeamProject'], 'internal'))) }}:
  - stage: VMR_Vertical_Build_Validation
    displayName: VMR Vertical Build Validation
    dependsOn: []
    variables:
    - template: ../variables/vmr-build.yml
      parameters:
        vmrBranch: ${{ parameters.vmrBranch }}
    jobs:

    - template: ../jobs/vmr-build.yml
      parameters:
        buildName: ${{ format('{0}_Ubuntu', variables.ubuntuName) }}
        isBuiltFromVmr: ${{ parameters.isBuiltFromVmr }}
        vmrBranch: ${{ variables.VmrBranch }}
        pool: ${{ parameters.pool_Linux }}
        container:
          name: ${{ variables.ubuntuContainerName }}
          image: ${{ variables.ubuntuContainerImage }}
        targetOS: linux
        targetArchitecture: x64

    - template: ../jobs/vmr-build.yml
      parameters:
        buildName: Windows_BuildTests
        isBuiltFromVmr: ${{ parameters.isBuiltFromVmr }}
        vmrBranch: ${{ variables.VmrBranch }}
        pool: ${{ parameters.pool_Windows }}
        targetOS: windows
        targetArchitecture: x64
        extraProperties: /p:DotNetBuildTests=true

#### VERTICAL BUILD (Official) ####
- ${{ if not(parameters.isSourceOnlyBuild) }}:
  - stage: VMR_Vertical_Build
    displayName: VMR Vertical Build
    dependsOn: []
    variables:
    - template: ../variables/vmr-build.yml
      parameters:
        vmrBranch: ${{ parameters.vmrBranch }}
        desiredSigning: ${{ parameters.desiredSigning }}
    jobs:

    - template: ../jobs/vmr-build.yml
      parameters:
        buildName: Windows
        isBuiltFromVmr: ${{ parameters.isBuiltFromVmr }}
        vmrBranch: ${{ variables.VmrBranch }}
        sign: ${{ variables.signEnabled }}
        pool: ${{ parameters.pool_Windows }}
        targetOS: windows
        targetArchitecture: x64
        enableIBCOptimization: ${{ variables.ibcEnabled }}

    - template: ../jobs/vmr-build.yml
      parameters:
        buildName: Windows
        isBuiltFromVmr: ${{ parameters.isBuiltFromVmr }}
        vmrBranch: ${{ variables.VmrBranch }}
        sign: ${{ variables.signEnabled }}
        pool: ${{ parameters.pool_Windows }}
        targetOS: windows
        targetArchitecture: x86

    - template: ../jobs/vmr-build.yml
      parameters:
        buildName: Android_Shortstack
        isBuiltFromVmr: ${{ parameters.isBuiltFromVmr }}
        vmrBranch: ${{ variables.VmrBranch }}
        sign: ${{ variables.signEnabled }}
        pool: ${{ parameters.pool_Linux_Shortstack }}
        container:
          name: ${{ variables.androidCrossContainerName }}
          image: ${{ variables.androidCrossContainerImage }}
        targetOS: android
        targetArchitecture: arm64

    - template: ../jobs/vmr-build.yml
      parameters:
        buildName: Browser_Shortstack
        isBuiltFromVmr: ${{ parameters.isBuiltFromVmr }}
        vmrBranch: ${{ variables.VmrBranch }}
        sign: ${{ variables.signEnabled }}
        pool: ${{ parameters.pool_Linux_Shortstack }}
        container:
          name: ${{ variables.browserCrossContainerName }}
          image: ${{ variables.browserCrossContainerImage }}
        crossRootFs: '/crossrootfs/x64'
        targetOS: browser
        targetArchitecture: wasm

    - template: ../jobs/vmr-build.yml
      parameters:
        buildName: iOSSimulator_Shortstack
        isBuiltFromVmr: ${{ parameters.isBuiltFromVmr }}
        vmrBranch: ${{ variables.VmrBranch }}
        sign: ${{ variables.signEnabled }}
        pool: ${{ parameters.pool_Mac }}
        targetOS: iossimulator
        targetArchitecture: arm64

    ### Additional jobs for full build ###
    - ${{ if in(parameters.scope, 'full') }}:

        - template: ../jobs/vmr-build.yml
          parameters:
            buildName: Android_Shortstack
            isBuiltFromVmr: ${{ parameters.isBuiltFromVmr }}
            vmrBranch: ${{ variables.VmrBranch }}
            sign: ${{ variables.signEnabled }}
            pool: ${{ parameters.pool_Linux_Shortstack }}
            container:
              name: ${{ variables.androidCrossContainerName }}
              image: ${{ variables.androidCrossContainerImage }}
            targetOS: android
            targetArchitecture: arm

        - template: ../jobs/vmr-build.yml
          parameters:
            buildName: Android_Shortstack
            isBuiltFromVmr: ${{ parameters.isBuiltFromVmr }}
            vmrBranch: ${{ variables.VmrBranch }}
            sign: ${{ variables.signEnabled }}
            pool: ${{ parameters.pool_Linux_Shortstack }}
            container:
              name: ${{ variables.androidCrossContainerName }}
              image: ${{ variables.androidCrossContainerImage }}
            targetOS: android
            targetArchitecture: x64

        - template: ../jobs/vmr-build.yml
          parameters:
            buildName: Android_Shortstack
            isBuiltFromVmr: ${{ parameters.isBuiltFromVmr }}
            vmrBranch: ${{ variables.VmrBranch }}
            sign: ${{ variables.signEnabled }}
            pool: ${{ parameters.pool_Linux_Shortstack }}
            container:
              name: ${{ variables.androidCrossContainerName }}
              image: ${{ variables.androidCrossContainerImage }}
            targetOS: android
            targetArchitecture: x86

        - template: ../jobs/vmr-build.yml
          parameters:
            buildName: Browser_Multithreaded_Shortstack
            isBuiltFromVmr: ${{ parameters.isBuiltFromVmr }}
            vmrBranch: ${{ variables.VmrBranch }}
            sign: ${{ variables.signEnabled }}
            pool: ${{ parameters.pool_Linux_Shortstack }}
            container:
              name: ${{ variables.browserCrossContainerName }}
              image: ${{ variables.browserCrossContainerImage }}
            crossRootFs: '/crossrootfs/x64'
            targetOS: browser
            targetArchitecture: wasm
            extraProperties: /p:DotNetBuildRuntimeWasmEnableThreads=true

        - template: ../jobs/vmr-build.yml
          parameters:
            buildName: LinuxBionic_Shortstack
            isBuiltFromVmr: ${{ parameters.isBuiltFromVmr }}
            vmrBranch: ${{ variables.VmrBranch }}
            sign: ${{ variables.signEnabled }}
            pool: ${{ parameters.pool_Linux_Shortstack }}
            container:
              name: ${{ variables.linuxBionicCrossContainerName }}
              image: ${{ variables.linuxBionicCrossContainerImage }}
            crossRootFs: '/crossrootfs/x64'
            targetOS: linux-bionic
            targetArchitecture: arm64

        - template: ../jobs/vmr-build.yml
          parameters:
            buildName: LinuxBionic_Shortstack
            isBuiltFromVmr: ${{ parameters.isBuiltFromVmr }}
            vmrBranch: ${{ variables.VmrBranch }}
            sign: ${{ variables.signEnabled }}
            pool: ${{ parameters.pool_Linux_Shortstack }}
            container:
              name: ${{ variables.linuxBionicCrossContainerName }}
              image: ${{ variables.linuxBionicCrossContainerImage }}
            crossRootFs: '/crossrootfs/x64'
            targetOS: linux-bionic
            targetArchitecture: arm

        - template: ../jobs/vmr-build.yml
          parameters:
            buildName: LinuxBionic_Shortstack
            isBuiltFromVmr: ${{ parameters.isBuiltFromVmr }}
            vmrBranch: ${{ variables.VmrBranch }}
            sign: ${{ variables.signEnabled }}
            pool: ${{ parameters.pool_Linux_Shortstack }}
            container:
              name: ${{ variables.linuxBionicCrossContainerName }}
              image: ${{ variables.linuxBionicCrossContainerImage }}
            crossRootFs: '/crossrootfs/x64'
            targetOS: linux-bionic
            targetArchitecture: x64

        - template: ../jobs/vmr-build.yml
          parameters:
            buildName: iOS_Shortstack
            isBuiltFromVmr: ${{ parameters.isBuiltFromVmr }}
            vmrBranch: ${{ variables.VmrBranch }}
            sign: ${{ variables.signEnabled }}
            pool: ${{ parameters.pool_Mac }}
            targetOS: ios
            targetArchitecture: arm64

        - template: ../jobs/vmr-build.yml
          parameters:
            buildName: iOSSimulator_Shortstack
            isBuiltFromVmr: ${{ parameters.isBuiltFromVmr }}
            vmrBranch: ${{ variables.VmrBranch }}
            sign: ${{ variables.signEnabled }}
            pool: ${{ parameters.pool_Mac }}
            targetOS: iossimulator
            targetArchitecture: x64

        - template: ../jobs/vmr-build.yml
          parameters:
            buildName: MacCatalyst_Shortstack
            isBuiltFromVmr: ${{ parameters.isBuiltFromVmr }}
            vmrBranch: ${{ variables.VmrBranch }}
            sign: ${{ variables.signEnabled }}
            pool: ${{ parameters.pool_Mac }}
            targetOS: maccatalyst
            targetArchitecture: arm64

        - template: ../jobs/vmr-build.yml
          parameters:
            buildName: MacCatalyst_Shortstack
            isBuiltFromVmr: ${{ parameters.isBuiltFromVmr }}
            vmrBranch: ${{ variables.VmrBranch }}
            sign: ${{ variables.signEnabled }}
            pool: ${{ parameters.pool_Mac }}
            targetOS: maccatalyst
            targetArchitecture: x64

        - template: ../jobs/vmr-build.yml
          parameters:
            buildName: tvOS_Shortstack
            isBuiltFromVmr: ${{ parameters.isBuiltFromVmr }}
            vmrBranch: ${{ variables.VmrBranch }}
            sign: ${{ variables.signEnabled }}
            pool: ${{ parameters.pool_Mac }}
            targetOS: tvos
            targetArchitecture: arm64

        - template: ../jobs/vmr-build.yml
          parameters:
            buildName: tvOSSimulator_Shortstack
            isBuiltFromVmr: ${{ parameters.isBuiltFromVmr }}
            vmrBranch: ${{ variables.VmrBranch }}
            sign: ${{ variables.signEnabled }}
            pool: ${{ parameters.pool_Mac }}
            targetOS: tvossimulator
            targetArchitecture: arm64

        - template: ../jobs/vmr-build.yml
          parameters:
            buildName: tvOSSimulator_Shortstack
            isBuiltFromVmr: ${{ parameters.isBuiltFromVmr }}
            vmrBranch: ${{ variables.VmrBranch }}
            sign: ${{ variables.signEnabled }}
            pool: ${{ parameters.pool_Mac }}
            targetOS: tvossimulator
            targetArchitecture: x64

        - template: ../jobs/vmr-build.yml
          parameters:
            buildName: Wasi_Shortstack
            isBuiltFromVmr: ${{ parameters.isBuiltFromVmr }}
            vmrBranch: ${{ variables.VmrBranch }}
            sign: ${{ variables.signEnabled }}
            pool: ${{ parameters.pool_Linux_Shortstack }}
            container:
              name: ${{ variables.wasiCrossContainerName }}
              image: ${{ variables.wasiCrossContainerImage }}
            crossRootFs: '/crossrootfs/x64'
            targetOS: wasi
            targetArchitecture: wasm

        - template: ../jobs/vmr-build.yml
          parameters:
            buildName: OSX
            isBuiltFromVmr: ${{ parameters.isBuiltFromVmr }}
            vmrBranch: ${{ variables.VmrBranch }}
            sign: ${{ variables.signEnabled }}
            pool: ${{ parameters.pool_Mac }}
            targetOS: osx
            targetArchitecture: x64

        - template: ../jobs/vmr-build.yml
          parameters:
            buildName: AzureLinux_x64_Cross
            isBuiltFromVmr: ${{ parameters.isBuiltFromVmr }}
            vmrBranch: ${{ variables.VmrBranch }}
            sign: ${{ variables.signEnabled }}
            pool: ${{ parameters.pool_Linux }}
            container:
              name: ${{ variables.azurelinuxX64CrossContainerName }}
              image: ${{ variables.azurelinuxX64CrossContainerImage }}
            crossRootFs: '/crossrootfs/x64'
            targetOS: linux
            targetArchitecture: x64

        - template: ../jobs/vmr-build.yml
          parameters:
            buildName: AzureLinux_x64_Cross_Pgo
            isBuiltFromVmr: ${{ parameters.isBuiltFromVmr }}
            vmrBranch: ${{ variables.VmrBranch }}
            sign: false
            pool: ${{ parameters.pool_Linux }}
            container:
              name: ${{ variables.azurelinuxX64CrossContainerName }}
              image: ${{ variables.azurelinuxX64CrossContainerImage }}
            crossRootFs: '/crossrootfs/x64'
            targetOS: linux
            targetArchitecture: x64
            extraProperties: /p:PgoInstrument=true

        - template: ../jobs/vmr-build.yml
          parameters:
            buildName: AzureLinux_x64_Cross_Shortstack_Mono_LLVMAOT
            isBuiltFromVmr: ${{ parameters.isBuiltFromVmr }}
            vmrBranch: ${{ variables.VmrBranch }}
            sign: ${{ variables.signEnabled }}
            pool: ${{ parameters.pool_Linux_Shortstack }}
            container:
              name: ${{ variables.azurelinuxX64CrossContainerName }}
              image: ${{ variables.azurelinuxX64CrossContainerImage }}
            crossRootFs: '/crossrootfs/x64'
            useMonoRuntime: true
            targetOS: linux
            targetArchitecture: x64
            extraProperties: /p:DotNetBuildMonoEnableLLVM=true /p:DotNetBuildMonoAOTEnableLLVM=true /p:DotNetBuildMonoBundleLLVMOptimizer=true

        - template: ../jobs/vmr-build.yml
          parameters:
            buildName: AzureLinux_x64_Cross
            isBuiltFromVmr: ${{ parameters.isBuiltFromVmr }}
            vmrBranch: ${{ variables.VmrBranch }}
            sign: ${{ variables.signEnabled }}
            pool: ${{ parameters.pool_Linux }}
            container:
              name: ${{ variables.azurelinuxArmCrossContainerName }}
              image: ${{ variables.azurelinuxArmCrossContainerImage }}
            crossRootFs: '/crossrootfs/arm'
            targetOS: linux
            targetArchitecture: arm

        - template: ../jobs/vmr-build.yml
          parameters:
            buildName: AzureLinux_x64_Cross
            isBuiltFromVmr: ${{ parameters.isBuiltFromVmr }}
            vmrBranch: ${{ variables.VmrBranch }}
            sign: ${{ variables.signEnabled }}
            pool: ${{ parameters.pool_Linux }}
            container:
              name: ${{ variables.azurelinuxArm64CrossContainerName }}
              image: ${{ variables.azurelinuxArm64CrossContainerImage }}
            crossRootFs: '/crossrootfs/arm64'
            targetOS: linux
            targetArchitecture: arm64

        - template: ../jobs/vmr-build.yml
          parameters:
            buildName: AzureLinux_x64_Cross_Pgo
            isBuiltFromVmr: ${{ parameters.isBuiltFromVmr }}
            vmrBranch: ${{ variables.VmrBranch }}
            sign: false
            pool: ${{ parameters.pool_Linux }}
            container:
              name: ${{ variables.azurelinuxArm64CrossContainerName }}
              image: ${{ variables.azurelinuxArm64CrossContainerImage }}
            crossRootFs: '/crossrootfs/arm64'
            targetOS: linux
            targetArchitecture: arm64
            extraProperties: /p:PgoInstrument=true

        - template: ../jobs/vmr-build.yml
          parameters:
            buildName: AzureLinux_x64_Cross_Alpine
            isBuiltFromVmr: ${{ parameters.isBuiltFromVmr }}
            vmrBranch: ${{ variables.VmrBranch }}
            sign: ${{ variables.signEnabled }}
            pool: ${{ parameters.pool_Linux }}
            container:
              name: ${{ variables.azurelinuxX64MuslCrossContainerName }}
              image: ${{ variables.azurelinuxX64MuslCrossContainerImage }}
            crossRootFs: '/crossrootfs/x64'
            targetOS: linux-musl
            targetArchitecture: x64
            targetRid: ${{ variables.linuxMuslX64Rid }}

        - template: ../jobs/vmr-build.yml
          parameters:
            buildName: AzureLinux_x64_Cross_Alpine
            isBuiltFromVmr: ${{ parameters.isBuiltFromVmr }}
            vmrBranch: ${{ variables.VmrBranch }}
            sign: ${{ variables.signEnabled }}
            pool: ${{ parameters.pool_Linux }}
            container:
              name: ${{ variables.azurelinuxArmMuslCrossContainerName }}
              image: ${{ variables.azurelinuxArmMuslCrossContainerImage }}
            crossRootFs: '/crossrootfs/arm'
            targetOS: linux-musl
            targetArchitecture: arm
            targetRid: ${{ variables.linuxMuslArmRid }}

        - template: ../jobs/vmr-build.yml
          parameters:
            buildName: AzureLinux_x64_Cross_Alpine
            isBuiltFromVmr: ${{ parameters.isBuiltFromVmr }}
            vmrBranch: ${{ variables.VmrBranch }}
            sign: ${{ variables.signEnabled }}
            pool: ${{ parameters.pool_Linux }}
            container:
              name: ${{ variables.azurelinuxArm64MuslCrossContainerName }}
              image: ${{ variables.azurelinuxArm64MuslCrossContainerImage }}
            crossRootFs: '/crossrootfs/arm64'
            targetOS: linux-musl
            targetArchitecture: arm64
            targetRid: ${{ variables.linuxMuslArm64Rid }}

        - template: ../jobs/vmr-build.yml
          parameters:
            buildName: AzureLinux_x64_Cross_Shortstack_Mono_LLVMAOT
            isBuiltFromVmr: ${{ parameters.isBuiltFromVmr }}
            vmrBranch: ${{ variables.VmrBranch }}
            sign: ${{ variables.signEnabled }}
            pool: ${{ parameters.pool_Linux_Shortstack }}
            container:
              name: ${{ variables.azurelinuxArm64CrossContainerName }}
              image: ${{ variables.azurelinuxArm64CrossContainerImage }}
            crossRootFs: '/crossrootfs/arm64'
            useMonoRuntime: true
            targetOS: linux
            targetArchitecture: arm64
            extraProperties: /p:DotNetBuildMonoEnableLLVM=true /p:DotNetBuildMonoAOTEnableLLVM=true /p:DotNetBuildMonoBundleLLVMOptimizer=true

        - template: ../jobs/vmr-build.yml
          parameters:
            buildName: OSX
            isBuiltFromVmr: ${{ parameters.isBuiltFromVmr }}
            vmrBranch: ${{ variables.VmrBranch }}
            sign: ${{ variables.signEnabled }}
            pool: ${{ parameters.pool_Mac }}
            targetOS: osx
            targetArchitecture: arm64

        - template: ../jobs/vmr-build.yml
          parameters:
            buildName: Windows
            isBuiltFromVmr: ${{ parameters.isBuiltFromVmr }}
            vmrBranch: ${{ variables.VmrBranch }}
            sign: ${{ variables.signEnabled }}
            pool: ${{ parameters.pool_Windows }}
            targetOS: windows
            targetArchitecture: arm64
            enableIBCOptimization: ${{ variables.ibcEnabled }}

        - template: ../jobs/vmr-build.yml
          parameters:
            buildName: Windows_Pgo
            isBuiltFromVmr: ${{ parameters.isBuiltFromVmr }}
            vmrBranch: ${{ variables.VmrBranch }}
            sign: false
            pool: ${{ parameters.pool_Windows }}
            targetOS: windows
            targetArchitecture: x64
            extraProperties: /p:PgoInstrument=true

        - template: ../jobs/vmr-build.yml
          parameters:
            buildName: Windows_Pgo
            isBuiltFromVmr: ${{ parameters.isBuiltFromVmr }}
            vmrBranch: ${{ variables.VmrBranch }}
            sign: false
            pool: ${{ parameters.pool_Windows }}
            targetOS: windows
            targetArchitecture: x86
            extraProperties: /p:PgoInstrument=true
            enableIBCOptimization: ${{ variables.ibcEnabled }}

        - template: ../jobs/vmr-build.yml
          parameters:
            buildName: Windows_Pgo
            isBuiltFromVmr: ${{ parameters.isBuiltFromVmr }}
            vmrBranch: ${{ variables.VmrBranch }}
            sign: false
            pool: ${{ parameters.pool_Windows }}
            targetOS: windows
            targetArchitecture: arm64
            extraProperties: /p:PgoInstrument=true

        # Build Pass 2 verticals

        - template: ../jobs/vmr-build.yml
          parameters:
            buildName: Windows
            isBuiltFromVmr: ${{ parameters.isBuiltFromVmr }}
            vmrBranch: ${{ variables.VmrBranch }}
            sign: ${{ variables.signEnabled }}
            pool: ${{ parameters.pool_Windows }}
            targetOS: windows
            targetArchitecture: x64
            buildPass: 2
            reuseBuildArtifactsFrom:
            - Windows_x64
            - Windows_x86
            - Windows_arm64

### FINAL JOIN ###
- ${{ if and(parameters.isBuiltFromVmr, not(parameters.isSourceOnlyBuild), ne(variables['Build.Reason'], 'PullRequest')) }}:
  - stage: VMR_Final_Join
    displayName: VMR Final Join
    dependsOn: VMR_Vertical_Build
    variables:
    - template: ../variables/vmr-build.yml
      parameters:
        vmrBranch: ${{ parameters.vmrBranch }}
    jobs:
    - job: FinalJoin
      displayName: Final Build Pass
      pool: ${{ parameters.pool_Windows }}
      timeoutInMinutes: 240
      templateContext:
        outputParentDirectory: $(Build.ArtifactStagingDirectory)/artifacts
        outputs:
        - output: buildArtifacts
          PathtoPublish: $(Build.ArtifactStagingDirectory)/artifacts/MergedManifest.xml
          ArtifactName: AssetManifests
          displayName: Publish Merged Manifest
          sbomEnabled: false
        - output: buildArtifacts
          PathtoPublish: $(Build.ArtifactStagingDirectory)/artifacts/assets
          ArtifactName: BlobArtifacts
          displayName: Publish Blob Artifacts
          sbomEnabled: false
        - output: buildArtifacts
          PathtoPublish: $(Build.ArtifactStagingDirectory)/artifacts/packages
          ArtifactName: PackageArtifacts
          displayName: Publish Package Artifacts
          sbomEnabled: false
      steps:
      - template: ../steps/vmr-join-verticals.yml
        parameters:
          dotNetBuildPass: final
          primaryDependentJob: Windows_x64
          outputFolder: $(Build.ArtifactStagingDirectory)/artifacts

### VALIDATION ###
- ${{ if and(parameters.isBuiltFromVmr, not(parameters.isSourceOnlyBuild), eq(variables['System.TeamProject'], 'internal'), eq(variables.signEnabled, 'true')) }}:
  - stage: VMR_Validation
    displayName: VMR Validation
    dependsOn: VMR_Final_Join
    jobs:
    - job: ValidateSigning
      displayName: Validate Signing
      pool: ${{ parameters.pool_Windows }}
      timeoutInMinutes: 240
      steps:
      - template: ../steps/vmr-validate-signing.yml
        parameters:
          continueOnError: true<|MERGE_RESOLUTION|>--- conflicted
+++ resolved
@@ -155,19 +155,12 @@
           buildName: ${{ format('{0}_Offline_PreviousSourceBuiltSdk', variables.centOSStreamName) }}
           isBuiltFromVmr: ${{ parameters.isBuiltFromVmr }}
           vmrBranch: ${{ variables.VmrBranch }}
-<<<<<<< HEAD
-          architecture: x64
-          artifactsRid: ${{ variables.centOSStreamX64Rid }}
-          pool: ${{ parameters.pool_Linux }}
-          container: ${{ variables.centOSStreamContainer }}
-=======
           targetArchitecture: x64
           artifactsRid: ${{ variables.centOSStreamX64Rid }}
           pool: ${{ parameters.pool_Linux }}
           container:
             name: ${{ variables.centOSStreamContainerName }}
             image: ${{ variables.centOSStreamContainerImage }}
->>>>>>> 42a663ea
           buildFromArchive: false            # 🚫
           buildSourceOnly: true              # ✅
           enablePoison: true                 # ✅
@@ -208,13 +201,9 @@
             vmrBranch: ${{ variables.VmrBranch }}
             targetArchitecture: x64
             pool: ${{ parameters.pool_Linux }}
-<<<<<<< HEAD
-            container: ${{ variables.alpineContainer }}
-=======
             container:
               name: ${{ variables.alpineContainerName }}
               image: ${{ variables.alpineContainerImage }}
->>>>>>> 42a663ea
             targetRid: ${{ variables.alpineX64Rid }}
             buildFromArchive: false            # 🚫
             buildSourceOnly: true              # ✅
