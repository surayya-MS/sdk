--- conflicted
+++ resolved
@@ -100,12 +100,7 @@
   </PropertyGroup>
   <PropertyGroup>
     <!-- Dependencies from https://github.com/Microsoft/msbuild -->
-<<<<<<< HEAD
-    <MicrosoftBuildPackageVersion>17.8.0-preview-23377-03</MicrosoftBuildPackageVersion>
-=======
     <MicrosoftBuildPackageVersion>17.8.0-preview-23379-01</MicrosoftBuildPackageVersion>
-    <MicrosoftBuildCurrentPackageVersion>$(MicrosoftBuildPackageVersion)</MicrosoftBuildCurrentPackageVersion>
->>>>>>> f50ead03
     <!-- Some tasks and the resolver will need to run in an MSBuild that is older than the very latest,
           so target one that matches the version in minimumMSBuildVersion.
 
