<?xml version="1.0" encoding="utf-8"?>
<!-- Copyright (c) .NET Foundation and contributors. All rights reserved. Licensed under the MIT license. See License.txt in the project root for full license information. -->
<Project DefaultTargets="Build" xmlns="http://schemas.microsoft.com/developer/msbuild/2003">
  <PropertyGroup>
    <MSBuildAllProjects>$(MSBuildAllProjects);$(MSBuildThisFileFullPath)</MSBuildAllProjects>
  </PropertyGroup>
  <!-- Opt out of certain Arcade features -->
  <PropertyGroup>
    <UsingToolNetFrameworkReferenceAssemblies>true</UsingToolNetFrameworkReferenceAssemblies>
    <UsingToolMicrosoftNetCompilers>true</UsingToolMicrosoftNetCompilers>
  </PropertyGroup>
  <!-- Repo Version Information -->
  <PropertyGroup>
    <VersionPrefix>7.0.200</VersionPrefix>
    <PreReleaseVersionLabel>preview</PreReleaseVersionLabel>
    <PreReleaseVersionIteration>
    </PreReleaseVersionIteration>
    <!-- Enable to remove prerelease label. -->
    <StabilizePackageVersion Condition="'$(StabilizePackageVersion)' == ''">false</StabilizePackageVersion>
    <DotNetFinalVersionKind Condition="'$(StabilizePackageVersion)' == 'true'">release</DotNetFinalVersionKind>
  </PropertyGroup>
  <!-- Production Dependencies -->
  <PropertyGroup>
    <MicrosoftBuildVersion>15.4.8</MicrosoftBuildVersion>
    <MicrosoftBuildFrameworkVersion>15.4.8</MicrosoftBuildFrameworkVersion>
    <MicrosoftBuildUtilitiesCoreVersion>15.4.8</MicrosoftBuildUtilitiesCoreVersion>
    <MicrosoftCssParserVersion>1.0.0-20200708.1</MicrosoftCssParserVersion>
    <MicrosoftExtensionsDependencyModelVersion>2.1.0-preview2-26306-03</MicrosoftExtensionsDependencyModelVersion>
    <MicrosoftApplicationInsightsPackageVersion>2.20.0</MicrosoftApplicationInsightsPackageVersion>
    <NETStandardLibraryNETFrameworkVersion>2.0.1-servicing-26011-01</NETStandardLibraryNETFrameworkVersion>
    <NewtonsoftJsonPackageVersion>13.0.1</NewtonsoftJsonPackageVersion>
    <NewtonsoftJsonVersion>$(NewtonsoftJsonPackageVersion)</NewtonsoftJsonVersion>
    <StyleCopAnalyzersPackageVersion>1.2.0-beta.435</StyleCopAnalyzersPackageVersion>
    <SystemCollectionsImmutableVersion>6.0.0</SystemCollectionsImmutableVersion>
    <SystemDiagnosticsFileVersionInfoVersion>4.0.0</SystemDiagnosticsFileVersionInfoVersion>
    <SystemReflectionMetadataVersion>6.0.0</SystemReflectionMetadataVersion>
    <MicrosoftDotNetSignToolVersion>7.0.0-beta.22504.3</MicrosoftDotNetSignToolVersion>
    <MicrosoftWebXdtPackageVersion>7.0.0-preview.22423.2</MicrosoftWebXdtPackageVersion>
    <SystemSecurityCryptographyProtectedDataPackageVersion>7.0.0-rtm.22507.1</SystemSecurityCryptographyProtectedDataPackageVersion>
    <SystemCollectionsSpecializedPackageVersion>4.3.0</SystemCollectionsSpecializedPackageVersion>
    <SystemXmlXmlDocumentPackageVersion>4.3.0</SystemXmlXmlDocumentPackageVersion>
    <WebDeploymentPackageVersion>4.0.5</WebDeploymentPackageVersion>
    <SystemTextJsonVersion>6.0.0</SystemTextJsonVersion>
    <SystemReflectionMetadataLoadContextVersion>7.0.0-rtm.22507.1</SystemReflectionMetadataLoadContextVersion>
    <SystemManagementPackageVersion>4.6.0</SystemManagementPackageVersion>
    <SystemCommandLineVersion>2.0.0-beta4.22402.1</SystemCommandLineVersion>
    <MicrosoftDeploymentDotNetReleasesVersion>1.0.0-preview5.1.22263.1</MicrosoftDeploymentDotNetReleasesVersion>
    <MicrosoftVisualStudioSetupConfigurationInteropVersion>3.0.4496</MicrosoftVisualStudioSetupConfigurationInteropVersion>
  </PropertyGroup>
  <PropertyGroup>
    <!-- Dependencies from https://github.com/dotnet/runtime -->
    <MicrosoftNETCoreAppRefPackageVersion>7.0.0-rtm.22507.1</MicrosoftNETCoreAppRefPackageVersion>
    <VSRedistCommonNetCoreSharedFrameworkx6470PackageVersion>7.0.0-rtm.22507.1</VSRedistCommonNetCoreSharedFrameworkx6470PackageVersion>
    <MicrosoftNETCoreAppRuntimewinx64PackageVersion>7.0.0-rtm.22507.1</MicrosoftNETCoreAppRuntimewinx64PackageVersion>
    <MicrosoftNETCoreAppRuntimePackageVersion>$(MicrosoftNETCoreAppRuntimewinx64PackageVersion)</MicrosoftNETCoreAppRuntimePackageVersion>
    <MicrosoftExtensionsDependencyModelPackageVersion>7.0.0-rtm.22507.1</MicrosoftExtensionsDependencyModelPackageVersion>
    <MicrosoftNETCoreDotNetHostResolverPackageVersion>7.0.0-rtm.22507.1</MicrosoftNETCoreDotNetHostResolverPackageVersion>
    <MicrosoftNETHostModelVersion>7.0.0-rtm.22507.1</MicrosoftNETHostModelVersion>
    <MicrosoftExtensionsFileSystemGlobbingPackageVersion>6.0.0-preview.7.21363.9</MicrosoftExtensionsFileSystemGlobbingPackageVersion>
    <MicrosoftExtensionsDependencyModelVersion>$(MicrosoftExtensionsDependencyModelPackageVersion)</MicrosoftExtensionsDependencyModelVersion>
    <MicrosoftExtensionsLoggingConsoleVersion>6.0.0</MicrosoftExtensionsLoggingConsoleVersion>
    <SystemServiceProcessServiceControllerVersion>7.0.0-preview.4.22201.3</SystemServiceProcessServiceControllerVersion>
  </PropertyGroup>
  <PropertyGroup>
    <!-- Dependencies from https://github.com/nuget/nuget.client -->
    <NuGetBuildTasksPackageVersion>6.4.0-preview.3.107</NuGetBuildTasksPackageVersion>
    <NuGetBuildTasksConsolePackageVersion>$(NuGetBuildTasksPackageVersion)</NuGetBuildTasksConsolePackageVersion>
    <NuGetLocalizationPackageVersion>6.0.0-rc.278</NuGetLocalizationPackageVersion>
    <NuGetBuildTasksPackPackageVersion>$(NuGetBuildTasksPackageVersion)</NuGetBuildTasksPackPackageVersion>
    <NuGetCommandLineXPlatPackageVersion>$(NuGetBuildTasksPackageVersion)</NuGetCommandLineXPlatPackageVersion>
    <NuGetProjectModelPackageVersion>$(NuGetBuildTasksPackageVersion)</NuGetProjectModelPackageVersion>
    <MicrosoftBuildNuGetSdkResolverPackageVersion>$(NuGetBuildTasksPackageVersion)</MicrosoftBuildNuGetSdkResolverPackageVersion>
    <NuGetCommonPackageVersion>$(NuGetBuildTasksPackageVersion)</NuGetCommonPackageVersion>
    <NuGetConfigurationPackageVersion>$(NuGetBuildTasksPackageVersion)</NuGetConfigurationPackageVersion>
    <NuGetFrameworksPackageVersion>$(NuGetBuildTasksPackageVersion)</NuGetFrameworksPackageVersion>
    <NuGetPackagingPackageVersion>$(NuGetBuildTasksPackageVersion)</NuGetPackagingPackageVersion>
    <NuGetVersioningPackageVersion>$(NuGetBuildTasksPackageVersion)</NuGetVersioningPackageVersion>
    <NuGetPackagingVersion>$(NuGetPackagingPackageVersion)</NuGetPackagingVersion>
    <NuGetProjectModelVersion>$(NuGetProjectModelPackageVersion)</NuGetProjectModelVersion>
  </PropertyGroup>
  <PropertyGroup>
    <!-- Dependencies from https://github.com/Microsoft/vstest -->
    <MicrosoftNETTestSdkPackageVersion>17.4.0-release-20220926-01</MicrosoftNETTestSdkPackageVersion>
    <MicrosoftTestPlatformCLIPackageVersion>$(MicrosoftNETTestSdkPackageVersion)</MicrosoftTestPlatformCLIPackageVersion>
    <MicrosoftTestPlatformBuildPackageVersion>$(MicrosoftNETTestSdkPackageVersion)</MicrosoftTestPlatformBuildPackageVersion>
  </PropertyGroup>
  <PropertyGroup>
    <!-- Dependencies from https://github.com/mono/linker -->
    <MicrosoftNETILLinkTasksPackageVersion>7.0.100-1.22471.3</MicrosoftNETILLinkTasksPackageVersion>
    <MicrosoftNETILLinkAnalyzerPackageVersion>$(MicrosoftNETILLinkTasksPackageVersion)</MicrosoftNETILLinkAnalyzerPackageVersion>
  </PropertyGroup>
  <PropertyGroup>
    <!-- Dependencies from https://github.com/dotnet/runtime -->
    <SystemCodeDomPackageVersion>7.0.0-rtm.22507.1</SystemCodeDomPackageVersion>
    <SystemTextEncodingCodePagesPackageVersion>7.0.0-rtm.22507.1</SystemTextEncodingCodePagesPackageVersion>
    <SystemResourcesExtensionsPackageVersion>7.0.0-rtm.22507.1</SystemResourcesExtensionsPackageVersion>
    <MicrosoftDotNetILCompilerPackageVersion>7.0.0-rtm.22507.1</MicrosoftDotNetILCompilerPackageVersion>
  </PropertyGroup>
  <PropertyGroup>
    <!-- Dependencies from https://github.com/dotnet/format -->
<<<<<<< HEAD
    <dotnetformatVersion>7.0.350701</dotnetformatVersion>
=======
    <dotnetformatVersion>7.0.350601</dotnetformatVersion>
>>>>>>> 13302d35
  </PropertyGroup>
  <PropertyGroup>
    <!-- Dependencies from https://github.com/dotnet/roslyn-analyzers -->
    <MicrosoftCodeAnalysisNetAnalyzersVersion>7.0.0-preview1.22504.1</MicrosoftCodeAnalysisNetAnalyzersVersion>
  </PropertyGroup>
  <PropertyGroup>
    <!-- Dependencies from https://github.com/Microsoft/msbuild -->
    <MicrosoftBuildPackageVersion>17.5.0-preview-22506-03</MicrosoftBuildPackageVersion>
    <MicrosoftBuildCurrentPackageVersion>$(MicrosoftBuildPackageVersion)</MicrosoftBuildCurrentPackageVersion>
    <!-- Some tasks and the resolver will need to run in an MSBuild that is older than the very latest,
          so target one that matches the version in minimumMSBuildVersion.

          This avoids the need to juggle references to packages that have been updated in newer MSBuild. -->
    <MicrosoftBuildPackageVersion Condition="exists('$(RepoRoot)\src\Layout\redist\minimumMSBuildVersion')">$([System.IO.File]::ReadAllText('$(RepoRoot)\src\Layout\redist\minimumMSBuildVersion').Trim())</MicrosoftBuildPackageVersion>
    <MicrosoftBuildFrameworkPackageVersion>$(MicrosoftBuildPackageVersion)</MicrosoftBuildFrameworkPackageVersion>
    <MicrosoftBuildRuntimePackageVersion>$(MicrosoftBuildPackageVersion)</MicrosoftBuildRuntimePackageVersion>
    <MicrosoftBuildLocalizationPackageVersion>17.5.0-preview-22506-03</MicrosoftBuildLocalizationPackageVersion>
    <MicrosoftBuildUtilitiesCorePackageVersion>$(MicrosoftBuildPackageVersion)</MicrosoftBuildUtilitiesCorePackageVersion>
    <MicrosoftBuildTasksCorePackageVersion>$(MicrosoftBuildPackageVersion)</MicrosoftBuildTasksCorePackageVersion>
    <MicrosoftBuildVersion>$(MicrosoftBuildPackageVersion)</MicrosoftBuildVersion>
    <MicrosoftBuildFrameworkVersion>$(MicrosoftBuildFrameworkPackageVersion)</MicrosoftBuildFrameworkVersion>
    <MicrosoftBuildUtilitiesCoreVersion>$(MicrosoftBuildUtilitiesCorePackageVersion)</MicrosoftBuildUtilitiesCoreVersion>
    <MicrosoftBuildTasksCoreVersion>$(MicrosoftBuildTasksCorePackageVersion)</MicrosoftBuildTasksCoreVersion>
    <FSharpBuildVersion>$(MicrosoftBuildPackageVersion)</FSharpBuildVersion>
  </PropertyGroup>
  <PropertyGroup>
    <!-- Dependencies from https://github.com/dotnet/templating -->
    <MicrosoftTemplateEngineAbstractionsPackageVersion>7.0.100-rtm.22507.5</MicrosoftTemplateEngineAbstractionsPackageVersion>
    <MicrosoftTemplateEngineEdgePackageVersion>$(MicrosoftTemplateEngineAbstractionsPackageVersion)</MicrosoftTemplateEngineEdgePackageVersion>
    <MicrosoftTemplateEngineOrchestratorRunnableProjectsPackageVersion>$(MicrosoftTemplateEngineAbstractionsPackageVersion)</MicrosoftTemplateEngineOrchestratorRunnableProjectsPackageVersion>
    <MicrosoftTemplateEngineUtilsPackageVersion>$(MicrosoftTemplateEngineAbstractionsPackageVersion)</MicrosoftTemplateEngineUtilsPackageVersion>
    <MicrosoftTemplateSearchCommonPackageVersion>$(MicrosoftTemplateEngineAbstractionsPackageVersion)</MicrosoftTemplateSearchCommonPackageVersion>
    <!-- test dependencies -->
    <MicrosoftTemplateEngineMocksPackageVersion>7.0.100-rtm.22507.5</MicrosoftTemplateEngineMocksPackageVersion>
    <MicrosoftTemplateEngineTestHelperPackageVersion>$(MicrosoftTemplateEngineAbstractionsPackageVersion)</MicrosoftTemplateEngineTestHelperPackageVersion>
  </PropertyGroup>
  <PropertyGroup>
    <!-- Dependencies from https://github.com/Microsoft/visualfsharp -->
    <MicrosoftFSharpCompilerPackageVersion>12.0.5-beta.22507.7</MicrosoftFSharpCompilerPackageVersion>
  </PropertyGroup>
  <PropertyGroup>
    <!-- Dependencies from https://github.com/dotnet/roslyn -->
    <MicrosoftNetCompilersToolsetPackageVersion>4.5.0-1.22506.23</MicrosoftNetCompilersToolsetPackageVersion>
    <MicrosoftCodeAnalysisPackageVersion>4.5.0-1.22506.23</MicrosoftCodeAnalysisPackageVersion>
    <MicrosoftCodeAnalysisCSharpPackageVersion>4.5.0-1.22506.23</MicrosoftCodeAnalysisCSharpPackageVersion>
    <MicrosoftCodeAnalysisCSharpCodeStylePackageVersion>4.5.0-1.22506.23</MicrosoftCodeAnalysisCSharpCodeStylePackageVersion>
    <MicrosoftCodeAnalysisCSharpFeaturesPackageVersion>4.5.0-1.22506.23</MicrosoftCodeAnalysisCSharpFeaturesPackageVersion>
    <MicrosoftCodeAnalysisWorkspacesMSBuildPackageVersion>4.5.0-1.22506.23</MicrosoftCodeAnalysisWorkspacesMSBuildPackageVersion>
    <MicrosoftCodeAnalysisCSharpWorkspacesPackageVersion>4.5.0-1.22506.23</MicrosoftCodeAnalysisCSharpWorkspacesPackageVersion>
    <MicrosoftNetCompilersToolsetVersion>$(MicrosoftNetCompilersToolsetPackageVersion)</MicrosoftNetCompilersToolsetVersion>
  </PropertyGroup>
  <PropertyGroup>
    <!-- Dependencies from https://github.com/aspnet/AspNetCore -->
    <MicrosoftAspNetCoreDeveloperCertificatesXPlatPackageVersion>7.0.0-rtm.22504.29</MicrosoftAspNetCoreDeveloperCertificatesXPlatPackageVersion>
    <MicrosoftAspNetCoreComponentsSdkAnalyzersPackageVersion>7.0.0-rtm.22504.29</MicrosoftAspNetCoreComponentsSdkAnalyzersPackageVersion>
    <MicrosoftAspNetCoreMvcAnalyzersPackageVersion>7.0.0-rtm.22504.29</MicrosoftAspNetCoreMvcAnalyzersPackageVersion>
    <MicrosoftAspNetCoreMvcApiAnalyzersPackageVersion>7.0.0-rtm.22504.29</MicrosoftAspNetCoreMvcApiAnalyzersPackageVersion>
    <MicrosoftAspNetCoreAnalyzersPackageVersion>7.0.0-rtm.22504.29</MicrosoftAspNetCoreAnalyzersPackageVersion>
    <MicrosoftAspNetCoreTestHostPackageVersion>7.0.0-rtm.22504.29</MicrosoftAspNetCoreTestHostPackageVersion>
  </PropertyGroup>
  <!-- Dependencies from https://github.com/dotnet/razor-compiler -->
  <PropertyGroup>
    <MicrosoftAspNetCoreMvcRazorExtensionsToolingInternalPackageVersion>7.0.0-preview.5.22412.2</MicrosoftAspNetCoreMvcRazorExtensionsToolingInternalPackageVersion>
    <MicrosoftCodeAnalysisRazorToolingInternalVersion>7.0.0-preview.5.22412.2</MicrosoftCodeAnalysisRazorToolingInternalVersion>
    <MicrosoftAspNetCoreRazorSourceGeneratorToolingInternalPackageVersion>7.0.0-preview.5.22412.2</MicrosoftAspNetCoreRazorSourceGeneratorToolingInternalPackageVersion>
    <MicrosoftNETSdkRazorSourceGeneratorsTransportPackageVersion>7.0.0-preview.5.22412.2</MicrosoftNETSdkRazorSourceGeneratorsTransportPackageVersion>
  </PropertyGroup>
  <PropertyGroup>
    <!-- Dependencies from https://github.com/dotnet/wpf -->
    <MicrosoftNETSdkWindowsDesktopPackageVersion>7.0.0-rtm.22506.9</MicrosoftNETSdkWindowsDesktopPackageVersion>
  </PropertyGroup>
  <PropertyGroup Label="Manually updated">
    <!-- Dependencies from https://github.com/microsoft/MSBuildLocator -->
    <MicrosoftBuildLocatorPackageVersion>1.4.1</MicrosoftBuildLocatorPackageVersion>
    <MicrosoftCodeAnalysisCSharpAnalyzerPinnedVersionPackageVersion>4.0.1</MicrosoftCodeAnalysisCSharpAnalyzerPinnedVersionPackageVersion>
  </PropertyGroup>
  <PropertyGroup>
    <!-- Dependencies from https://github.com/dotnet/xliff-tasks -->
    <MicrosoftDotNetXliffTasksVersion>1.0.0-beta.22427.1</MicrosoftDotNetXliffTasksVersion>
  </PropertyGroup>
  <!-- Get .NET Framework reference assemblies from NuGet packages -->
  <PropertyGroup>
    <UsingToolNetFrameworkReferenceAssemblies>true</UsingToolNetFrameworkReferenceAssemblies>
  </PropertyGroup>
  <!-- Test Dependencies -->
  <PropertyGroup>
    <FluentAssertionsVersion>6.7.0</FluentAssertionsVersion>
    <FluentAssertionsJsonVersion>6.1.0</FluentAssertionsJsonVersion>
    <MicrosoftDotNetXUnitExtensionsVersion>7.0.0-beta.22504.3</MicrosoftDotNetXUnitExtensionsVersion>
    <MoqPackageVersion>4.8.2</MoqPackageVersion>
    <MicrosoftDotNetInstallerWindowsSecurityTestDataPackageVersion>6.0.0-beta.22262.1</MicrosoftDotNetInstallerWindowsSecurityTestDataPackageVersion>
  </PropertyGroup>
  <PropertyGroup>
    <ExeExtension>.exe</ExeExtension>
    <ExeExtension Condition=" '$(OS)' != 'Windows_NT' ">
    </ExeExtension>
    <_DotNetHiveRoot>$(DOTNET_INSTALL_DIR)</_DotNetHiveRoot>
    <_DotNetHiveRoot Condition="'$(_DotNetHiveRoot)' == ''">$(RepoRoot).dotnet/</_DotNetHiveRoot>
    <_DotNetHiveRoot Condition="!HasTrailingSlash('$(_DotNetHiveRoot)')">$(_DotNetHiveRoot)/</_DotNetHiveRoot>
    <DotNetExe>$(_DotNetHiveRoot)dotnet$(ExeExtension)</DotNetExe>
  </PropertyGroup>
</Project><|MERGE_RESOLUTION|>--- conflicted
+++ resolved
@@ -98,11 +98,7 @@
   </PropertyGroup>
   <PropertyGroup>
     <!-- Dependencies from https://github.com/dotnet/format -->
-<<<<<<< HEAD
     <dotnetformatVersion>7.0.350701</dotnetformatVersion>
-=======
-    <dotnetformatVersion>7.0.350601</dotnetformatVersion>
->>>>>>> 13302d35
   </PropertyGroup>
   <PropertyGroup>
     <!-- Dependencies from https://github.com/dotnet/roslyn-analyzers -->
