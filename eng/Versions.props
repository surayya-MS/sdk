<Project DefaultTargets="Build">
  <PropertyGroup>
    <MSBuildAllProjects>$(MSBuildAllProjects);$(MSBuildThisFileFullPath)</MSBuildAllProjects>
  </PropertyGroup>
  <PropertyGroup Label="Repo version information">
    <VersionMajor>10</VersionMajor>
    <VersionMinor>0</VersionMinor>
    <VersionSDKMinor>1</VersionSDKMinor>
    <VersionFeature>00</VersionFeature>
    <!-- This property powers the SdkAnalysisLevel property in end-user MSBuild code.
         It should always be the hundreds-value of the current SDK version, never any
         preview version components or anything else. E.g. 8.0.100, 9.0.300, etc. -->
    <SdkFeatureBand>$(VersionMajor).$(VersionMinor).$(VersionSDKMinor)00</SdkFeatureBand>
    <VersionPrefix>$(VersionMajor).$(VersionMinor).$(VersionSDKMinor)$(VersionFeature)</VersionPrefix>
    <MajorMinorVersion>$(VersionMajor).$(VersionMinor)</MajorMinorVersion>
    <CliProductBandVersion>$(MajorMinorVersion).$(VersionSDKMinor)</CliProductBandVersion>
    <!-- Enable to remove prerelease label. -->
    <StabilizePackageVersion Condition="'$(StabilizePackageVersion)' == ''">false</StabilizePackageVersion>
    <DotNetFinalVersionKind Condition="'$(StabilizePackageVersion)' == 'true'">release</DotNetFinalVersionKind>
    <!-- Calculate prerelease label -->
    <PreReleaseVersionLabel Condition="'$(StabilizePackageVersion)' != 'true'">preview</PreReleaseVersionLabel>
    <PreReleaseVersionLabel Condition="'$(StabilizePackageVersion)' == 'true' and $(VersionPrefix.EndsWith('00'))">rtm</PreReleaseVersionLabel>
    <PreReleaseVersionLabel Condition="'$(StabilizePackageVersion)' == 'true' and !$(VersionPrefix.EndsWith('00'))">servicing</PreReleaseVersionLabel>
    <PreReleaseVersionIteration Condition="'$(StabilizePackageVersion)' != 'true'">3</PreReleaseVersionIteration>
    <!-- In source-build the version of the compiler must be same or newer than the version of the
         compiler API targeted by analyzer assemblies. This is mostly an issue on source-build as
         in that build mode analyzer assemblies always target the live compiler API. -->
    <UsingToolMicrosoftNetCompilers Condition="'$(DotNetBuildSourceOnly)' == 'true'">true</UsingToolMicrosoftNetCompilers>
    <MicrosoftIORedistPackageVersion>6.0.1</MicrosoftIORedistPackageVersion>
    <FlagNetStandard1XDependencies Condition="'$(DotNetBuildSourceOnly)' == 'true'">true</FlagNetStandard1XDependencies>
    <!-- This property is only used in the dotnet test integration tests. -->
    <MicrosoftTestingPlatformVersion>1.7.0-preview.25127.2</MicrosoftTestingPlatformVersion>
  </PropertyGroup>
  <PropertyGroup Label="Servicing version information">
    <VersionFeature21>30</VersionFeature21>
    <VersionFeature31>32</VersionFeature31>
    <VersionFeature50>17</VersionFeature50>
    <VersionFeature60>36</VersionFeature60>
    <VersionFeature70>20</VersionFeature70>
    <VersionFeature80>13</VersionFeature80>
    <VersionFeature90>2</VersionFeature90>
    <!-- Should be kept in sync with VersionFeature70. It should match the version of Microsoft.NET.ILLink.Tasks
         referenced by the same 7.0 SDK that references the 7.0.VersionFeature70 runtime pack. -->
    <_NET70ILLinkPackVersion>7.0.100-1.23211.1</_NET70ILLinkPackVersion>
  </PropertyGroup>
  <PropertyGroup Label="Restore feeds">
    <!-- In an orchestrated build, this may be overridden to other Azure feeds. -->
    <DotNetAssetRootUrl Condition="'$(DotNetAssetRootUrl)'==''">https://dotnetbuilds.blob.core.windows.net/public/</DotNetAssetRootUrl>
    <DotNetPrivateAssetRootUrl Condition="'$(DotNetPrivateAssetRootUrl)'==''">https://dotnetclimsrc.blob.core.windows.net/dotnet/</DotNetPrivateAssetRootUrl>
  </PropertyGroup>
  <PropertyGroup Label="Production dependencies">
    <MicrosoftWebXdtPackageVersion>10.0.0-preview.25067.1</MicrosoftWebXdtPackageVersion>
    <MicrosoftCssParserVersion>1.0.0-20230414.1</MicrosoftCssParserVersion>
    <MicrosoftApplicationInsightsPackageVersion>2.22.0</MicrosoftApplicationInsightsPackageVersion>
    <NETStandardLibraryNETFrameworkVersion>2.0.1-servicing-26011-01</NETStandardLibraryNETFrameworkVersion>
    <NETStandardLibraryVersion>2.0.3</NETStandardLibraryVersion>
    <NewtonsoftJsonPackageVersion>13.0.3</NewtonsoftJsonPackageVersion>
    <SystemDataSqlClientPackageVersion>4.8.6</SystemDataSqlClientPackageVersion>
    <StyleCopAnalyzersPackageVersion>1.2.0-beta.435</StyleCopAnalyzersPackageVersion>
    <WebDeploymentPackageVersion>4.0.5</WebDeploymentPackageVersion>
    <SystemCommandLineVersion>2.0.0-beta4.25071.2</SystemCommandLineVersion>
    <MicrosoftCodeAnalysisAnalyzerTestingVersion>1.1.2-beta1.22216.1</MicrosoftCodeAnalysisAnalyzerTestingVersion>
    <MicrosoftVisualBasicVersion>10.3.0</MicrosoftVisualBasicVersion>
    <MicrosoftVisualStudioSetupConfigurationInteropVersion>3.2.2146</MicrosoftVisualStudioSetupConfigurationInteropVersion>
    <MicrosoftWindowsCsWin32PackageVersion>0.3.49-beta</MicrosoftWindowsCsWin32PackageVersion>
  </PropertyGroup>
  <PropertyGroup Label="NUnit3.DotNetNew.Template version">
    <!-- NUnit3.DotNetNew.Template versions do not 'flow in' -->
    <NUnit3DotNetNewTemplatePackageVersion>1.8.1</NUnit3DotNetNewTemplatePackageVersion>
  </PropertyGroup>
  <PropertyGroup Label="MicroBuild.Core version">
    <MicroBuildCorePackageVersion>0.2.0</MicroBuildCorePackageVersion>
  </PropertyGroup>
  <PropertyGroup>
    <!-- Dependency from https://github.com/dotnet/deployment-tools -->
    <MicrosoftDeploymentDotNetReleasesVersion>2.0.0-preview.1.25124.1</MicrosoftDeploymentDotNetReleasesVersion>
  </PropertyGroup>
  <PropertyGroup>
    <!-- Dependency from https://github.com/dotnet/symreader -->
    <MicrosoftDiaSymReaderVersion>2.2.0-beta.25124.1</MicrosoftDiaSymReaderVersion>
  </PropertyGroup>
  <PropertyGroup>
    <!-- Dependency from https://github.com/dotnet/arcade-services -->
    <MicrosoftDotNetDarcLibVersion>1.1.0-beta.25128.5</MicrosoftDotNetDarcLibVersion>
  </PropertyGroup>
  <PropertyGroup>
    <!-- Dependency from https://github.com/dotnet/aspire -->
    <AspirePackageVersion>9.1.0-preview.1.24555.3</AspirePackageVersion>
  </PropertyGroup>
  <PropertyGroup>
    <!-- Dependency from https://github.com/dotnet/winforms -->
    <MicrosoftDotnetWinFormsProjectTemplatesPackageVersion>10.0.0-preview.2.25118.5</MicrosoftDotnetWinFormsProjectTemplatesPackageVersion>
  </PropertyGroup>
  <PropertyGroup>
    <!-- Dependencies from https://github.com/dotnet/runtime -->
    <MicrosoftNETCoreAppRefPackageVersion>10.0.0-preview.3.25153.8</MicrosoftNETCoreAppRefPackageVersion>
    <VSRedistCommonNetCoreSharedFrameworkx64100PackageVersion>10.0.0-preview.3.25153.8</VSRedistCommonNetCoreSharedFrameworkx64100PackageVersion>
    <MicrosoftNETCoreAppRuntimewinx64PackageVersion>10.0.0-preview.3.25153.8</MicrosoftNETCoreAppRuntimewinx64PackageVersion>
    <MicrosoftExtensionsDependencyModelPackageVersion>10.0.0-preview.3.25153.8</MicrosoftExtensionsDependencyModelPackageVersion>
    <MicrosoftNETHostModelVersion>10.0.0-preview.3.25153.8</MicrosoftNETHostModelVersion>
    <MicrosoftExtensionsFileSystemGlobbingPackageVersion>10.0.0-preview.3.25153.8</MicrosoftExtensionsFileSystemGlobbingPackageVersion>
    <MicrosoftExtensionsLoggingAbstractionsVersion>10.0.0-preview.3.25153.8</MicrosoftExtensionsLoggingAbstractionsVersion>
    <MicrosoftExtensionsLoggingConsoleVersion>10.0.0-preview.3.25153.8</MicrosoftExtensionsLoggingConsoleVersion>
    <MicrosoftExtensionsLoggingVersion>10.0.0-preview.3.25153.8</MicrosoftExtensionsLoggingVersion>
    <MicrosoftNETILLinkTasksPackageVersion>10.0.0-preview.3.25153.8</MicrosoftNETILLinkTasksPackageVersion>
    <MicrosoftExtensionsConfigurationIniVersion>10.0.0-preview.3.25153.8</MicrosoftExtensionsConfigurationIniVersion>
    <SystemServiceProcessServiceControllerVersion>10.0.0-preview.3.25153.8</SystemServiceProcessServiceControllerVersion>
    <MicrosoftNETCoreDotNetHostResolverPackageVersion>8.0.0-rc.1.23414.4</MicrosoftNETCoreDotNetHostResolverPackageVersion>
    <MicrosoftNETCorePlatformsPackageVersion>10.0.0-preview.3.25153.8</MicrosoftNETCorePlatformsPackageVersion>
    <VSRedistCommonNetCoreTargetingPackx64100PackageVersion>10.0.0-preview.3.25153.8</VSRedistCommonNetCoreTargetingPackx64100PackageVersion>
    <MicrosoftNETCoreAppHostwinx64PackageVersion>10.0.0-preview.3.25153.8</MicrosoftNETCoreAppHostwinx64PackageVersion>
    <MicrosoftBclAsyncInterfacesPackageVersion>10.0.0-preview.3.25153.8</MicrosoftBclAsyncInterfacesPackageVersion>
    <MicrosoftExtensionsFileProvidersAbstractionsPackageVersion>10.0.0-preview.3.25153.8</MicrosoftExtensionsFileProvidersAbstractionsPackageVersion>
    <MicrosoftWin32SystemEventsPackageVersion>10.0.0-preview.3.25153.8</MicrosoftWin32SystemEventsPackageVersion>
    <NETStandardLibraryRefPackageVersion>2.1.0</NETStandardLibraryRefPackageVersion>
    <SystemCodeDomPackageVersion>10.0.0-preview.3.25153.8</SystemCodeDomPackageVersion>
    <SystemCompositionAttributedModelPackageVersion>10.0.0-preview.3.25153.8</SystemCompositionAttributedModelPackageVersion>
    <SystemCompositionConventionPackageVersion>10.0.0-preview.3.25153.8</SystemCompositionConventionPackageVersion>
    <SystemCompositionHostingPackageVersion>10.0.0-preview.3.25153.8</SystemCompositionHostingPackageVersion>
    <SystemCompositionRuntimePackageVersion>10.0.0-preview.3.25153.8</SystemCompositionRuntimePackageVersion>
    <SystemCompositionTypedPartsPackageVersion>10.0.0-preview.3.25153.8</SystemCompositionTypedPartsPackageVersion>
    <SystemConfigurationConfigurationManagerPackageVersion>10.0.0-preview.3.25153.8</SystemConfigurationConfigurationManagerPackageVersion>
    <SystemReflectionMetadataLoadContextVersion>10.0.0-preview.3.25153.8</SystemReflectionMetadataLoadContextVersion>
    <SystemResourcesExtensionsPackageVersion>10.0.0-preview.3.25153.8</SystemResourcesExtensionsPackageVersion>
    <SystemSecurityCryptographyPkcsPackageVersion>10.0.0-preview.3.25153.8</SystemSecurityCryptographyPkcsPackageVersion>
    <SystemSecurityCryptographyProtectedDataPackageVersion>10.0.0-preview.3.25153.8</SystemSecurityCryptographyProtectedDataPackageVersion>
    <SystemSecurityCryptographyXmlPackageVersion>10.0.0-preview.3.25153.8</SystemSecurityCryptographyXmlPackageVersion>
    <SystemSecurityPermissionsPackageVersion>10.0.0-preview.3.25153.8</SystemSecurityPermissionsPackageVersion>
    <SystemTextEncodingCodePagesPackageVersion>10.0.0-preview.3.25153.8</SystemTextEncodingCodePagesPackageVersion>
    <SystemTextJsonPackageVersion>10.0.0-preview.3.25153.8</SystemTextJsonPackageVersion>
    <SystemWindowsExtensionsPackageVersion>10.0.0-preview.3.25153.8</SystemWindowsExtensionsPackageVersion>
    <SystemIOHashingPackageVersion>10.0.0-preview.3.25153.8</SystemIOHashingPackageVersion>
    <SystemFormatsAsn1Version>10.0.0-preview.3.25153.8</SystemFormatsAsn1Version>
    <!-- These are minimum versions used for netfx-targeted components that run in Visual Studio because in those cases,
         Visual Studio is providing those assemblies, and we should work with whichever version it ships. -->
    <MicrosoftBclAsyncInterfacesToolsetPackageVersion>8.0.0</MicrosoftBclAsyncInterfacesToolsetPackageVersion>
    <MicrosoftDeploymentDotNetReleasesToolsetPackageVersion>2.0.0-preview.1.24427.4</MicrosoftDeploymentDotNetReleasesToolsetPackageVersion>
    <SystemBuffersToolsetPackageVersion>4.5.1</SystemBuffersToolsetPackageVersion>
    <SystemCollectionsImmutableToolsetPackageVersion>8.0.0</SystemCollectionsImmutableToolsetPackageVersion>
    <SystemMemoryToolsetPackageVersion>4.5.5</SystemMemoryToolsetPackageVersion>
    <SystemReflectionMetadataLoadContextToolsetPackageVersion>8.0.0</SystemReflectionMetadataLoadContextToolsetPackageVersion>
    <SystemReflectionMetadataToolsetPackageVersion>8.0.0</SystemReflectionMetadataToolsetPackageVersion>
    <SystemTextJsonToolsetPackageVersion>8.0.5</SystemTextJsonToolsetPackageVersion>
    <SystemThreadingTasksExtensionsToolsetPackageVersion>4.5.4</SystemThreadingTasksExtensionsToolsetPackageVersion>
    <SystemResourcesExtensionsToolsetPackageVersion>8.0.0</SystemResourcesExtensionsToolsetPackageVersion>
  </PropertyGroup>
  <PropertyGroup>
    <!-- Dependencies from https://github.com/dotnet/windowsdesktop -->
    <VSRedistCommonWindowsDesktopSharedFrameworkx64100PackageVersion>10.0.0-preview.3.25126.4</VSRedistCommonWindowsDesktopSharedFrameworkx64100PackageVersion>
    <MicrosoftWindowsDesktopAppRuntimewinx64PackageVersion>10.0.0-preview.3.25126.4</MicrosoftWindowsDesktopAppRuntimewinx64PackageVersion>
    <MicrosoftWindowsDesktopAppRefPackageVersion>10.0.0-preview.3.25126.4</MicrosoftWindowsDesktopAppRefPackageVersion>
  </PropertyGroup>
  <PropertyGroup>
    <!-- Dependencies from https://github.com/nuget/nuget.client -->
    <NuGetBuildTasksPackageVersion>6.14.0-preview.1.53</NuGetBuildTasksPackageVersion>
    <NuGetBuildTasksConsolePackageVersion>6.14.0-preview.1.53</NuGetBuildTasksConsolePackageVersion>
    <NuGetLocalizationPackageVersion>6.14.0-preview.1.53</NuGetLocalizationPackageVersion>
    <NuGetBuildTasksPackPackageVersion>6.14.0-preview.1.53</NuGetBuildTasksPackPackageVersion>
    <NuGetCommandLineXPlatPackageVersion>6.14.0-preview.1.53</NuGetCommandLineXPlatPackageVersion>
    <NuGetProjectModelPackageVersion>6.14.0-preview.1.53</NuGetProjectModelPackageVersion>
    <MicrosoftBuildNuGetSdkResolverPackageVersion>6.14.0-preview.1.53</MicrosoftBuildNuGetSdkResolverPackageVersion>
    <NuGetCommonPackageVersion>6.14.0-preview.1.53</NuGetCommonPackageVersion>
    <NuGetConfigurationPackageVersion>6.14.0-preview.1.53</NuGetConfigurationPackageVersion>
    <NuGetFrameworksPackageVersion>6.14.0-preview.1.53</NuGetFrameworksPackageVersion>
    <NuGetPackagingPackageVersion>6.14.0-preview.1.53</NuGetPackagingPackageVersion>
    <NuGetVersioningPackageVersion>6.14.0-preview.1.53</NuGetVersioningPackageVersion>
  </PropertyGroup>
  <PropertyGroup>
    <!-- Dependencies from https://github.com/Microsoft/vstest -->
    <MicrosoftNETTestSdkPackageVersion>17.14.0-preview-25124-01</MicrosoftNETTestSdkPackageVersion>
    <MicrosoftTestPlatformCLIPackageVersion>17.14.0-preview-25124-01</MicrosoftTestPlatformCLIPackageVersion>
    <MicrosoftTestPlatformBuildPackageVersion>17.14.0-preview-25124-01</MicrosoftTestPlatformBuildPackageVersion>
  </PropertyGroup>
  <PropertyGroup>
    <!-- Dependencies from https://github.com/Microsoft/testfx -->
    <MicrosoftTestingPlatformVersion>1.5.0-preview.24602.2</MicrosoftTestingPlatformVersion>
  </PropertyGroup>
  <PropertyGroup>
    <!-- Dependencies from https://github.com/dotnet/roslyn-analyzers -->
    <MicrosoftCodeAnalysisNetAnalyzersVersion>10.0.0-preview.25127.1</MicrosoftCodeAnalysisNetAnalyzersVersion>
    <MicrosoftCodeAnalysisPublicApiAnalyzersVersion>3.12.0-beta1.25127.1</MicrosoftCodeAnalysisPublicApiAnalyzersVersion>
  </PropertyGroup>
  <PropertyGroup>
    <!-- Dependencies from https://github.com/Microsoft/msbuild -->
    <!-- In VMR modes, MicrosoftBuildVersion and MicrosoftBuildLocalizationVersion will end
         up overwritten by properties flowing the newest version that are imported after this file.
         These should be used in places where we always want to target the latest. This includes source-only modes (always use the latest)
         as well as some additional cases like the msbuild that is redistributed in the SDK.

         Some .NET Framework tasks and the resolver will need to run in a VS/MSBuild that is older
         than the very latest, based on what we want the SDK to support. So use a version that matches the version
         in minimumMSBuildVersion. Note that MSBuild has started versioning before release so the version we use as the Minimum should be .0
         to ensure we load in VS but the version we build against should be the version of MSBuild that ships in the .0 VS release.
         In these cases, we don't want to use MicrosoftBuildVersion and other
         associated properties that are updated by the VMR infrastructure. So, we read this version
         from the 'minimumMSBuildVersion' file in non-source-only cases into MicrosoftBuildMinimumVersion,
         then use that in Directory.Packages.props.

         At usage sites, either we use MicrosoftBuildMinimumVersion, or MicrosoftBuildVersion in source-only modes.

         Additionally, set the MinimumVSVersion for the installer UI that's required for targeting NetCurrent -->
<<<<<<< HEAD
    <MicrosoftBuildVersion>17.14.0-preview-25154-01</MicrosoftBuildVersion>
    <MicrosoftBuildLocalizationVersion>17.14.0-preview-25154-01</MicrosoftBuildLocalizationVersion>
=======
    <MicrosoftBuildVersion>17.14.0-preview-25153-01</MicrosoftBuildVersion>
    <MicrosoftBuildLocalizationVersion>17.14.0-preview-25153-01</MicrosoftBuildLocalizationVersion>
>>>>>>> 205c19f0
    <MicrosoftBuildMinimumVersion Condition="'$(DotNetBuildSourceOnly)' != 'true'">17.11.4</MicrosoftBuildMinimumVersion>
    <MinimumVSVersion>17.13</MinimumVSVersion>
  </PropertyGroup>
  <PropertyGroup>
    <!-- Dependencies from https://github.com/dotnet/templating -->
    <MicrosoftTemplateEngineAbstractionsPackageVersion>10.0.100-preview.3.25153.1</MicrosoftTemplateEngineAbstractionsPackageVersion>
    <MicrosoftTemplateEngineEdgePackageVersion>10.0.100-preview.3.25153.1</MicrosoftTemplateEngineEdgePackageVersion>
    <MicrosoftTemplateEngineOrchestratorRunnableProjectsPackageVersion>10.0.100-preview.3.25153.1</MicrosoftTemplateEngineOrchestratorRunnableProjectsPackageVersion>
    <MicrosoftTemplateEngineUtilsPackageVersion>10.0.100-preview.3.25153.1</MicrosoftTemplateEngineUtilsPackageVersion>
    <MicrosoftTemplateSearchCommonPackageVersion>10.0.100-preview.3.25153.1</MicrosoftTemplateSearchCommonPackageVersion>
    <!-- test dependencies -->
    <MicrosoftTemplateEngineMocksPackageVersion>10.0.100-preview.3.25153.1</MicrosoftTemplateEngineMocksPackageVersion>
    <MicrosoftTemplateEngineTestHelperPackageVersion>10.0.100-preview.3.25153.1</MicrosoftTemplateEngineTestHelperPackageVersion>
    <MicrosoftTemplateEngineAuthoringTemplateVerifierVersion>10.0.100-preview.3.25153.1</MicrosoftTemplateEngineAuthoringTemplateVerifierVersion>
    <MicrosoftTemplateSearchTemplateDiscoveryPackageVersion>10.0.100-preview.3.25153.1</MicrosoftTemplateSearchTemplateDiscoveryPackageVersion>
  </PropertyGroup>
  <PropertyGroup>
    <!-- Dependencies from https://github.com/Microsoft/visualfsharp -->
    <MicrosoftFSharpCompilerPackageVersion>13.9.300-beta.25124.4</MicrosoftFSharpCompilerPackageVersion>
  </PropertyGroup>
  <PropertyGroup>
    <!-- Dependencies from https://github.com/dotnet/roslyn -->
    <MicrosoftNetCompilersToolsetVersion>4.14.0-3.25153.7</MicrosoftNetCompilersToolsetVersion>
    <MicrosoftNetCompilersToolsetFrameworkPackageVersion>4.14.0-3.25153.7</MicrosoftNetCompilersToolsetFrameworkPackageVersion>
    <MicrosoftCodeAnalysisPackageVersion>4.14.0-3.25153.7</MicrosoftCodeAnalysisPackageVersion>
    <MicrosoftCodeAnalysisCSharpPackageVersion>4.14.0-3.25153.7</MicrosoftCodeAnalysisCSharpPackageVersion>
    <MicrosoftCodeAnalysisCSharpCodeStylePackageVersion>4.14.0-3.25153.7</MicrosoftCodeAnalysisCSharpCodeStylePackageVersion>
    <MicrosoftCodeAnalysisCSharpFeaturesPackageVersion>4.14.0-3.25153.7</MicrosoftCodeAnalysisCSharpFeaturesPackageVersion>
    <MicrosoftCodeAnalysisWorkspacesCommonPackageVersion>4.14.0-3.25153.7</MicrosoftCodeAnalysisWorkspacesCommonPackageVersion>
    <MicrosoftCodeAnalysisWorkspacesMSBuildPackageVersion>4.14.0-3.25153.7</MicrosoftCodeAnalysisWorkspacesMSBuildPackageVersion>
    <MicrosoftCodeAnalysisCSharpWorkspacesPackageVersion>4.14.0-3.25153.7</MicrosoftCodeAnalysisCSharpWorkspacesPackageVersion>
  </PropertyGroup>
  <PropertyGroup>
    <!-- Dependencies from https://github.com/aspnet/AspNetCore -->
    <MicrosoftAspNetCoreAppRefPackageVersion>10.0.0-preview.3.25153.4</MicrosoftAspNetCoreAppRefPackageVersion>
    <MicrosoftAspNetCoreDeveloperCertificatesXPlatPackageVersion>10.0.0-preview.3.25153.4</MicrosoftAspNetCoreDeveloperCertificatesXPlatPackageVersion>
    <MicrosoftAspNetCoreComponentsSdkAnalyzersPackageVersion>10.0.0-preview.3.25153.4</MicrosoftAspNetCoreComponentsSdkAnalyzersPackageVersion>
    <MicrosoftAspNetCoreMvcAnalyzersPackageVersion>10.0.0-preview.3.25153.4</MicrosoftAspNetCoreMvcAnalyzersPackageVersion>
    <MicrosoftAspNetCoreMvcApiAnalyzersPackageVersion>10.0.0-preview.3.25153.4</MicrosoftAspNetCoreMvcApiAnalyzersPackageVersion>
    <MicrosoftAspNetCoreAnalyzersPackageVersion>10.0.0-preview.3.25153.4</MicrosoftAspNetCoreAnalyzersPackageVersion>
    <MicrosoftAspNetCoreTestHostPackageVersion>10.0.0-preview.3.25153.4</MicrosoftAspNetCoreTestHostPackageVersion>
    <MicrosoftAspNetCoreAppRuntimewinx64PackageVersion>10.0.0-preview.3.25153.4</MicrosoftAspNetCoreAppRuntimewinx64PackageVersion>
    <MicrosoftAspNetCoreAppRefInternalPackageVersion>10.0.0-preview.3.25153.4</MicrosoftAspNetCoreAppRefInternalPackageVersion>
    <MicrosoftDotNetWebItemTemplates100PackageVersion>10.0.0-preview.3.25153.4</MicrosoftDotNetWebItemTemplates100PackageVersion>
    <MicrosoftDotNetWebProjectTemplates100PackageVersion>10.0.0-preview.3.25153.4</MicrosoftDotNetWebProjectTemplates100PackageVersion>
    <VSRedistCommonAspNetCoreSharedFrameworkx64100PackageVersion>10.0.0-preview.3.25153.4</VSRedistCommonAspNetCoreSharedFrameworkx64100PackageVersion>
    <dotnetdevcertsPackageVersion>10.0.0-preview.3.25153.4</dotnetdevcertsPackageVersion>
    <dotnetuserjwtsPackageVersion>10.0.0-preview.3.25153.4</dotnetuserjwtsPackageVersion>
    <dotnetusersecretsPackageVersion>10.0.0-preview.3.25153.4</dotnetusersecretsPackageVersion>
  </PropertyGroup>
  <PropertyGroup>
    <!-- Dependencies from https://github.com/dotnet/razor -->
    <MicrosoftAspNetCoreMvcRazorExtensionsToolingInternalPackageVersion>9.0.0-preview.25153.2</MicrosoftAspNetCoreMvcRazorExtensionsToolingInternalPackageVersion>
    <MicrosoftCodeAnalysisRazorToolingInternalVersion>9.0.0-preview.25153.2</MicrosoftCodeAnalysisRazorToolingInternalVersion>
    <MicrosoftNETSdkRazorSourceGeneratorsTransportPackageVersion>9.0.0-preview.25153.2</MicrosoftNETSdkRazorSourceGeneratorsTransportPackageVersion>
  </PropertyGroup>
  <PropertyGroup>
    <!-- Dependencies from https://github.com/dotnet/wpf -->
    <MicrosoftNETSdkWindowsDesktopPackageVersion>10.0.0-preview.3.25120.2</MicrosoftNETSdkWindowsDesktopPackageVersion>
    <MicrosoftDotNetWpfProjectTemplatesPackageVersion>10.0.0-preview.3.25120.2</MicrosoftDotNetWpfProjectTemplatesPackageVersion>
  </PropertyGroup>
  <PropertyGroup Label="Infrastructure and test only dependencies">
    <VersionToolsVersion>2.2.0-beta.19072.10</VersionToolsVersion>
    <MicrosoftDotNetScenarioTestsSdkTemplateTestsVersion>10.0.0-preview.24602.1</MicrosoftDotNetScenarioTestsSdkTemplateTestsVersion>
  </PropertyGroup>
  <PropertyGroup Label="Manually updated">
    <!-- Dependencies from https://github.com/microsoft/MSBuildLocator -->
    <MicrosoftBuildLocatorPackageVersion>1.6.10</MicrosoftBuildLocatorPackageVersion>
    <MicrosoftCodeAnalysisCSharpAnalyzerPinnedVersionPackageVersion>4.0.1</MicrosoftCodeAnalysisCSharpAnalyzerPinnedVersionPackageVersion>
  </PropertyGroup>
  <PropertyGroup>
    <!-- Dependencies from https://github.com/dotnet/arcade -->
    <MicrosoftDotNetBuildTasksInstallersPackageVersion>10.0.0-beta.25126.4</MicrosoftDotNetBuildTasksInstallersPackageVersion>
    <MicrosoftDotNetSignToolVersion>10.0.0-beta.25126.4</MicrosoftDotNetSignToolVersion>
    <MicrosoftDotNetXliffTasksVersion>10.0.0-beta.25126.4</MicrosoftDotNetXliffTasksVersion>
    <MicrosoftDotNetXUnitExtensionsVersion>10.0.0-beta.25126.4</MicrosoftDotNetXUnitExtensionsVersion>
  </PropertyGroup>
  <PropertyGroup>
    <!-- Dependencies from https://github.com/dotnet/sourcelink -->
    <MicrosoftBuildTasksGitVersion>10.0.0-beta.25152.1</MicrosoftBuildTasksGitVersion>
    <MicrosoftSourceLinkCommonVersion>10.0.0-beta.25152.1</MicrosoftSourceLinkCommonVersion>
    <MicrosoftSourceLinkAzureReposGitVersion>10.0.0-beta.25152.1</MicrosoftSourceLinkAzureReposGitVersion>
    <MicrosoftSourceLinkGitHubVersion>10.0.0-beta.25152.1</MicrosoftSourceLinkGitHubVersion>
    <MicrosoftSourceLinkGitLabVersion>10.0.0-beta.25152.1</MicrosoftSourceLinkGitLabVersion>
    <MicrosoftSourceLinkBitbucketGitVersion>10.0.0-beta.25152.1</MicrosoftSourceLinkBitbucketGitVersion>
  </PropertyGroup>
  <!-- Get .NET Framework reference assemblies from NuGet packages -->
  <PropertyGroup>
    <UsingToolNetFrameworkReferenceAssemblies>true</UsingToolNetFrameworkReferenceAssemblies>
  </PropertyGroup>
  <!-- Test Dependencies -->
  <PropertyGroup>
    <FluentAssertionsVersion>6.12.0</FluentAssertionsVersion>
    <FluentAssertionsJsonVersion>6.1.0</FluentAssertionsJsonVersion>
    <MoqPackageVersion>4.18.4</MoqPackageVersion>
    <MSTestVersion>3.9.0-preview.25127.2</MSTestVersion>
    <XunitCombinatorialVersion>1.3.2</XunitCombinatorialVersion>
    <MicrosoftDotNetInstallerWindowsSecurityTestDataPackageVersion>8.0.0-beta.23607.1</MicrosoftDotNetInstallerWindowsSecurityTestDataPackageVersion>
  </PropertyGroup>
  <PropertyGroup Label="Workload manifest package versions">
    <AspireFeatureBand>8.0.100</AspireFeatureBand>
    <MicrosoftNETSdkAspireManifest80100PackageVersion>8.2.2</MicrosoftNETSdkAspireManifest80100PackageVersion>
    <MauiFeatureBand>10.0.100-preview.1</MauiFeatureBand>
    <MauiWorkloadManifestVersion>10.0.0-preview.1.25122.6</MauiWorkloadManifestVersion>
    <XamarinAndroidWorkloadManifestVersion>35.99.0-preview.1.140</XamarinAndroidWorkloadManifestVersion>
    <XamarinIOSWorkloadManifestVersion>18.2.10322-net10-p1</XamarinIOSWorkloadManifestVersion>
    <XamarinMacCatalystWorkloadManifestVersion>18.2.10322-net10-p1</XamarinMacCatalystWorkloadManifestVersion>
    <XamarinMacOSWorkloadManifestVersion>15.2.10322-net10-p1</XamarinMacOSWorkloadManifestVersion>
    <XamarinTvOSWorkloadManifestVersion>18.2.10322-net10-p1</XamarinTvOSWorkloadManifestVersion>
    <!-- Workloads from dotnet/emsdk -->
    <MicrosoftNETWorkloadEmscriptenCurrentManifest100100TransportPackageVersion>10.0.0-preview.3.25151.2</MicrosoftNETWorkloadEmscriptenCurrentManifest100100TransportPackageVersion>
    <EmscriptenWorkloadManifestVersion>$(MicrosoftNETWorkloadEmscriptenCurrentManifest100100TransportPackageVersion)</EmscriptenWorkloadManifestVersion>
    <!-- emsdk workload prerelease version band must match the emsdk feature band -->
    <EmscriptenWorkloadFeatureBand>10.0.100$([System.Text.RegularExpressions.Regex]::Match($(EmscriptenWorkloadManifestVersion), `-[A-z]*[\.]*\d*`))</EmscriptenWorkloadFeatureBand>
    <!-- Workloads from dotnet/runtime use MicrosoftNETCoreAppRefPackageVersion because it has a stable name that does not include the full feature band -->
    <MonoWorkloadManifestVersion>$(MicrosoftNETCoreAppRefPackageVersion)</MonoWorkloadManifestVersion>
    <!-- mono workload prerelease version band must match the runtime feature band -->
    <MonoWorkloadFeatureBand>10.0.100$([System.Text.RegularExpressions.Regex]::Match($(MonoWorkloadManifestVersion), `-[A-z]*[\.]*\d*`))</MonoWorkloadFeatureBand>
  </PropertyGroup>
  <PropertyGroup Label="Pinned dependency">
    <!-- This package is not being produced outside of the 2.0 branch of corefx and should not change. -->
    <CLI_NETStandardLibraryNETFrameworkVersion>2.0.1-servicing-26011-01</CLI_NETStandardLibraryNETFrameworkVersion>
  </PropertyGroup>
  <Import Project="ManualVersions.props" />
</Project><|MERGE_RESOLUTION|>--- conflicted
+++ resolved
@@ -199,13 +199,8 @@
          At usage sites, either we use MicrosoftBuildMinimumVersion, or MicrosoftBuildVersion in source-only modes.
 
          Additionally, set the MinimumVSVersion for the installer UI that's required for targeting NetCurrent -->
-<<<<<<< HEAD
-    <MicrosoftBuildVersion>17.14.0-preview-25154-01</MicrosoftBuildVersion>
-    <MicrosoftBuildLocalizationVersion>17.14.0-preview-25154-01</MicrosoftBuildLocalizationVersion>
-=======
     <MicrosoftBuildVersion>17.14.0-preview-25153-01</MicrosoftBuildVersion>
     <MicrosoftBuildLocalizationVersion>17.14.0-preview-25153-01</MicrosoftBuildLocalizationVersion>
->>>>>>> 205c19f0
     <MicrosoftBuildMinimumVersion Condition="'$(DotNetBuildSourceOnly)' != 'true'">17.11.4</MicrosoftBuildMinimumVersion>
     <MinimumVSVersion>17.13</MinimumVSVersion>
   </PropertyGroup>
