<?xml version="1.0" encoding="utf-8"?>
<Project>
  <PropertyGroup>
<<<<<<< HEAD
    <MajorVersion>5</MajorVersion>
    <MinorVersion>1</MinorVersion>
=======
    <MajorVersion>6</MajorVersion>
    <MinorVersion>0</MinorVersion>
>>>>>>> 4c1316c5
    <!-- Build release-only package. -->
    <PreReleaseVersionLabel>
    </PreReleaseVersionLabel>
    <!--
      Because this is a global tool Arcade is unable to generate prerelease versioned packages
      due to the shim executable containing a hardcoded path which includes the release version.
    -->
    <AutoGenerateAssemblyVersion>true</AutoGenerateAssemblyVersion>
  </PropertyGroup>
  <PropertyGroup>
    <BenchmarkDotNetVersion>0.12.1</BenchmarkDotNetVersion>
    <MicrosoftBuildVersion>15.3.409</MicrosoftBuildVersion>
    <!-- Dependencies from https://github.com/dotnet/roslyn -->
    <MicrosoftNETCoreCompilersPackageVersion>3.10.0-1.21111.18</MicrosoftNETCoreCompilersPackageVersion>
    <MicrosoftExtensionsVersion>5.0.0-preview.7.20364.11</MicrosoftExtensionsVersion>
    <!-- In order tests against the same version of NuGet as the SDK. We have to set this to match. -->
    <NuGetVersion>5.8.0-preview.3.6823</NuGetVersion>
  </PropertyGroup>
  <!--
    Other Dependency versions
  -->
  <PropertyGroup>
    <BenchmarkDotNetAnnotationsVersion>$(BenchmarkDotNetVersion)</BenchmarkDotNetAnnotationsVersion>
    <SystemCommandLineVersion>2.0.0-beta1.20371.2</SystemCommandLineVersion>
    <SystemCommandLineRenderingVersion>0.3.0-alpha.20371.2</SystemCommandLineRenderingVersion>
    <MicrosoftBuildFrameworkVersion>$(MicrosoftBuildVersion)</MicrosoftBuildFrameworkVersion>
    <MicrosoftBuildLocatorVersion>1.2.6</MicrosoftBuildLocatorVersion>
    <MicrosoftCodeAnalysisAnalyzerTestingVersion>1.0.1-beta1.20413.3</MicrosoftCodeAnalysisAnalyzerTestingVersion>
    <MicrosoftExtensionsDependencyInjectionVersion>$(MicrosoftExtensionsVersion)</MicrosoftExtensionsDependencyInjectionVersion>
    <MicrosoftExtensionsFileSystemGlobbingVersion>$(MicrosoftExtensionsVersion)</MicrosoftExtensionsFileSystemGlobbingVersion>
    <MicrosoftExtensionsLoggingVersion>$(MicrosoftExtensionsVersion)</MicrosoftExtensionsLoggingVersion>
    <MicrosoftCodeAnalysisAnalyzersVersion>3.3.0</MicrosoftCodeAnalysisAnalyzersVersion>
    <MicrosoftCodeAnalysisVersion>$(MicrosoftNETCoreCompilersPackageVersion)</MicrosoftCodeAnalysisVersion>
    <NuGetCommonVersion>$(NuGetVersion)</NuGetCommonVersion>
    <NuGetConfigurationVersion>$(NuGetVersion)</NuGetConfigurationVersion>
    <NuGetFrameworksVersion>$(NuGetVersion)</NuGetFrameworksVersion>
    <NuGetPackagingVersion>$(NuGetVersion)</NuGetPackagingVersion>
    <NuGetProtocolVersion>$(NuGetVersion)</NuGetProtocolVersion>
    <NuGetVersioningVersion>$(NuGetVersion)</NuGetVersioningVersion>
    <SystemTextJsonVersion>$(MicrosoftExtensionsVersion)</SystemTextJsonVersion>
    <!--
      Workaround for the inability to load the NugetSdkResolver from the .NET 5 SDK
      https://github.com/microsoft/MSBuildLocator/issues/88
    -->
    <NewtonsoftJsonVersion>12.0.2</NewtonsoftJsonVersion>
  </PropertyGroup>
  <PropertyGroup>
    <DiscoverEditorConfigFiles>true</DiscoverEditorConfigFiles>
  </PropertyGroup>
</Project><|MERGE_RESOLUTION|>--- conflicted
+++ resolved
@@ -1,13 +1,8 @@
 <?xml version="1.0" encoding="utf-8"?>
 <Project>
   <PropertyGroup>
-<<<<<<< HEAD
-    <MajorVersion>5</MajorVersion>
-    <MinorVersion>1</MinorVersion>
-=======
     <MajorVersion>6</MajorVersion>
     <MinorVersion>0</MinorVersion>
->>>>>>> 4c1316c5
     <!-- Build release-only package. -->
     <PreReleaseVersionLabel>
     </PreReleaseVersionLabel>
