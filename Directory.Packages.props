<Project>

  <PropertyGroup>
<<<<<<< HEAD
    <!-- In order tests against the same version of NuGet as the SDK. We have to set this to match. -->
    <NuGetVersion>6.7.0-preview.2.44</NuGetVersion>
=======
    <ManagePackageVersionsCentrally>true</ManagePackageVersionsCentrally>
>>>>>>> 2408e5c1
  </PropertyGroup>

  <ItemGroup>
    <PackageVersion Include="BenchmarkDotNet.Annotations" Version="$(BenchmarkDotNetAnnotationsVersion)" />
    <PackageVersion Include="BenchmarkDotNet" Version="$(BenchmarkDotNetVersion)" />
    <PackageVersion Include="Microsoft.Build.Framework" Version="$(MicrosoftBuildVersion)" />
    <PackageVersion Include="Microsoft.Build.Locator" Version="$(MicrosoftBuildLocatorVersion)" />
    <PackageVersion Include="Microsoft.Build" Version="$(MicrosoftBuildVersion)"/>
    <PackageVersion Include="Microsoft.CodeAnalysis.Analyzer.Testing" Version="$(MicrosoftCodeAnalysisAnalzerTestingVersion)" />
    <PackageVersion Include="Microsoft.CodeAnalysis.CSharp.Features" Version="$(MicrosoftCodeAnalysisVersion)" />
    <PackageVersion Include="Microsoft.CodeAnalysis.CSharp" Version="$(MicrosoftCodeAnalysisVersion)" />
    <PackageVersion Include="Microsoft.CodeAnalysis.Features" Version="$(MicrosoftCodeAnalysisVersion)" />
    <PackageVersion Include="Microsoft.CodeAnalysis.VisualBasic.Features" Version="$(MicrosoftCodeAnalysisVersion)" />
    <PackageVersion Include="Microsoft.CodeAnalysis.VisualBasic.Workspaces" Version="$(MicrosoftCodeAnalysisVersion)" />
    <PackageVersion Include="Microsoft.CodeAnalysis.VisualBasic" Version="$(MicrosoftCodeAnalysisVersion)" />
    <PackageVersion Include="Microsoft.CodeAnalysis.Workspaces.MSBuild" Version="$(MicrosoftCodeAnalysisVersion)" />
    <PackageVersion Include="Microsoft.CodeAnalysis" Version="$(MicrosoftCodeAnalysisVersion)" />
    <PackageVersion Include="Microsoft.DiaSymReader" Version="$(MicrosoftDiaSymReaderVersion)" />
    <PackageVersion Include="Microsoft.Extensions.FileSystemGlobbing" Version="$(MicrosoftExtensionsFileSystemGlobbingVersion)" />
    <PackageVersion Include="Microsoft.Extensions.Logging" Version="$(MicrosoftExtensionsLoggingVersion)" />
    <PackageVersion Include="Microsoft.VisualBasic" Version="$(MicrosoftVisualBasicVersion)" />
    <PackageVersion Include="Microsoft.VisualStudio.Composition" Version="$(MicrosoftVisualStudioCompositionVersion)" />
    <PackageVersion Include="NETStandard.Library" Version="$(NETStandardLibraryVersion)" />
    <PackageVersion Include="NuGet.Common" Version="$(NuGetVersion)" />
    <PackageVersion Include="NuGet.Configuration" Version="$(NuGetVersion)" />
    <PackageVersion Include="NuGet.Frameworks" Version="$(NuGetVersion)" />
    <PackageVersion Include="NuGet.Packaging" Version="$(NuGetVersion)" />
    <PackageVersion Include="NuGet.Protocol" Version="$(NuGetVersion)" />
    <PackageVersion Include="NuGet.Versioning" Version="$(NuGetVersion)" />
    <PackageVersion Include="System.CommandLine" Version="$(SystemCommandLineVersion)" />
    <PackageVersion Include="System.CommandLine.Rendering" Version="$(SystemCommandLineRenderingVersion)" />
  </ItemGroup>

</Project><|MERGE_RESOLUTION|>--- conflicted
+++ resolved
@@ -1,12 +1,7 @@
 <Project>
 
   <PropertyGroup>
-<<<<<<< HEAD
-    <!-- In order tests against the same version of NuGet as the SDK. We have to set this to match. -->
-    <NuGetVersion>6.7.0-preview.2.44</NuGetVersion>
-=======
     <ManagePackageVersionsCentrally>true</ManagePackageVersionsCentrally>
->>>>>>> 2408e5c1
   </PropertyGroup>
 
   <ItemGroup>
