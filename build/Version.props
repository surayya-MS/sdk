--- conflicted
+++ resolved
@@ -3,11 +3,7 @@
     <VersionMajor>2</VersionMajor>
     <VersionMinor>1</VersionMinor>
     <VersionPatch>300</VersionPatch>
-<<<<<<< HEAD
-    <ReleaseSuffix Condition=" '$(ReleaseSuffix)' == '' ">preview2</ReleaseSuffix>
-=======
     <ReleaseSuffix Condition=" '$(ReleaseSuffix)' == '' ">preview3</ReleaseSuffix>
->>>>>>> 0bd52412
 
     <CliVersionPrefix>$(VersionMajor).$(VersionMinor).$(VersionPatch)-$(ReleaseSuffix)</CliVersionPrefix>
     <SimpleVersion Condition=" '$(DropSuffix)' == '' ">$(VersionMajor).$(VersionMinor).$(VersionPatch).$(CommitCount)</SimpleVersion> 
