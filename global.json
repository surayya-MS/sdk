--- conflicted
+++ resolved
@@ -6,10 +6,6 @@
     "version": "6.0.100"
   },
   "msbuild-sdks": {
-<<<<<<< HEAD
-    "Microsoft.DotNet.Arcade.Sdk": "6.0.0-beta.21573.2"
-=======
     "Microsoft.DotNet.Arcade.Sdk": "7.0.0-beta.21606.6"
->>>>>>> 7a870722
   }
 }