{
  "tools": {
    "dotnet": "3.0.100-preview-010227",
    "vs-opt": {
      "version": "15.9"
    }
  },
  "msbuild-sdks": {
<<<<<<< HEAD
    "Microsoft.DotNet.Arcade.Sdk": "1.0.0-beta.19112.3"
=======
    "Microsoft.DotNet.Arcade.Sdk": "1.0.0-beta.19114.4"
>>>>>>> c2daf322
  }
}<|MERGE_RESOLUTION|>--- conflicted
+++ resolved
@@ -6,10 +6,6 @@
     }
   },
   "msbuild-sdks": {
-<<<<<<< HEAD
-    "Microsoft.DotNet.Arcade.Sdk": "1.0.0-beta.19112.3"
-=======
     "Microsoft.DotNet.Arcade.Sdk": "1.0.0-beta.19114.4"
->>>>>>> c2daf322
   }
 }