{
  "tools": {
<<<<<<< HEAD
    "dotnet": "9.0.106",
=======
    "dotnet": "10.0.100-preview.3.25201.16",
>>>>>>> 184eb43f
    "runtimes": {
      "dotnet": [
        "$(VSRedistCommonNetCoreSharedFrameworkx64100PackageVersion)"
      ],
      "aspnetcore": [
        "$(MicrosoftAspNetCoreComponentsSdkAnalyzersPackageVersion)"
      ]
    },
    "vs-opt": {
      "version": "16.8"
    }
  },
  "msbuild-sdks": {
<<<<<<< HEAD
    "Microsoft.DotNet.Arcade.Sdk": "9.0.0-beta.25263.5",
    "Microsoft.DotNet.Helix.Sdk": "9.0.0-beta.25263.5",
=======
    "Microsoft.DotNet.Arcade.Sdk": "10.0.0-beta.25263.108",
    "Microsoft.DotNet.Helix.Sdk": "10.0.0-beta.25263.108",
>>>>>>> 184eb43f
    "Microsoft.Build.NoTargets": "3.7.0",
    "Microsoft.Build.Traversal": "3.4.0"
  }
}<|MERGE_RESOLUTION|>--- conflicted
+++ resolved
@@ -1,10 +1,6 @@
 {
   "tools": {
-<<<<<<< HEAD
-    "dotnet": "9.0.106",
-=======
     "dotnet": "10.0.100-preview.3.25201.16",
->>>>>>> 184eb43f
     "runtimes": {
       "dotnet": [
         "$(VSRedistCommonNetCoreSharedFrameworkx64100PackageVersion)"
@@ -18,13 +14,8 @@
     }
   },
   "msbuild-sdks": {
-<<<<<<< HEAD
-    "Microsoft.DotNet.Arcade.Sdk": "9.0.0-beta.25263.5",
-    "Microsoft.DotNet.Helix.Sdk": "9.0.0-beta.25263.5",
-=======
     "Microsoft.DotNet.Arcade.Sdk": "10.0.0-beta.25263.108",
     "Microsoft.DotNet.Helix.Sdk": "10.0.0-beta.25263.108",
->>>>>>> 184eb43f
     "Microsoft.Build.NoTargets": "3.7.0",
     "Microsoft.Build.Traversal": "3.4.0"
   }
