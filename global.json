--- conflicted
+++ resolved
@@ -17,15 +17,9 @@
     "cmake": "latest"
   },
   "msbuild-sdks": {
-<<<<<<< HEAD
-    "Microsoft.DotNet.Arcade.Sdk": "9.0.0-beta.24217.1",
-    "Microsoft.DotNet.Helix.Sdk": "9.0.0-beta.24217.1",
+    "Microsoft.DotNet.Arcade.Sdk": "9.0.0-beta.24223.1",
+    "Microsoft.DotNet.Helix.Sdk": "9.0.0-beta.24223.1",
     "Microsoft.Build.NoTargets": "3.7.0",
     "Microsoft.DotNet.CMake.Sdk": "9.0.0-beta.24217.1"
-=======
-    "Microsoft.DotNet.Arcade.Sdk": "9.0.0-beta.24223.1",
-    "Microsoft.DotNet.Helix.Sdk": "9.0.0-beta.24223.1",
-    "Microsoft.Build.NoTargets": "3.7.0"
->>>>>>> 0b3d3d36
   }
 }