--- conflicted
+++ resolved
@@ -13,10 +13,6 @@
     }
   },
   "msbuild-sdks": {
-<<<<<<< HEAD
-    "Microsoft.DotNet.Arcade.Sdk": "6.0.0-beta.22377.11"
-=======
     "Microsoft.DotNet.Arcade.Sdk": "7.0.0-beta.22377.15"
->>>>>>> a38206a8
   }
 }