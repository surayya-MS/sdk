{
  "tools": {
<<<<<<< HEAD
    "dotnet": "3.0.100",
=======
    "dotnet": "3.1.100-preview1-014459",
>>>>>>> 3082385f
    "runtimes": {
      "dotnet": [
        "$(MicrosoftNETCoreAppRuntimePackageVersion)"
      ]
    }
  },
  "msbuild-sdks": {
<<<<<<< HEAD
    "Microsoft.DotNet.Arcade.Sdk": "5.0.0-beta.19515.2"
=======
    "Microsoft.DotNet.Arcade.Sdk": "1.0.0-beta.19474.3"
>>>>>>> 3082385f
  }
}<|MERGE_RESOLUTION|>--- conflicted
+++ resolved
@@ -1,10 +1,6 @@
 {
   "tools": {
-<<<<<<< HEAD
     "dotnet": "3.0.100",
-=======
-    "dotnet": "3.1.100-preview1-014459",
->>>>>>> 3082385f
     "runtimes": {
       "dotnet": [
         "$(MicrosoftNETCoreAppRuntimePackageVersion)"
@@ -12,10 +8,6 @@
     }
   },
   "msbuild-sdks": {
-<<<<<<< HEAD
     "Microsoft.DotNet.Arcade.Sdk": "5.0.0-beta.19515.2"
-=======
-    "Microsoft.DotNet.Arcade.Sdk": "1.0.0-beta.19474.3"
->>>>>>> 3082385f
   }
 }