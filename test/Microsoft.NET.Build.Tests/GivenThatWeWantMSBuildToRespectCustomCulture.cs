﻿// Licensed to the .NET Foundation under one or more agreements.
// The .NET Foundation licenses this file to you under the MIT license.

namespace Microsoft.NET.Build.Tests
{
    public class GivenThatWeWantMSBuildToRespectCustomCulture : SdkTest
    {

        public GivenThatWeWantMSBuildToRespectCustomCulture(ITestOutputHelper log) : base(log)
        {
        }

        [Theory]
        [InlineData(ToolsetInfo.CurrentTargetFramework)]
        public void SupportRespectAlreadyAssignedItemCulture_ByDefault_ForDotnet9(string targetFramework)
        {
            var testAsset = _testAssetsManager
                .CopyTestAsset("MSBuildCultureResourceGeneration", identifier: targetFramework)
                .WithSource()
                .WithTargetFramework(targetFramework);

            var buildCommand = new BuildCommand(testAsset);
            buildCommand.Execute().Should().Pass();
            var outputDirectory = buildCommand.GetOutputDirectory().FullName;

            new FileInfo(Path.Combine(outputDirectory, "test-1", "MSBuildCultureResourceGeneration.resources.dll")).Should().Exist();
            new FileInfo(Path.Combine(outputDirectory, "test-2", "MSBuildCultureResourceGeneration.resources.dll")).Should().Exist();
        }

<<<<<<< HEAD
        [InlineData("net7.0")]
        [InlineData("net6.0")]
        [CoreMSBuildOnlyTheory]
        public void SupportRespectAlreadyAssignedItemCulture_IsNotSupported_BuildShouldWarn(string targetFramework)
        {
            var testAsset = _testAssetsManager
                .CopyTestAsset("MSBuildCultureResourceGeneration", identifier: targetFramework)
                .WithSource()
                .WithTargetFramework(targetFramework);

            var buildCommand = new BuildCommand(testAsset);
            // Custom culture is allowed, but if set explicitly and overwritten - a warning is issued.
            buildCommand.Execute().Should().Pass().And
                // warning MSB3002: Explicitly set culture "test-1" for item "Resources.test-1.resx" was overwritten with inferred culture "", because 'RespectAlreadyAssignedItemCulture' property was not set.
                .HaveStdOutContaining("warning MSB3002:");
        }

        [InlineData("net7.0")]
        [InlineData("net6.0")]
        [FullMSBuildOnlyTheory]
=======
        [CoreMSBuildOnlyTheory]
        [InlineData("net7.0")]
        [InlineData("net6.0")]
        public void SupportRespectAlreadyAssignedItemCulture_IsNotSupported_BuildShouldWarn(string targetFramework)
        {
            var testAsset = _testAssetsManager
                .CopyTestAsset("MSBuildCultureResourceGeneration", identifier: targetFramework)
                .WithSource()
                .WithTargetFramework(targetFramework);

            var buildCommand = new BuildCommand(testAsset);
            // Custom culture is allowed, but if set explicitly and overwritten - a warning is issued.
            buildCommand.Execute().Should().Pass().And
                // warning MSB3002: Explicitly set culture "test-1" for item "Resources.test-1.resx" was overwritten with inferred culture "", because 'RespectAlreadyAssignedItemCulture' property was not set.
                .HaveStdOutContaining("warning MSB3002:");
        }

        [FullMSBuildOnlyTheory]
        [InlineData("net7.0")]
        [InlineData("net6.0")]
>>>>>>> b18400ff
        // Is this Failing? Is full FW MSBuild already on 17.13? Then remove this test and remove `[CoreMSBuildOnlyTheory]` attribute on the test above
        //
        // Until MSBuild 17.13 is merged into FullFW MSBuild in sdk tests - the test will fail, as
        //  proper recognition of custom cultures in RAR is not supported and hence the build will fail during copy:
        //
        // Microsoft.Common.CurrentVersion.targets(4959,5): error MSB3030: Could not copy the file "obj\Debug\net7.0\test-1\MSBuildCultureResourceGeneration.resources.dll" because it was not found.
        public void SupportRespectAlreadyAssignedItemCulture_IsNotSupported_BuildShouldFail(string targetFramework)
        {
            var testAsset = _testAssetsManager
                .CopyTestAsset("MSBuildCultureResourceGeneration", identifier: targetFramework)
                .WithSource()
                .WithTargetFramework(targetFramework);

            var buildCommand = new BuildCommand(testAsset);
            buildCommand.Execute().Should().Fail();
        }
    }
}<|MERGE_RESOLUTION|>--- conflicted
+++ resolved
@@ -27,28 +27,6 @@
             new FileInfo(Path.Combine(outputDirectory, "test-2", "MSBuildCultureResourceGeneration.resources.dll")).Should().Exist();
         }
 
-<<<<<<< HEAD
-        [InlineData("net7.0")]
-        [InlineData("net6.0")]
-        [CoreMSBuildOnlyTheory]
-        public void SupportRespectAlreadyAssignedItemCulture_IsNotSupported_BuildShouldWarn(string targetFramework)
-        {
-            var testAsset = _testAssetsManager
-                .CopyTestAsset("MSBuildCultureResourceGeneration", identifier: targetFramework)
-                .WithSource()
-                .WithTargetFramework(targetFramework);
-
-            var buildCommand = new BuildCommand(testAsset);
-            // Custom culture is allowed, but if set explicitly and overwritten - a warning is issued.
-            buildCommand.Execute().Should().Pass().And
-                // warning MSB3002: Explicitly set culture "test-1" for item "Resources.test-1.resx" was overwritten with inferred culture "", because 'RespectAlreadyAssignedItemCulture' property was not set.
-                .HaveStdOutContaining("warning MSB3002:");
-        }
-
-        [InlineData("net7.0")]
-        [InlineData("net6.0")]
-        [FullMSBuildOnlyTheory]
-=======
         [CoreMSBuildOnlyTheory]
         [InlineData("net7.0")]
         [InlineData("net6.0")]
@@ -69,7 +47,6 @@
         [FullMSBuildOnlyTheory]
         [InlineData("net7.0")]
         [InlineData("net6.0")]
->>>>>>> b18400ff
         // Is this Failing? Is full FW MSBuild already on 17.13? Then remove this test and remove `[CoreMSBuildOnlyTheory]` attribute on the test above
         //
         // Until MSBuild 17.13 is merged into FullFW MSBuild in sdk tests - the test will fail, as
