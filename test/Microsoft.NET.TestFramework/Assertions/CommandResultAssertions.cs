// Licensed to the .NET Foundation under one or more agreements.
// The .NET Foundation licenses this file to you under the MIT license.

using System.IO.Compression;
using System.Text.RegularExpressions;
using FluentAssertions.Execution;
using Microsoft.DotNet.Cli.Utils;

namespace Microsoft.NET.TestFramework.Assertions
{
    public class CommandResultAssertions
    {
        private CommandResult _commandResult;

        public CommandResultAssertions(CommandResult commandResult)
        {
            _commandResult = commandResult;
        }

        public AndConstraint<CommandResultAssertions> ExitWith(int expectedExitCode)
        {
            Execute.Assertion.ForCondition(_commandResult.ExitCode == expectedExitCode)
                .FailWith(AppendDiagnosticsTo($"Expected command to exit with {expectedExitCode} but it did not."));
            return new AndConstraint<CommandResultAssertions>(this);
        }

        public AndConstraint<CommandResultAssertions> Pass()
        {
            Execute.Assertion.ForCondition(_commandResult.ExitCode == 0)
                .FailWith(AppendDiagnosticsTo($"Expected command to pass but it did not."));
            return new AndConstraint<CommandResultAssertions>(this);
        }

        public AndConstraint<CommandResultAssertions> Fail()
        {
            Execute.Assertion.ForCondition(_commandResult.ExitCode != 0)
                .FailWith(AppendDiagnosticsTo($"Expected command to fail but it did not."));
            return new AndConstraint<CommandResultAssertions>(this);
        }

        public AndConstraint<CommandResultAssertions> HaveStdOut()
        {
            Execute.Assertion.ForCondition(!string.IsNullOrEmpty(_commandResult.StdOut))
                .FailWith(AppendDiagnosticsTo("Command did not output anything to stdout"));
            return new AndConstraint<CommandResultAssertions>(this);
        }

        public AndConstraint<CommandResultAssertions> HaveStdOut(string expectedOutput)
        {
            Execute.Assertion.ForCondition(_commandResult.StdOut is not null &&_commandResult.StdOut.Equals(expectedOutput, StringComparison.Ordinal))
                .FailWith(AppendDiagnosticsTo($"Command did not output with Expected Output. Expected: {expectedOutput}"));
            return new AndConstraint<CommandResultAssertions>(this);
        }

        public AndConstraint<CommandResultAssertions> HaveStdOutContaining(string pattern)
        {
            Execute.Assertion.ForCondition(_commandResult.StdOut is not null && _commandResult.StdOut.Contains(pattern))
                .FailWith(AppendDiagnosticsTo($"The command output did not contain expected result: {pattern}{Environment.NewLine}"));
            return new AndConstraint<CommandResultAssertions>(this);
        }

        public AndConstraint<CommandResultAssertions> HaveStdOutContaining(Func<string?, bool> predicate, string description = "")
        {
            Execute.Assertion.ForCondition(predicate(_commandResult.StdOut))
                .FailWith(AppendDiagnosticsTo($"The command output did not contain expected result: {description} {Environment.NewLine}"));
            return new AndConstraint<CommandResultAssertions>(this);
        }

<<<<<<< HEAD
        public AndConstraint<CommandResultAssertions> NotHaveStdOutContaining(string pattern, string[] ignoredPatterns = null)
        {
            string filteredStdOut = _commandResult.StdOut;
=======
        public AndConstraint<CommandResultAssertions> NotHaveStdOutContaining(string pattern, string[]? ignoredPatterns = null)
        {
            string filteredStdOut = _commandResult.StdOut ?? string.Empty;
>>>>>>> 21548ab8
            if (ignoredPatterns != null && ignoredPatterns.Length > 0)
            {
                foreach (var ignoredPattern in ignoredPatterns)
                {
                    filteredStdOut = string.Join(Environment.NewLine, filteredStdOut
                        .Split(new[] { Environment.NewLine }, StringSplitOptions.None)
                        .Where(line => !line.Contains(ignoredPattern)));
                }
            }

            // Perform the assertion on the filtered output
            Execute.Assertion.ForCondition(!filteredStdOut.Contains(pattern))
                .FailWith(AppendDiagnosticsTo($"The command output contained a result it should not have contained: {pattern}{Environment.NewLine}"));

            return new AndConstraint<CommandResultAssertions>(this);
        }

        public AndConstraint<CommandResultAssertions> HaveStdOutContainingIgnoreSpaces(string pattern)
        {
            string commandResultNoSpaces = _commandResult.StdOut?.Replace(" ", "") ?? string.Empty;

            Execute.Assertion
                .ForCondition(commandResultNoSpaces.Contains(pattern))
                .FailWith(AppendDiagnosticsTo($"The command output did not contain expected result: {pattern}{Environment.NewLine}"));

            return new AndConstraint<CommandResultAssertions>(this);
        }

        public AndConstraint<CommandResultAssertions> HaveStdOutContainingIgnoreCase(string pattern)
        {
            Execute.Assertion.ForCondition(_commandResult.StdOut is not null && _commandResult.StdOut.IndexOf(pattern, StringComparison.OrdinalIgnoreCase) >= 0)
                .FailWith(AppendDiagnosticsTo($"The command output did not contain expected result (ignoring case): {pattern}{Environment.NewLine}"));
            return new AndConstraint<CommandResultAssertions>(this);
        }

        public AndConstraint<CommandResultAssertions> HaveStdOutMatching(string pattern, RegexOptions options = RegexOptions.None)
        {
            Execute.Assertion.ForCondition(Regex.Match(_commandResult.StdOut ?? string.Empty, pattern, options).Success)
                .FailWith(AppendDiagnosticsTo($"Matching the command output failed. Pattern: {pattern}{Environment.NewLine}"));
            return new AndConstraint<CommandResultAssertions>(this);
        }

        public AndConstraint<CommandResultAssertions> NotHaveStdOutMatching(string pattern, RegexOptions options = RegexOptions.None)
        {
            Execute.Assertion.ForCondition(!Regex.Match(_commandResult.StdOut ?? string.Empty, pattern, options).Success)
                .FailWith(AppendDiagnosticsTo($"The command output matched a pattern it should not have. Pattern: {pattern}{Environment.NewLine}"));
            return new AndConstraint<CommandResultAssertions>(this);
        }

        public AndConstraint<CommandResultAssertions> HaveStdErr()
        {
            Execute.Assertion.ForCondition(!string.IsNullOrEmpty(_commandResult.StdErr))
                .FailWith(AppendDiagnosticsTo("Command did not output anything to stderr."));
            return new AndConstraint<CommandResultAssertions>(this);
        }

        public AndConstraint<CommandResultAssertions> HaveStdErr(string expectedOutput)
        {
            Execute.Assertion.ForCondition(_commandResult.StdErr is not null && _commandResult.StdErr.Equals(expectedOutput, StringComparison.Ordinal))
                .FailWith(AppendDiagnosticsTo($"Command did not output the expected output to StdErr.{Environment.NewLine}Expected: {expectedOutput}{Environment.NewLine}Actual:   {_commandResult.StdErr}"));
            return new AndConstraint<CommandResultAssertions>(this);
        }

        public AndConstraint<CommandResultAssertions> HaveStdErrContaining(string pattern)
        {
            Execute.Assertion.ForCondition(_commandResult.StdErr is not null && _commandResult.StdErr.Contains(pattern))
                .FailWith(AppendDiagnosticsTo($"The command error output did not contain expected result: {pattern}{Environment.NewLine}"));
            return new AndConstraint<CommandResultAssertions>(this);
        }

        public AndConstraint<CommandResultAssertions> HaveStdErrContainingOnce(string pattern)
        {
            var lines = _commandResult.StdErr?.Split(new[] { Environment.NewLine }, StringSplitOptions.None);
            var matchingLines = lines?.Where(line => line.Contains(pattern)).Count();
            Execute.Assertion.ForCondition(matchingLines == 0)
                .FailWith(AppendDiagnosticsTo($"The command error output did not contain expected result: {pattern}{Environment.NewLine}"));
            Execute.Assertion.ForCondition(matchingLines != 1)
                .FailWith(AppendDiagnosticsTo($"The command error output was expected to contain the pattern '{pattern}' once, but found it {matchingLines} times.{Environment.NewLine}"));
            return new AndConstraint<CommandResultAssertions>(this);
        }

        public AndConstraint<CommandResultAssertions> NotHaveStdErrContaining(string pattern)
        {
            Execute.Assertion.ForCondition(_commandResult.StdErr is not null && !_commandResult.StdErr.Contains(pattern))
                .FailWith(AppendDiagnosticsTo($"The command error output contained a result it should not have contained: {pattern}{Environment.NewLine}"));
            return new AndConstraint<CommandResultAssertions>(this);
        }

        public AndConstraint<CommandResultAssertions> HaveStdErrMatching(string pattern, RegexOptions options = RegexOptions.None)
        {
            Execute.Assertion.ForCondition(Regex.Match(_commandResult.StdErr ?? string.Empty, pattern, options).Success)
                .FailWith(AppendDiagnosticsTo($"Matching the command error output failed. Pattern: {pattern}{Environment.NewLine}"));
            return new AndConstraint<CommandResultAssertions>(this);
        }

        public AndConstraint<CommandResultAssertions> NotHaveStdOut()
        {
            Execute.Assertion.ForCondition(string.IsNullOrEmpty(_commandResult.StdOut))
                .FailWith(AppendDiagnosticsTo($"Expected command to not output to stdout but it was not:"));
            return new AndConstraint<CommandResultAssertions>(this);
        }

        public AndConstraint<CommandResultAssertions> NotHaveStdErr()
        {
            Execute.Assertion.ForCondition(string.IsNullOrEmpty(_commandResult.StdErr))
                .FailWith(AppendDiagnosticsTo("Expected command to not output to stderr but it was not:"));
            return new AndConstraint<CommandResultAssertions>(this);
        }

        private string AppendDiagnosticsTo(string s)
        {
            return s + $"{Environment.NewLine}" +
                       $"File Name: {_commandResult.StartInfo?.FileName}{Environment.NewLine}" +
                       $"Arguments: {_commandResult.StartInfo?.Arguments}{Environment.NewLine}" +
                       $"Exit Code: {_commandResult.ExitCode}{Environment.NewLine}" +
                       $"StdOut:{Environment.NewLine}{_commandResult.StdOut}{Environment.NewLine}" +
                       $"StdErr:{Environment.NewLine}{_commandResult.StdErr}{Environment.NewLine}"; ;
        }

        public AndConstraint<CommandResultAssertions> HaveSkippedProjectCompilation(string skippedProject, string frameworkFullName)
        {
            _commandResult.StdOut.Should().Contain($"Project {skippedProject} ({frameworkFullName}) was previously compiled. Skipping compilation.");

            return new AndConstraint<CommandResultAssertions>(this);
        }

        public AndConstraint<CommandResultAssertions> HaveCompiledProject(string compiledProject, string frameworkFullName)
        {
            _commandResult.StdOut.Should().Contain($"Project {compiledProject} ({frameworkFullName}) will be compiled");

            return new AndConstraint<CommandResultAssertions>(this);
        }

        public AndConstraint<CommandResultAssertions> NuPkgContain(string nupkgPath, params string[] filePaths)
        {
            var unzipped = ReadNuPkg(nupkgPath, filePaths);

            foreach (var filePath in filePaths)
            {
                Execute.Assertion.ForCondition(File.Exists(Path.Combine(unzipped, filePath)))
                    .FailWith(AppendDiagnosticsTo($"NuGet Package did not contain file {filePath}."));
            }

            return new AndConstraint<CommandResultAssertions>(this);
        }

        public AndConstraint<CommandResultAssertions> NuPkgContainsPatterns(string nupkgPath, params string[] filePatterns)
        {
            var unzipped = ReadNuPkg(nupkgPath, []);

            foreach (var pattern in filePatterns)
            {
                var directory = Path.GetDirectoryName(pattern);
                var path = Path.Combine(unzipped, directory ?? string.Empty);
                var searchPattern = Path.GetFileName(pattern);

                var condition = Directory.GetFiles(path, searchPattern).Length < 1;
                Execute.Assertion.ForCondition(!condition)
                    .FailWith(AppendDiagnosticsTo($"NuGet Package did not contain file {pattern}."));
            }

            return new AndConstraint<CommandResultAssertions>(this);
        }

        public AndConstraint<CommandResultAssertions> NuPkgDoesNotContainPatterns(string nupkgPath, params string[] filePatterns)
        {
            var unzipped = ReadNuPkg(nupkgPath, []);

            foreach (var pattern in filePatterns)
            {
                var directory = Path.GetDirectoryName(pattern);
                var path = Path.Combine(unzipped, directory ?? string.Empty);
                var searchPattern = Path.GetFileName(pattern);

                var condition = Directory.Exists(path) && Directory.GetFiles(path, searchPattern).Length > 0;
                Execute.Assertion.ForCondition(!condition)
                    .FailWith(AppendDiagnosticsTo($"NuGet Package contains file {pattern}."));
            }

            return new AndConstraint<CommandResultAssertions>(this);
        }

        public AndConstraint<CommandResultAssertions> NuPkgDoesNotContain(string nupkgPath, params string[] filePaths)
        {
            var unzipped = ReadNuPkg(nupkgPath, filePaths);

            foreach (var filePath in filePaths)
            {
                Execute.Assertion.ForCondition(!File.Exists(Path.Combine(unzipped, filePath)))
                    .FailWith(AppendDiagnosticsTo($"NuGet Package contained file: {filePath}."));
            }

            return new AndConstraint<CommandResultAssertions>(this);

        }

        private string ReadNuPkg(string nupkgPath, params string[] filePaths)
        {
            if (nupkgPath == null)
            {
                throw new ArgumentNullException(nameof(nupkgPath));
            }

            if (filePaths == null)
            {
                throw new ArgumentNullException(nameof(filePaths));
            }

            new FileInfo(nupkgPath).Should().Exist();

            var unzipped = Path.Combine(nupkgPath, "..", Path.GetFileNameWithoutExtension(nupkgPath));
            ZipFile.ExtractToDirectory(nupkgPath, unzipped);

            return unzipped;
        }

        public AndConstraint<CommandResultAssertions> NuSpecDoesNotContain(string nuspecPath, string expected)
        {
            if (nuspecPath == null)
            {
                throw new ArgumentNullException(nameof(nuspecPath));
            }

            if (expected == null)
            {
                throw new ArgumentNullException(nameof(expected));
            }

            new FileInfo(nuspecPath).Should().Exist();
            var content = File.ReadAllText(nuspecPath);

            Execute.Assertion.ForCondition(!content.Contains(expected))
                    .FailWith(AppendDiagnosticsTo($"NuSpec contains string: {expected}."));

            return new AndConstraint<CommandResultAssertions>(this);
        }

        public AndConstraint<CommandResultAssertions> NuSpecContain(string nuspecPath, string expected)
        {
            if (nuspecPath == null)
            {
                throw new ArgumentNullException(nameof(nuspecPath));
            }

            if (expected == null)
            {
                throw new ArgumentNullException(nameof(expected));
            }

            new FileInfo(nuspecPath).Should().Exist();
            var content = File.ReadAllText(nuspecPath);

            Execute.Assertion.ForCondition(content.Contains(expected))
                    .FailWith(AppendDiagnosticsTo($"NuSpec does not contain string: {expected}."));

            return new AndConstraint<CommandResultAssertions>(this);
        }
    }
}<|MERGE_RESOLUTION|>--- conflicted
+++ resolved
@@ -66,15 +66,9 @@
             return new AndConstraint<CommandResultAssertions>(this);
         }
 
-<<<<<<< HEAD
-        public AndConstraint<CommandResultAssertions> NotHaveStdOutContaining(string pattern, string[] ignoredPatterns = null)
-        {
-            string filteredStdOut = _commandResult.StdOut;
-=======
         public AndConstraint<CommandResultAssertions> NotHaveStdOutContaining(string pattern, string[]? ignoredPatterns = null)
         {
             string filteredStdOut = _commandResult.StdOut ?? string.Empty;
->>>>>>> 21548ab8
             if (ignoredPatterns != null && ignoredPatterns.Length > 0)
             {
                 foreach (var ignoredPattern in ignoredPatterns)
