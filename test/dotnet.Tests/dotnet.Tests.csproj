﻿<Project Sdk="Microsoft.NET.Sdk" ToolsVersion="15.0" xmlns="http://schemas.microsoft.com/developer/msbuild/2003">

  <PropertyGroup>
    <TargetFramework>$(CliTargetFramework)</TargetFramework>
    <RuntimeFrameworkVersion>$(MicrosoftNETCoreAppPackageVersion)</RuntimeFrameworkVersion>
    <GenerateRuntimeConfigurationFiles>true</GenerateRuntimeConfigurationFiles>
    <AssemblyName>dotnet.Tests</AssemblyName>
    <AssemblyOriginatorKeyFile>../../tools/Key.snk</AssemblyOriginatorKeyFile>
    <SignAssembly>true</SignAssembly>
    <PublicSign Condition=" '$(OS)' != 'Windows_NT' ">true</PublicSign>
    <AssetTargetFallback>$(AssetTargetFallback);netstandardapp1.5;dotnet5.4;portable-net451+win8</AssetTargetFallback>
  </PropertyGroup>

  <ItemGroup>
    <Content Include="..\..\TestAssets\TestProjects\AppWithToolDependency\**\*">
      <Link>TestAssets/TestProjects/AppWithToolDependency/%(RecursiveDir)%(Filename)%(Extension)</Link>
      <CopyToOutputDirectory>PreserveNewest</CopyToOutputDirectory>
      <CopyToPublishDirectory>PreserveNewest</CopyToPublishDirectory>
    </Content>
    <Content Include="..\..\TestAssets\TestProjects\DependencyContextFromTool\**\*">
      <Link>TestAssets/TestProjects/DependencyContextFromTool/%(RecursiveDir)%(Filename)%(Extension)</Link>
      <CopyToOutputDirectory>PreserveNewest</CopyToOutputDirectory>
      <CopyToPublishDirectory>PreserveNewest</CopyToPublishDirectory>
    </Content>
  </ItemGroup>
  
  <Target Name="WriteExpectedVersion"
          BeforeTargets="BeforeBuild"
          DependsOnTargets="PrepareForBuild">

    <PropertyGroup>
      <ExpectedVersionFileInIntermediateFolder>$(IntermediateOutputPath)ExpectedSdkVersion.txt</ExpectedVersionFileInIntermediateFolder>
      
      <VersionFileContent>$(SdkVersion)</VersionFileContent>
      <ExistingVersionFileContent Condition=" Exists('$(ExpectedVersionFileInIntermediateFolder)') ">
        $([System.IO.File]::ReadAllText($(ExpectedVersionFileInIntermediateFolder)))
      </ExistingVersionFileContent>

      <ShouldOverwriteVersionFile>false</ShouldOverwriteVersionFile>
      <ShouldOverwriteVersionFile
        Condition=" '$(ExistingVersionFileContent.Trim())' != '$(VersionFileContent.Trim())' ">true</ShouldOverwriteVersionFile>
    </PropertyGroup>
    
    <WriteLinesToFile File="$(ExpectedVersionFileInIntermediateFolder)"
                      Lines="$(VersionFileContent)"
                      Condition=" '$(ShouldOverwriteVersionFile)' == 'true' "
                      Overwrite="true" />

    <ItemGroup>
      <Content Include="$(ExpectedVersionFileInIntermediateFolder)" CopyToOutputDirectory="PreserveNewest" />
      <FileWrites Include="$(ExpectedVersionFileInIntermediateFolder)" />
    </ItemGroup>
  </Target>
<<<<<<< HEAD
=======

  <Target Name="WriteExpectedTargetFrameworkMoniker" BeforeTargets="BeforeBuild" DependsOnTargets="PrepareForBuild">
    <PropertyGroup>
      <ExpectedTargetFrameworkMonikerFileInIntermediateFolder>$(IntermediateOutputPath)ExpectedTargetFrameworkMoniker.txt</ExpectedTargetFrameworkMonikerFileInIntermediateFolder>
      <VersionFileContent>$(TargetFrameworkMoniker)</VersionFileContent>
      <ExistingVersionFileContent Condition=" Exists('$(ExpectedTargetFrameworkMonikerFileInIntermediateFolder)') ">
        $([System.IO.File]::ReadAllText($(ExpectedTargetFrameworkMonikerFileInIntermediateFolder)))
      </ExistingVersionFileContent>
      <ShouldOverwriteVersionFile>false</ShouldOverwriteVersionFile>
      <ShouldOverwriteVersionFile Condition=" '$(ExistingVersionFileContent.Trim())' != '$(VersionFileContent.Trim())' ">true</ShouldOverwriteVersionFile>
    </PropertyGroup>
    <WriteLinesToFile File="$(ExpectedTargetFrameworkMonikerFileInIntermediateFolder)" Lines="$(VersionFileContent)" Condition=" '$(ShouldOverwriteVersionFile)' == 'true' " Overwrite="true" />
    <ItemGroup>
      <Content Include="$(ExpectedTargetFrameworkMonikerFileInIntermediateFolder)" CopyToOutputDirectory="PreserveNewest" />
      <FileWrites Include="$(ExpectedTargetFrameworkMonikerFileInIntermediateFolder)" />
    </ItemGroup>
  </Target>
>>>>>>> c921ea92

  <ItemGroup>
    <ProjectReference Include="..\Microsoft.DotNet.Tools.Tests.Utilities\Microsoft.DotNet.Tools.Tests.Utilities.csproj" />
    <ProjectReference Include="..\Microsoft.DotNet.Tools.Tests.ComponentMocks\Microsoft.DotNet.Tools.Tests.ComponentMocks.csproj" />
    <ProjectReference Include="..\..\src\dotnet\dotnet.csproj" />
    <ProjectReference Include="..\..\src\Microsoft.DotNet.Cli.Sln.Internal\Microsoft.DotNet.Cli.Sln.Internal.csproj" />
    <ProjectReference Include="..\..\src\Microsoft.DotNet.Cli.Utils\Microsoft.DotNet.Cli.Utils.csproj" />
  </ItemGroup>

  <ItemGroup>
    <PackageReference Include="Microsoft.NET.Test.Sdk" Version="$(MicrosoftNETTestSdkPackageVersion)" />
    <PackageReference Include="xunit.runner.visualstudio" Version="2.2.0" />
    <PackageReference Include="xunit" Version="2.2.0" />
<<<<<<< HEAD
=======
    <PackageReference Include="Moq" Version="4.7.25" />
>>>>>>> c921ea92
    <PackageReference Include="Microsoft.DotNet.PlatformAbstractions" Version="$(MicrosoftDotNetPlatformAbstractionsPackageVersion)" />
    <PackageReference Include="Microsoft.DotNet.Cli.CommandLine" Version="$(MicrosoftDotNetCliCommandLinePackageVersion)" />
    <PackageReference Include="System.ComponentModel.TypeConverter" Version="4.3.0" />
  </ItemGroup>
</Project><|MERGE_RESOLUTION|>--- conflicted
+++ resolved
@@ -51,8 +51,6 @@
       <FileWrites Include="$(ExpectedVersionFileInIntermediateFolder)" />
     </ItemGroup>
   </Target>
-<<<<<<< HEAD
-=======
 
   <Target Name="WriteExpectedTargetFrameworkMoniker" BeforeTargets="BeforeBuild" DependsOnTargets="PrepareForBuild">
     <PropertyGroup>
@@ -70,7 +68,6 @@
       <FileWrites Include="$(ExpectedTargetFrameworkMonikerFileInIntermediateFolder)" />
     </ItemGroup>
   </Target>
->>>>>>> c921ea92
 
   <ItemGroup>
     <ProjectReference Include="..\Microsoft.DotNet.Tools.Tests.Utilities\Microsoft.DotNet.Tools.Tests.Utilities.csproj" />
@@ -84,10 +81,7 @@
     <PackageReference Include="Microsoft.NET.Test.Sdk" Version="$(MicrosoftNETTestSdkPackageVersion)" />
     <PackageReference Include="xunit.runner.visualstudio" Version="2.2.0" />
     <PackageReference Include="xunit" Version="2.2.0" />
-<<<<<<< HEAD
-=======
     <PackageReference Include="Moq" Version="4.7.25" />
->>>>>>> c921ea92
     <PackageReference Include="Microsoft.DotNet.PlatformAbstractions" Version="$(MicrosoftDotNetPlatformAbstractionsPackageVersion)" />
     <PackageReference Include="Microsoft.DotNet.Cli.CommandLine" Version="$(MicrosoftDotNetCliCommandLinePackageVersion)" />
     <PackageReference Include="System.ComponentModel.TypeConverter" Version="4.3.0" />
