// Licensed to the .NET Foundation under one or more agreements.
// The .NET Foundation licenses this file to you under the MIT license.

using System.CommandLine;
using System.Text.Json;
using Microsoft.DotNet.Cli.NuGetPackageDownloader;
using Microsoft.DotNet.Cli.ToolPackage;
using Microsoft.DotNet.Cli.Utils;
using Microsoft.DotNet.ShellShim;
using Microsoft.DotNet.ToolPackage;
using Microsoft.DotNet.Tools;
using Microsoft.DotNet.Tools.Tests.ComponentMocks;
using Microsoft.DotNet.Tools.Tool.Install;
using Microsoft.DotNet.Tools.Tool.Uninstall;
using Microsoft.DotNet.Tools.Tool.Update;
using Microsoft.Extensions.DependencyModel.Tests;
using Microsoft.Extensions.EnvironmentAbstractions;
using CreateShellShimRepository = Microsoft.DotNet.Tools.Tool.Install.CreateShellShimRepository;
using LocalizableStrings = Microsoft.DotNet.Tools.Tool.Install.LocalizableStrings;
using NuGetPackageDownloaderLocalizableStrings = Microsoft.DotNet.Cli.NuGetPackageDownloader.LocalizableStrings;
using Parser = Microsoft.DotNet.Cli.Parser;

namespace Microsoft.DotNet.Tests.Commands.Tool
{
    public class ToolInstallGlobalOrToolPathCommandTests: SdkTest
    {
        private readonly PackageId _packageId;
        private readonly IFileSystem _fileSystem;
        private readonly IToolPackageStore _toolPackageStore;
        private readonly IToolPackageStoreQuery _toolPackageStoreQuery;
        private readonly ToolPackageUninstallerMock _toolPackageUninstallerMock;
        private readonly CreateShellShimRepository _createShellShimRepository;
        private readonly CreateToolPackageStoresAndDownloaderAndUninstaller _createToolPackageStoreDownloaderUninstaller;
        private readonly string _toolsDirectory;
        private readonly EnvironmentPathInstructionMock _environmentPathInstructionMock;
        private readonly ParseResult _parseResult;
        private readonly BufferedReporter _reporter;
        private readonly string _temporaryDirectory;
        private readonly string _pathToPlaceShim;
        private readonly string _pathToPlacePackages;
        private const string PackageId = "global.tool.console.demo";
        private const string PackageVersion = "1.0.4";
        private const string HigherPackageVersion = "2.0.0";
        private const string LowerPackageVersion = "1.0.0";
        private const string ToolCommandName = "SimulatorCommand";
        private readonly string UnlistedPackageId = "elemental.sysinfotool";

        public ToolInstallGlobalOrToolPathCommandTests(ITestOutputHelper log): base(log)
        {
            _packageId = new PackageId(PackageId);
            _reporter = new BufferedReporter();
            _fileSystem = new FileSystemMockBuilder().UseCurrentSystemTemporaryDirectory().Build();
            _temporaryDirectory = _fileSystem.Directory.CreateTemporaryDirectory().DirectoryPath;
            _toolsDirectory = Path.Combine(_temporaryDirectory, "tools");
            _pathToPlaceShim = Path.Combine(_temporaryDirectory, "pathToPlace");
            _fileSystem.Directory.CreateDirectory(_pathToPlaceShim);
            _pathToPlacePackages = _pathToPlaceShim + "Packages";
            var toolPackageStoreMock = new ToolPackageStoreMock(new DirectoryPath(_pathToPlacePackages), _fileSystem);
            _toolPackageStore = toolPackageStoreMock;
            _toolPackageStoreQuery = toolPackageStoreMock;
            _createShellShimRepository =
                (_, nonGlobalLocation) => new ShellShimRepository(
                    new DirectoryPath(_pathToPlaceShim),
                    string.Empty,
                    fileSystem: _fileSystem,
                    appHostShellShimMaker: new AppHostShellShimMakerMock(_fileSystem),
                    filePermissionSetter: new NoOpFilePermissionSetter());
            _environmentPathInstructionMock =
                new EnvironmentPathInstructionMock(_reporter, _pathToPlaceShim);
            var store = new ToolPackageStoreMock(
                    new DirectoryPath(_toolsDirectory),
                    _fileSystem);
            _toolPackageUninstallerMock = new ToolPackageUninstallerMock(_fileSystem, store);
            _createToolPackageStoreDownloaderUninstaller = (location, forwardArguments, workingDirectory) => (_toolPackageStore, _toolPackageStoreQuery, CreateToolPackageDownloader(), _toolPackageUninstallerMock);


            _parseResult = Parser.Instance.Parse($"dotnet tool install -g {PackageId}");
        }

        [Fact]
        public void WhenPassingRestoreActionConfigOptions()
        {
            var parseResult = Parser.Instance.Parse($"dotnet tool install -g {PackageId} --ignore-failed-sources");
            var toolInstallCommand = new ToolInstallGlobalOrToolPathCommand(parseResult);
<<<<<<< HEAD
            toolInstallCommand.restoreActionConfig.IgnoreFailedSources.Should().BeTrue();
=======
            toolInstallCommand._restoreActionConfig.IgnoreFailedSources.Should().BeTrue();
>>>>>>> 6d67e2a4
        }

        [Fact]
        public void WhenPassingIgnoreFailedSourcesItShouldNotThrow()
        {
            _fileSystem.File.WriteAllText(Path.Combine(_temporaryDirectory, "nuget.config"), _nugetConfigWithInvalidSources);
<<<<<<< HEAD

            var toolInstallGlobalOrToolPathCommand = new ToolInstallGlobalOrToolPathCommand(
                Parser.Instance.Parse($"dotnet tool install -g {PackageId} --ignore-failed-sources"),
                _packageId,
                _createToolPackageStoreDownloaderUninstaller,
                _createShellShimRepository,
                new EnvironmentPathInstructionMock(_reporter, _pathToPlaceShim, true),
=======
            var parseResult = Parser.Instance.Parse($"dotnet tool install -g {PackageId} --ignore-failed-sources");
            var toolInstallGlobalOrToolPathCommand = new ToolInstallGlobalOrToolPathCommand(
                parseResult,
                _packageId,
                _createToolPackageStoreDownloaderUninstaller,
                _createShellShimRepository,
                _environmentPathInstructionMock,
>>>>>>> 6d67e2a4
                _reporter);

            toolInstallGlobalOrToolPathCommand.Execute().Should().Be(0);
            _fileSystem.File.Delete(Path.Combine(_temporaryDirectory, "nuget.config"));
        }

<<<<<<< HEAD

        [Fact]
        public void WhenDuplicateSourceIsPassedIgnore()
        {
            var duplicateSource = "https://pkgs.dev.azure.com/dnceng/public/_packaging/dotnet9/nuget/v3/index.json";
            var testAsset = _testAssetsManager
                .CopyTestAsset("NuGetConfigRandomPackageSources", allowCopyIfPresent: true)
                .WithSource();

            var packageSourceLocation = new PackageSourceLocation(
                nugetConfig: new FilePath(Path.Combine(testAsset.Path, "NuGet.config")),
                rootConfigDirectory: new DirectoryPath(testAsset.Path),
                additionalSourceFeeds: [duplicateSource]);
            var nuGetPackageDownloader = new NuGetPackageDownloader(new DirectoryPath(testAsset.Path));

            var sources = nuGetPackageDownloader.LoadNuGetSources(new ToolPackage.PackageId(PackageId), packageSourceLocation);
            // There should only be one source
            sources.Where(s => s.SourceUri == new Uri(duplicateSource))
                .Should().HaveCount(1);
            // It should be the source from the NuGet.config file
            sources.Where(s => s.SourceUri == new Uri(duplicateSource)).Single().Name
                .Should().Be("example_source");
        }

=======
>>>>>>> 6d67e2a4
        [Fact]
        public void WhenRunWithPackageIdItShouldCreateValidShim()
        {
            var toolInstallGlobalOrToolPathCommand = new ToolInstallGlobalOrToolPathCommand(
                _parseResult,
                _packageId,
                _createToolPackageStoreDownloaderUninstaller,
                _createShellShimRepository,
                _environmentPathInstructionMock,
                _reporter);

            toolInstallGlobalOrToolPathCommand.Execute().Should().Be(0);

            // It is hard to simulate shell behavior. Only Assert shim can point to executable dll
            _fileSystem.File.Exists(ExpectedCommandPath()).Should().BeTrue();
            var deserializedFakeShim = JsonSerializer.Deserialize<AppHostShellShimMakerMock.FakeShim>(
                _fileSystem.File.ReadAllText(ExpectedCommandPath()));

            _fileSystem.File.Exists(deserializedFakeShim.ExecutablePath).Should().BeTrue();
        }

        [Fact]
        public void WhenRunFromToolInstallRedirectCommandWithPackageIdItShouldCreateValidShim()
        {
            var toolInstallGlobalOrToolPathCommand = new ToolInstallGlobalOrToolPathCommand(
                _parseResult,
                _packageId,
                _createToolPackageStoreDownloaderUninstaller,
                _createShellShimRepository,
                _environmentPathInstructionMock,
                _reporter);

            var toolInstallCommand = new ToolInstallCommand(
                _parseResult,
                toolInstallGlobalOrToolPathCommand);

            toolInstallCommand.Execute().Should().Be(0);

            _fileSystem.File.Exists(ExpectedCommandPath()).Should().BeTrue();
        }

        [Fact]
        public void WhenRunWithSourceItShouldFindOnlyTheProvidedSource()
        {
            const string sourcePath1 = "https://sourceOne.com";
            const string sourcePath2 = "https://sourceTwo.com";
            ParseResult result = Parser.Instance.Parse($"dotnet tool install -g {PackageId} --source {sourcePath1}");

            var toolPackageDownloader = CreateToolPackageDownloader(
                feeds: new List<MockFeed>
                {
                    new MockFeed
                    {
                        Type = MockFeedType.ImplicitAdditionalFeed,
                        Uri = sourcePath2,
                        Packages = new List<MockFeedPackage>
                        {
                            new MockFeedPackage
                            {
                                PackageId = PackageId,
                                Version = PackageVersion,
                                ToolCommandName = ToolCommandName,
                            }
                        }
                    }
                });

            var toolInstallGlobalOrToolPathCommand = new ToolInstallGlobalOrToolPathCommand(
                result,
                _packageId,
                (location, forwardArguments, currentWorkingDirectory) => (_toolPackageStore, _toolPackageStoreQuery, toolPackageDownloader, _toolPackageUninstallerMock),
                _createShellShimRepository,
                _environmentPathInstructionMock,
                _reporter);

            // Should not find the package because it is in the wrong feed
            var ex = Assert.Throws<GracefulException>(() => toolInstallGlobalOrToolPathCommand.Execute());
            ex.Message.Should().Contain(PackageId);
        }

        [Fact]
        public void WhenRunWithPackageIdWithSourceItShouldCreateValidShim()
        {
            const string sourcePath = "http://mysource.com";
            ParseResult result = Parser.Instance.Parse($"dotnet tool install -g {PackageId} --add-source {sourcePath}");

            var toolToolPackageDownloader = CreateToolPackageDownloader(
            feeds: new List<MockFeed> {
                    new MockFeed
                    {
                        Type = MockFeedType.ImplicitAdditionalFeed,
                        Uri = sourcePath,
                        Packages = new List<MockFeedPackage>
                        {
                            new MockFeedPackage
                            {
                                PackageId = PackageId,
                                Version = PackageVersion,
                                ToolCommandName = ToolCommandName,
                            }
                        }
                    }
            });

            var toolInstallGlobalOrToolPathCommand = new ToolInstallGlobalOrToolPathCommand(
                result,
                _packageId,
                (location, forwardArguments, currentWorkingDirectory) => (_toolPackageStore, _toolPackageStoreQuery, toolToolPackageDownloader, _toolPackageUninstallerMock),
                _createShellShimRepository,
                _environmentPathInstructionMock,
                _reporter);

            toolInstallGlobalOrToolPathCommand.Execute().Should().Be(0);

            // It is hard to simulate shell behavior. Only Assert shim can point to executable dll
            _fileSystem.File.Exists(ExpectedCommandPath())
            .Should().BeTrue();
            var deserializedFakeShim =
                JsonSerializer.Deserialize<AppHostShellShimMakerMock.FakeShim>(
                    _fileSystem.File.ReadAllText(ExpectedCommandPath()));
            _fileSystem.File.Exists(deserializedFakeShim.ExecutablePath).Should().BeTrue();
        }

        [Fact]
        public void WhenRunWithPackageIdItShouldShowPathInstruction()
        {
            var toolInstallGlobalOrToolPathCommand = new ToolInstallGlobalOrToolPathCommand(
                _parseResult,
                _packageId,
                _createToolPackageStoreDownloaderUninstaller,
                _createShellShimRepository,
                _environmentPathInstructionMock,
                _reporter);

            toolInstallGlobalOrToolPathCommand.Execute().Should().Be(0);

            _reporter.Lines.First().Should().Be(EnvironmentPathInstructionMock.MockInstructionText);
        }

        [Fact]
        public void WhenRunWithPackageIdPackageFormatIsNotFullySupportedItShouldShowPathInstruction()
        {
            const string Warning = "WARNING";
            var injectedWarnings = new Dictionary<PackageId, IEnumerable<string>>()
            {
                [new PackageId(PackageId)] = new List<string>() { Warning }
            };

            var toolPackageDownloader = new ToolPackageDownloaderMock(
                 fileSystem: _fileSystem,
                store: _toolPackageStore,
                warningsMap: injectedWarnings);

            var toolInstallGlobalOrToolPathCommand = new ToolInstallGlobalOrToolPathCommand(
                _parseResult,
                _packageId,
                (location, forwardArguments, currentWorkingDirectory) => (_toolPackageStore, _toolPackageStoreQuery, toolPackageDownloader, _toolPackageUninstallerMock),
                _createShellShimRepository,
                _environmentPathInstructionMock,
                _reporter);

            toolInstallGlobalOrToolPathCommand.Execute().Should().Be(0);

            _reporter.Lines.First().Should().Be(Warning.Yellow());
            _reporter.Lines.Skip(1).First().Should().Be(EnvironmentPathInstructionMock.MockInstructionText);
        }

        [Fact]
        public void GivenFailedPackageInstallWhenRunWithPackageIdItShouldFail()
        {
            const string ErrorMessage = "Simulated error";

            var toolPackageDownloader =
                CreateToolPackageDownloader(
                    downloadCallback: () => throw new ToolPackageException(ErrorMessage));

            var toolInstallGlobalOrToolPathCommand = new ToolInstallGlobalOrToolPathCommand(
                _parseResult,
                _packageId,
                (location, forwardArguments, currentWorkingDirectory) => (_toolPackageStore, _toolPackageStoreQuery, toolPackageDownloader, _toolPackageUninstallerMock),
                _createShellShimRepository,
                _environmentPathInstructionMock,
                _reporter);

            Action a = () => toolInstallGlobalOrToolPathCommand.Execute();

            a.Should().Throw<GracefulException>().And.Message
                .Should().Contain(
                    ErrorMessage +
                    Environment.NewLine +
                    string.Format(LocalizableStrings.ToolInstallationFailedWithRestoreGuidance, PackageId));

            _fileSystem.Directory.Exists(Path.Combine(_pathToPlacePackages, PackageId)).Should().BeFalse();
        }

        [Fact]
        public void GivenCreateShimItShouldHaveNoBrokenFolderOnDisk()
        {
            _fileSystem.File.CreateEmptyFile(ExpectedCommandPath()); // Create conflict shim

            var toolInstallGlobalOrToolPathCommand = new ToolInstallGlobalOrToolPathCommand(
                _parseResult,
                _packageId,
                _createToolPackageStoreDownloaderUninstaller,
                _createShellShimRepository,
                _environmentPathInstructionMock,
                _reporter);

            Action a = () => toolInstallGlobalOrToolPathCommand.Execute();

            a.Should().Throw<GracefulException>().And.Message
                .Should().Contain(string.Format(
                    CommonLocalizableStrings.ShellShimConflict,
                    ToolCommandName));

            _fileSystem.Directory.Exists(Path.Combine(_pathToPlacePackages, PackageId)).Should().BeFalse();
        }

        [Fact]
        public void GivenInCorrectToolConfigurationWhenRunWithPackageIdItShouldFail()
        {
            var toolPackageDownloader =
            CreateToolPackageDownloader(
                downloadCallback: () => throw new ToolConfigurationException("Simulated error"));

            var toolInstallGlobalOrToolPathCommand = new ToolInstallGlobalOrToolPathCommand(
                _parseResult,
                _packageId,
                (location, forwardArguments, currentWorkingDirectory) => (_toolPackageStore, _toolPackageStoreQuery, toolPackageDownloader, _toolPackageUninstallerMock),
                _createShellShimRepository,
                _environmentPathInstructionMock,
                _reporter);

            Action a = () => toolInstallGlobalOrToolPathCommand.Execute();

            a.Should().Throw<GracefulException>().And.Message
                .Should().Contain(
                    string.Format(
                        LocalizableStrings.InvalidToolConfiguration,
                        "Simulated error") + Environment.NewLine +
                    string.Format(LocalizableStrings.ToolInstallationFailedContactAuthor, PackageId)
                );
        }

        [Fact]
        public void WhenRunWithPackageIdItShouldShowSuccessMessage()
        {
            var toolInstallGlobalOrToolPathCommand = new ToolInstallGlobalOrToolPathCommand(
                _parseResult,
                _packageId,
                _createToolPackageStoreDownloaderUninstaller,
                _createShellShimRepository,
                new EnvironmentPathInstructionMock(_reporter, _pathToPlaceShim, true),
                _reporter);

            toolInstallGlobalOrToolPathCommand.Execute().Should().Be(0);

            _reporter
                .Lines
                .Should()
                .Equal(string.Format(
                    LocalizableStrings.InstallationSucceeded,
                    ToolCommandName,
                    PackageId,
                    PackageVersion).Green());
        }

        [Fact]
        public void WhenRunWithPackageIdWithQuietItShouldShowNoSuccessMessage()
        {
            var parseResultQuiet = Parser.Instance.Parse($"dotnet tool install -g {PackageId} --verbosity quiet");
            var toolInstallGlobalOrToolPathCommand = new ToolInstallGlobalOrToolPathCommand(
                parseResultQuiet,
                _packageId,
                _createToolPackageStoreDownloaderUninstaller,
                _createShellShimRepository,
                new EnvironmentPathInstructionMock(_reporter, _pathToPlaceShim, true),
                _reporter);

            toolInstallGlobalOrToolPathCommand.Execute().Should().Be(0);

            _reporter
                .Lines
                .Should()
                .NotContain(string.Format(
                    LocalizableStrings.InstallationSucceeded,
                    ToolCommandName,
                    PackageId,
                    PackageVersion).Green());
        }

        [Fact]
        public void WhenRunWithInvalidVersionItShouldThrow()
        {
            const string invalidVersion = "!NotValidVersion!";
            ParseResult result = Parser.Instance.Parse($"dotnet tool install -g {PackageId} --version {invalidVersion}");

            var toolInstallGlobalOrToolPathCommand = new ToolInstallGlobalOrToolPathCommand(
                result,
                _packageId,
                _createToolPackageStoreDownloaderUninstaller,
                _createShellShimRepository,
                new EnvironmentPathInstructionMock(_reporter, _pathToPlaceShim, true),
                _reporter);

            Action action = () => toolInstallGlobalOrToolPathCommand.Execute();

            action
                .Should().Throw<GracefulException>()
                .WithMessage(string.Format(
                    LocalizableStrings.InvalidNuGetVersionRange,
                    invalidVersion));
        }

        [Fact]
        public void WhenRunWithExactVersionItShouldSucceed()
        {
            ParseResult result = Parser.Instance.Parse($"dotnet tool install -g {PackageId} --version {PackageVersion}");

            var toolInstallGlobalOrToolPathCommand = new ToolInstallGlobalOrToolPathCommand(
                result,
                _packageId,
                _createToolPackageStoreDownloaderUninstaller,
                _createShellShimRepository,
                new EnvironmentPathInstructionMock(_reporter, _pathToPlaceShim, true),
                _reporter);

            toolInstallGlobalOrToolPathCommand.Execute().Should().Be(0);

            _reporter
                .Lines
                .Should()
                .Equal(string.Format(
                    LocalizableStrings.InstallationSucceeded,
                    ToolCommandName,
                    PackageId,
                    PackageVersion).Green());
        }

        [Fact]
        public void WhenInstallTheSpecificSameVersionTwiceItShouldNoop()
        {
            ParseResult result = Parser.Instance.Parse($"dotnet tool install -g {PackageId} --version {PackageVersion}");

            var toolInstallGlobalOrToolPathCommand = new ToolInstallGlobalOrToolPathCommand(
                result,
                _packageId,
                _createToolPackageStoreDownloaderUninstaller,
                _createShellShimRepository,
                new EnvironmentPathInstructionMock(_reporter, _pathToPlaceShim, true),
                _reporter);

            toolInstallGlobalOrToolPathCommand.Execute().Should().Be(0);

            _reporter
                .Lines
                .Should()
                .Equal(string.Format(
                    LocalizableStrings.InstallationSucceeded,
                    ToolCommandName,
                    PackageId,
                    PackageVersion).Green());
            _reporter.Clear();

            toolInstallGlobalOrToolPathCommand.Execute().Should().Be(0);

            _reporter.Lines.Should().Equal(string.Format(LocalizableStrings.ToolAlreadyInstalled, PackageId, PackageVersion).Green());
        }

        [Fact]
        public void WhenInstallWithHigherVersionItShouldUpdate()
        {
            IToolPackageDownloader toolToolPackageDownloader = GetToolPackageDownloaderWithHigherVersionInFeed();
            ParseResult result = Parser.Instance.Parse($"dotnet tool install -g {PackageId} --version {PackageVersion}");

            var toolInstallGlobalOrToolPathCommand = new ToolInstallGlobalOrToolPathCommand(
                result,
                _packageId,
                (location, forwardArguments, currentWorkingDirectory) => (_toolPackageStore, _toolPackageStoreQuery, toolToolPackageDownloader, _toolPackageUninstallerMock),
                _createShellShimRepository,
                new EnvironmentPathInstructionMock(_reporter, _pathToPlaceShim, true),
                _reporter);

            toolInstallGlobalOrToolPathCommand.Execute().Should().Be(0);

            _reporter
                .Lines
                .Should()
                .Equal(string.Format(
                    LocalizableStrings.InstallationSucceeded,
                    ToolCommandName,
                    PackageId,
                    PackageVersion).Green());
            _reporter.Clear();

            ParseResult result2 = Parser.Instance.Parse($"dotnet tool install -g {PackageId} --version {HigherPackageVersion}");

            var toolInstallGlobalOrToolPathCommand2 = new ToolInstallGlobalOrToolPathCommand(
                result2,
                _packageId,
                (location, forwardArguments, currentWorkingDirectory) => (_toolPackageStore, _toolPackageStoreQuery, toolToolPackageDownloader, _toolPackageUninstallerMock),
                _createShellShimRepository,
                new EnvironmentPathInstructionMock(_reporter, _pathToPlaceShim, true),
                _reporter);

            toolInstallGlobalOrToolPathCommand2.Execute().Should().Be(0);

            _reporter
                .Lines
                .Should()
                .Equal(string.Format(
                    Microsoft.DotNet.Tools.Tool.Update.LocalizableStrings.UpdateSucceeded,
                    PackageId,
                    PackageVersion,
                    HigherPackageVersion).Green());
        }

        [Fact]
        public void WhenInstallWithLowerVersionWithAllowDowngradeOptionItShouldDowngrade()
        {
            IToolPackageDownloader toolToolPackageDownloader = GetToolPackageDownloaderWithLowerVersionInFeed();
            ParseResult result = Parser.Instance.Parse($"dotnet tool install -g {PackageId} --version {PackageVersion}");

            var toolInstallGlobalOrToolPathCommand = new ToolInstallGlobalOrToolPathCommand(
                result,
                _packageId,
                (location, forwardArguments, currentWorkingDirectory) => (_toolPackageStore, _toolPackageStoreQuery, toolToolPackageDownloader, _toolPackageUninstallerMock),
                _createShellShimRepository,
                new EnvironmentPathInstructionMock(_reporter, _pathToPlaceShim, true),
                _reporter);

            toolInstallGlobalOrToolPathCommand.Execute().Should().Be(0);

            _reporter
                .Lines
                .Should()
                .Equal(string.Format(
                    LocalizableStrings.InstallationSucceeded,
                    ToolCommandName,
                    PackageId,
                    PackageVersion).Green());
            _reporter.Clear();

            ParseResult result2 = Parser.Instance.Parse($"dotnet tool install -g {PackageId} --version {LowerPackageVersion} --allow-downgrade");

            var toolInstallGlobalOrToolPathCommand2 = new ToolInstallGlobalOrToolPathCommand(
                result2,
                _packageId,
                (location, forwardArguments, currentWorkingDirectory) => (_toolPackageStore, _toolPackageStoreQuery, toolToolPackageDownloader, _toolPackageUninstallerMock),
                _createShellShimRepository,
                new EnvironmentPathInstructionMock(_reporter, _pathToPlaceShim, true),
                _reporter);

            toolInstallGlobalOrToolPathCommand2.Execute().Should().Be(0);

            _reporter
                .Lines
                .Should()
                .Equal(string.Format(
                    Microsoft.DotNet.Tools.Tool.Update.LocalizableStrings.UpdateSucceeded,
                    PackageId,
                    PackageVersion,
                    LowerPackageVersion).Green());
        }

        [Fact]
        public void WhenInstallWithLowerVersionItShouldFail()
        {
            IToolPackageDownloader toolToolPackageDownloader = GetToolPackageDownloaderWithLowerVersionInFeed();
            ParseResult result = Parser.Instance.Parse($"dotnet tool install -g {PackageId} --version {PackageVersion}");

            var toolInstallGlobalOrToolPathCommand = new ToolInstallGlobalOrToolPathCommand(
                result,
                _packageId,
                (location, forwardArguments, currentWorkingDirectory) => (_toolPackageStore, _toolPackageStoreQuery, toolToolPackageDownloader, _toolPackageUninstallerMock),
                _createShellShimRepository,
                new EnvironmentPathInstructionMock(_reporter, _pathToPlaceShim, true),
                _reporter);

            toolInstallGlobalOrToolPathCommand.Execute().Should().Be(0);

            _reporter
                .Lines
                .Should()
                .Equal(string.Format(
                    LocalizableStrings.InstallationSucceeded,
                    ToolCommandName,
                    PackageId,
                    PackageVersion).Green());
            _reporter.Clear();

            ParseResult result2 = Parser.Instance.Parse($"dotnet tool install -g {PackageId} --version {LowerPackageVersion}");

            var toolInstallGlobalOrToolPathCommand2 = new ToolInstallGlobalOrToolPathCommand(
                result2,
                _packageId,
                (location, forwardArguments, currentWorkingDirectory) => (_toolPackageStore, _toolPackageStoreQuery, toolToolPackageDownloader, _toolPackageUninstallerMock),
                _createShellShimRepository,
                new EnvironmentPathInstructionMock(_reporter, _pathToPlaceShim, true),
                _reporter);

            Action a = () => toolInstallGlobalOrToolPathCommand2.Execute();
            a.Should().Throw<GracefulException>();
        }

        [Fact]
        public void WhenRunWithValidVersionRangeItShouldSucceed()
        {
            ParseResult result = Parser.Instance.Parse($"dotnet tool install -g {PackageId} --version [1.0,2.0]");

            var toolInstallGlobalOrToolPathCommand = new ToolInstallGlobalOrToolPathCommand(
                result,
                _packageId,
                _createToolPackageStoreDownloaderUninstaller,
                _createShellShimRepository,
                new EnvironmentPathInstructionMock(_reporter, _pathToPlaceShim, true),
                _reporter);

            toolInstallGlobalOrToolPathCommand.Execute().Should().Be(0);

            _reporter
                .Lines
                .Should()
                .Equal(string.Format(
                    LocalizableStrings.InstallationSucceeded,
                    ToolCommandName,
                    PackageId,
                    PackageVersion).Green());
        }

        [Theory]
        [InlineData("0.5.0")]
        [InlineData("[0.5.0]")]
        public void WhenRunWithValidVersionItShouldInterpretAsNuGetExactVersion(string version)
        {
            const string nugetSourcePath = "https://api.nuget.org/v3/index.json";
            var testDir = _testAssetsManager.CreateTestDirectory().Path;
            var ridGraphPath = TestContext.GetRuntimeGraphFilePath();

            var toolInstallCommand = new ToolInstallGlobalOrToolPathCommand(Parser.Instance.Parse($"dotnet tool install -g {UnlistedPackageId} --version {version} --add-source {nugetSourcePath}"),
                createToolPackageStoreDownloaderUninstaller: (nonGlobalLocation, _, _) =>
                {
                    ToolPackageStoreAndQuery toolPackageStore = ToolPackageFactory.CreateToolPackageStoreQuery(nonGlobalLocation);
                    var toolPackageDownloader = new ToolPackageDownloader(toolPackageStore, ridGraphPath, currentWorkingDirectory: testDir);
                    var toolPackageUninstaller = new ToolPackageUninstaller(
                        toolPackageStore);

                    return (toolPackageStore, toolPackageStore, toolPackageDownloader, toolPackageUninstaller);
                },
                createShellShimRepository: _createShellShimRepository,
                nugetPackageDownloader: new NuGetPackageDownloader(new DirectoryPath(PathUtilities.CreateTempSubdirectory()), verifySignatures: false, currentWorkingDirectory: testDir),
                currentWorkingDirectory: testDir,
                verifySignatures: false);

            toolInstallCommand.Execute().Should().Be(0);

            // Uninstall the unlisted package
            var toolUninstallCommand = new ToolUninstallGlobalOrToolPathCommand(Parser.Instance.Parse("dotnet tool uninstall -g " + UnlistedPackageId),
                // This is technically not _createShellShimRepository because that is a Microsoft.DotNet.Tools.Tool.Install.CreateShellShimRepository.
                // This is a Microsoft.DotNet.Tools.Tool.Uninstall.CreateShellShimRepository.
                createShellShimRepository: (_, nonGlobalLocation) => new ShellShimRepository(
                    new DirectoryPath(_pathToPlaceShim),
                    string.Empty,
                    fileSystem: _fileSystem,
                    appHostShellShimMaker: new AppHostShellShimMakerMock(_fileSystem),
                    filePermissionSetter: new NoOpFilePermissionSetter()));
            toolUninstallCommand.Execute().Should().Be(0);
        }

        [Fact]
        public void WhenRunWithoutValidVersionUnlistedToolItShouldThrow()
        {
            const string nugetSourcePath = "https://api.nuget.org/v3/index.json";
            var testDir = _testAssetsManager.CreateTestDirectory().Path;

            var toolInstallGlobalOrToolPathCommand = new DotnetCommand(Log, "tool", "install", "-g", UnlistedPackageId, "--add-source", nugetSourcePath)
                .WithEnvironmentVariable("DOTNET_SKIP_WORKLOAD_INTEGRITY_CHECK", "true")
                .WithWorkingDirectory(testDir);

            toolInstallGlobalOrToolPathCommand.Execute().Should().Fail();
        }

        [Fact]
        public void WhenRunWithPrereleaseItShouldSucceed()
        {
            IToolPackageDownloader toolToolPackageDownloader = GetToolToolPackageDownloaderWithPreviewInFeed();

            ParseResult result = Parser.Instance.Parse($"dotnet tool install -g {PackageId} --prerelease");

            var toolInstallGlobalOrToolPathCommand = new ToolInstallGlobalOrToolPathCommand(
                result,
                _packageId,
                (location, forwardArguments, currentWorkingDirectory) => (_toolPackageStore, _toolPackageStoreQuery, toolToolPackageDownloader, _toolPackageUninstallerMock),
                _createShellShimRepository,
                _environmentPathInstructionMock,
                _reporter);

            toolInstallGlobalOrToolPathCommand.Execute().Should().Be(0);

            _reporter
                .Lines
                .Should()
                .Contain(l => l == string.Format(
                    LocalizableStrings.InstallationSucceeded,
                    ToolCommandName,
                    PackageId,
                    "2.0.1-preview1").Green());
        }

        [Fact]
        public void WhenRunWithPrereleaseAndPackageVersionItShouldThrow()
        {
            IToolPackageDownloader toolToolPackageDownloader = GetToolToolPackageDownloaderWithPreviewInFeed();

            ParseResult result = Parser.Instance.Parse($"dotnet tool install -g {PackageId} --version 2.0 --prerelease");

            var toolInstallGlobalOrToolPathCommand = new ToolInstallGlobalOrToolPathCommand(
                result,
                _packageId,
                (location, forwardArguments, currentWorkingDirectory) => (_toolPackageStore, _toolPackageStoreQuery, toolToolPackageDownloader, _toolPackageUninstallerMock),
                _createShellShimRepository,
                _environmentPathInstructionMock,
                _reporter);

            Action a = () => toolInstallGlobalOrToolPathCommand.Execute();
            a.Should().Throw<GracefulException>();
        }

        private IToolPackageDownloader GetToolToolPackageDownloaderWithPreviewInFeed()
        {
            var toolToolPackageDownloader = CreateToolPackageDownloader(
                feeds: new List<MockFeed>
                {
                    new MockFeed
                    {
                        Type = MockFeedType.ImplicitAdditionalFeed,
                        Packages = new List<MockFeedPackage>
                        {
                            new MockFeedPackage
                            {
                                PackageId = PackageId,
                                Version = "1.0.4",
                                ToolCommandName = "SimulatorCommand"
                            },
                            new MockFeedPackage
                            {
                                PackageId = PackageId,
                                Version = "2.0.1-preview1",
                                ToolCommandName = "SimulatorCommand"
                            }
                        }
                    }
                });
            return toolToolPackageDownloader;
        }

        private IToolPackageDownloader GetToolPackageDownloaderWithLowerVersionInFeed()
        {
            var toolToolPackageDownloader = CreateToolPackageDownloader(
                feeds: new List<MockFeed>
                {
                    new MockFeed
                    {
                        Type = MockFeedType.ImplicitAdditionalFeed,
                        Packages = new List<MockFeedPackage>
                        {
                            new MockFeedPackage
                            {
                                PackageId = PackageId,
                                Version = "1.0.4",
                                ToolCommandName = "SimulatorCommand"
                            },
                            new MockFeedPackage
                            {
                                PackageId = PackageId,
                                Version = "1.0.0",
                                ToolCommandName = "SimulatorCommand"
                            }
                        }
                    }
                });
            return toolToolPackageDownloader;
        }

        private IToolPackageDownloader GetToolPackageDownloaderWithHigherVersionInFeed()
        {
            var toolToolPackageDownloader = CreateToolPackageDownloader(
                feeds: new List<MockFeed>
                {
                    new MockFeed
                    {
                        Type = MockFeedType.ImplicitAdditionalFeed,
                        Packages = new List<MockFeedPackage>
                        {
                            new MockFeedPackage
                            {
                                PackageId = PackageId,
                                Version = "1.0.4",
                                ToolCommandName = "SimulatorCommand"
                            },
                            new MockFeedPackage
                            {
                                PackageId = PackageId,
                                Version = "2.0.0",
                                ToolCommandName = "SimulatorCommand"
                            }
                        }
                    }
                });
            return toolToolPackageDownloader;
        }

        [Fact]
        public void WhenRunWithoutAMatchingRangeItShouldFail()
        {
            ParseResult result = Parser.Instance.Parse($"dotnet tool install -g {PackageId} --version [5.0,10.0]");

            var toolInstallGlobalOrToolPathCommand = new ToolInstallGlobalOrToolPathCommand(
                result,
                _packageId,
                _createToolPackageStoreDownloaderUninstaller,
                _createShellShimRepository,
                new EnvironmentPathInstructionMock(_reporter, _pathToPlaceShim, true),
                _reporter);

            Action a = () => toolInstallGlobalOrToolPathCommand.Execute();

            a.Should().Throw<GracefulException>().And.Message
                .Should().Contain(
                    LocalizableStrings.ToolInstallationRestoreFailed +
                    Environment.NewLine + string.Format(LocalizableStrings.ToolInstallationFailedWithRestoreGuidance, PackageId));

            _fileSystem.Directory.Exists(Path.Combine(_pathToPlacePackages, PackageId)).Should().BeFalse();
        }

        [Fact]
        public void WhenRunWithValidVersionWildcardItShouldSucceed()
        {
            ParseResult result = Parser.Instance.Parse($"dotnet tool install -g {PackageId} --version 1.0.*");

            var toolInstallGlobalOrToolPathCommand = new ToolInstallGlobalOrToolPathCommand(
                result,
                _packageId,
                _createToolPackageStoreDownloaderUninstaller,
                _createShellShimRepository,
                new EnvironmentPathInstructionMock(_reporter, _pathToPlaceShim, true),
                _reporter);

            toolInstallGlobalOrToolPathCommand.Execute().Should().Be(0);

            _reporter
                .Lines
                .Should()
                .Equal(string.Format(
                    LocalizableStrings.InstallationSucceeded,
                    ToolCommandName,
                    PackageId,
                    PackageVersion).Green());
        }

        [Fact]
        public void WhenRunWithPackageIdAndBinPathItShouldNoteHaveEnvironmentPathInstruction()
        {
            var result = Parser.Instance.Parse($"dotnet tool install --tool-path /tmp/folder {PackageId}");

            var toolInstallGlobalOrToolPathCommand = new ToolInstallGlobalOrToolPathCommand(
                result,
                _packageId,
                _createToolPackageStoreDownloaderUninstaller,
                _createShellShimRepository,
                new EnvironmentPathInstructionMock(_reporter, _pathToPlaceShim),
                _reporter);

            toolInstallGlobalOrToolPathCommand.Execute().Should().Be(0);

            _reporter.Lines.Should().NotContain(l => l.Contains(EnvironmentPathInstructionMock.MockInstructionText));
        }

        [Fact]
        public void WhenInstallItDoesNotSkipNuGetPackageVerfication()
        {
            var toolInstallGlobalOrToolPathCommand = new ToolInstallGlobalOrToolPathCommand(
                 _parseResult,
                 createToolPackageStoreDownloaderUninstaller: _createToolPackageStoreDownloaderUninstaller,
                 createShellShimRepository: _createShellShimRepository,
                 environmentPathInstruction: new EnvironmentPathInstructionMock(_reporter, _pathToPlaceShim, true),
                 reporter: _reporter);

            toolInstallGlobalOrToolPathCommand.Execute().Should().Be(0);
            _reporter.Lines.Should().NotContain(l => l.Contains(NuGetPackageDownloaderLocalizableStrings.NuGetPackageSignatureVerificationSkipped));
        }

        [Fact]
        public void AndPackagedShimIsProvidedWhenRunWithPackageIdItCreateShimUsingPackagedShim()
        {
            var extension = RuntimeInformation.IsOSPlatform(OSPlatform.Windows) ? ".exe" : string.Empty;
            var prepackagedShimPath = Path.Combine(_temporaryDirectory, ToolCommandName + extension);
            var tokenToIdentifyPackagedShim = "packagedShim";
            _fileSystem.File.WriteAllText(prepackagedShimPath, tokenToIdentifyPackagedShim);

            var result = Parser.Instance.Parse($"dotnet tool install --tool-path /tmp/folder {PackageId}");

            var packagedShimsMap = new Dictionary<PackageId, IReadOnlyList<FilePath>>
            {
                [new PackageId(PackageId)] = new[] { new FilePath(prepackagedShimPath) }
            };

            var installCommand = new ToolInstallGlobalOrToolPathCommand(
                result,
                _packageId,
                (location, forwardArguments, currentWorkingDirectory) => (_toolPackageStore, _toolPackageStoreQuery, new ToolPackageDownloaderMock(
                    fileSystem: _fileSystem,
                    store: _toolPackageStore,
                    packagedShimsMap: packagedShimsMap,
                    reporter: _reporter), _toolPackageUninstallerMock),
                _createShellShimRepository,
                new EnvironmentPathInstructionMock(_reporter, _pathToPlaceShim),
                _reporter);

            installCommand.Execute().Should().Be(0);

            _fileSystem.File.ReadAllText(ExpectedCommandPath()).Should().Be(tokenToIdentifyPackagedShim);
        }

        [Fact]
        public void WhenRunWithArchOptionItErrorsOnInvalidRids()
        {
            _reporter.Clear();
            var parseResult = Parser.Instance.Parse($"dotnet tool install -g {PackageId} -a invalid");
            var toolInstallGlobalOrToolPathCommand = new ToolInstallGlobalOrToolPathCommand(
                parseResult,
                _packageId,
                _createToolPackageStoreDownloaderUninstaller,
                _createShellShimRepository,
                _environmentPathInstructionMock,
                _reporter);

            var exceptionThrown = Assert.Throws<AggregateException>(() => toolInstallGlobalOrToolPathCommand.Execute());
            exceptionThrown.Message.Should().Contain("-invalid is invalid");
        }

        [WindowsOnlyFact]
        public void WhenRunWithArchOptionItDownloadsAppHostTemplate()
        {
            var nugetPackageDownloader = new MockNuGetPackageDownloader();
            var parseResult = Parser.Instance.Parse($"dotnet tool install -g {PackageId} -a arm64");
            var toolInstallGlobalOrToolPathCommand = new ToolInstallGlobalOrToolPathCommand(
                parseResult,
                _packageId,
                _createToolPackageStoreDownloaderUninstaller,
                _createShellShimRepository,
                _environmentPathInstructionMock,
                _reporter,
                nugetPackageDownloader);

            toolInstallGlobalOrToolPathCommand.Execute().Should().Be(0);
            nugetPackageDownloader.DownloadCallParams.Count.Should().Be(1);
            nugetPackageDownloader.ExtractCallParams.Count.Should().Be(1);
            nugetPackageDownloader.DownloadCallParams.First().Item1.Should().Be(new PackageId("microsoft.netcore.app.host.win-arm64"));
        }

        private IToolPackageDownloader CreateToolPackageDownloader(
            List<MockFeed> feeds = null,
            Action downloadCallback = null)
        {
            return new ToolPackageDownloaderMock(fileSystem: _fileSystem,
                store: _toolPackageStore,
                reporter: _reporter,
                feeds: feeds,
                downloadCallback: downloadCallback);
        }

        private string ExpectedCommandPath()
        {
            var extension = RuntimeInformation.IsOSPlatform(OSPlatform.Windows) ? ".exe" : string.Empty;
            return Path.Combine(
                _pathToPlaceShim,
                ToolCommandName + extension);
        }

        internal class NoOpFilePermissionSetter : IFilePermissionSetter
        {
            public void SetUserExecutionPermission(string path)
            {
            }

            public void SetPermission(string path, string chmodArgument)
            {
            }
        }

        private string _nugetConfigWithInvalidSources = @"{
<?xml version=""1.0"" encoding=""utf-8""?>
<configuration>
  <packageSources>
    <add key=""nuget"" value=""https://api.nuget.org/v3/index.json"" />
    <add key=""invalid_source"" value=""https://api.nuget.org/v3/invalid.json"" />
  </packageSources>
</configuration>
}";
    }
}


<|MERGE_RESOLUTION|>--- conflicted
+++ resolved
@@ -82,18 +82,13 @@
         {
             var parseResult = Parser.Instance.Parse($"dotnet tool install -g {PackageId} --ignore-failed-sources");
             var toolInstallCommand = new ToolInstallGlobalOrToolPathCommand(parseResult);
-<<<<<<< HEAD
             toolInstallCommand.restoreActionConfig.IgnoreFailedSources.Should().BeTrue();
-=======
-            toolInstallCommand._restoreActionConfig.IgnoreFailedSources.Should().BeTrue();
->>>>>>> 6d67e2a4
         }
 
         [Fact]
         public void WhenPassingIgnoreFailedSourcesItShouldNotThrow()
         {
             _fileSystem.File.WriteAllText(Path.Combine(_temporaryDirectory, "nuget.config"), _nugetConfigWithInvalidSources);
-<<<<<<< HEAD
 
             var toolInstallGlobalOrToolPathCommand = new ToolInstallGlobalOrToolPathCommand(
                 Parser.Instance.Parse($"dotnet tool install -g {PackageId} --ignore-failed-sources"),
@@ -101,22 +96,11 @@
                 _createToolPackageStoreDownloaderUninstaller,
                 _createShellShimRepository,
                 new EnvironmentPathInstructionMock(_reporter, _pathToPlaceShim, true),
-=======
-            var parseResult = Parser.Instance.Parse($"dotnet tool install -g {PackageId} --ignore-failed-sources");
-            var toolInstallGlobalOrToolPathCommand = new ToolInstallGlobalOrToolPathCommand(
-                parseResult,
-                _packageId,
-                _createToolPackageStoreDownloaderUninstaller,
-                _createShellShimRepository,
-                _environmentPathInstructionMock,
->>>>>>> 6d67e2a4
                 _reporter);
 
             toolInstallGlobalOrToolPathCommand.Execute().Should().Be(0);
             _fileSystem.File.Delete(Path.Combine(_temporaryDirectory, "nuget.config"));
         }
-
-<<<<<<< HEAD
 
         [Fact]
         public void WhenDuplicateSourceIsPassedIgnore()
@@ -141,8 +125,6 @@
                 .Should().Be("example_source");
         }
 
-=======
->>>>>>> 6d67e2a4
         [Fact]
         public void WhenRunWithPackageIdItShouldCreateValidShim()
         {
