--- conflicted
+++ resolved
@@ -22,14 +22,9 @@
 
   <Target Name="PrecompileScript" 
           BeforeTargets="Build" 
-<<<<<<< HEAD
-          Condition=" '$(IsCrossTargetingBuild)' != 'true' And '$(OS)' == 'Windows_NT'">
+          Condition=" '$(IsCrossTargetingBuild)' != 'true' ">
 
     <Exec Command="$(PreviousStageDotnet) publish ../ArgumentsReflector/ArgumentsReflector.csproj --output $(OutputPath)" />
-=======
-          Condition=" '$(IsCrossTargetingBuild)' != 'true' ">
-    <Exec Command="$(DotnetInOutputDirectory) publish ../ArgumentsReflector/ArgumentsReflector.csproj --output $(MSBuildThisFileDirectory)/$(OutputPath)" />
->>>>>>> a7eba4d9
   </Target>
 
 </Project>