--- conflicted
+++ resolved
@@ -12,10 +12,10 @@
       "Source": "BlazorWasmHosted60.Client",
       "GetPublishAssetsTargets": "ComputeFilesToPublish;GetCurrentProjectPublishStaticWebAssetItems",
       "AdditionalPublishProperties": "_PublishingBlazorWasmProject=true;BuildProjectReferences=false;ResolveAssemblyReferencesFindRelatedSatellites=true",
-      "AdditionalPublishPropertiesToRemove": "NoBuild;RuntimeIdentifier;WebPublishProfileFile;TargetFramework",
+      "AdditionalPublishPropertiesToRemove": "NoBuild;RuntimeIdentifier;WebPublishProfileFile;TargetFramework;RuntimeIdentifier;SelfContained",
       "GetBuildAssetsTargets": "GetCurrentProjectBuildStaticWebAssetItems",
       "AdditionalBuildProperties": "",
-      "AdditionalBuildPropertiesToRemove": "RuntimeIdentifier;SelfContained;WebPublishProfileFile;TargetFramework"
+      "AdditionalBuildPropertiesToRemove": "RuntimeIdentifier;SelfContained;WebPublishProfileFile;TargetFramework;RuntimeIdentifier;SelfContained"
     }
   ],
   "DiscoveryPatterns": [
@@ -188,32 +188,6 @@
       "OriginalItemSpec": "${RestorePath}\\microsoft.netcore.app.runtime.mono.browser-wasm\\${RuntimeVersion}\\runtimes\\browser-wasm\\native\\icudt_no_CJK.dat",
       "FileLength": -1,
       "LastWriteTime": "0001-01-01T00:00:00+00:00"
-<<<<<<< HEAD
-    },
-    {
-      "Identity": "${ProjectPath}\\Client\\obj\\Debug\\${Tfm}\\blazor.publish.boot.json",
-      "SourceId": "BlazorWasmHosted60.Client",
-      "SourceType": "Project",
-      "ContentRoot": "${ProjectPath}\\Client\\bin\\Debug\\${Tfm}\\publish\\wwwroot\\",
-      "BasePath": "/",
-      "RelativePath": "_framework/blazor.boot.json",
-      "AssetKind": "Publish",
-      "AssetMode": "All",
-      "AssetRole": "Primary",
-      "AssetMergeBehavior": "",
-      "AssetMergeSource": "",
-      "RelatedAsset": "",
-      "AssetTraitName": "WasmResource",
-      "AssetTraitValue": "manifest",
-      "Fingerprint": "__fingerprint__",
-      "Integrity": "__integrity__",
-      "CopyToOutputDirectory": "Never",
-      "CopyToPublishDirectory": "PreserveNewest",
-      "OriginalItemSpec": "${ProjectPath}\\Client\\obj\\Debug\\${Tfm}\\blazor.publish.boot.json",
-      "FileLength": -1,
-      "LastWriteTime": "0001-01-01T00:00:00+00:00"
-=======
->>>>>>> 35b730f9
     },
     {
       "Identity": "${ProjectPath}\\Client\\obj\\Debug\\${Tfm}\\compressed\\_framework\\blazor.webassembly.js.gz",
@@ -2514,8 +2488,6 @@
       "OriginalItemSpec": "${ProjectPath}\\Client\\obj\\Debug\\${Tfm}\\linked\\System.Text.Json.dll",
       "FileLength": -1,
       "LastWriteTime": "0001-01-01T00:00:00+00:00"
-<<<<<<< HEAD
-=======
     },
     {
       "Identity": "${ProjectPath}\\Client\\obj\\Debug\\${Tfm}\\publish.blazor.boot.json",
@@ -2539,7 +2511,6 @@
       "OriginalItemSpec": "${ProjectPath}\\Client\\obj\\Debug\\${Tfm}\\publish.blazor.boot.json",
       "FileLength": -1,
       "LastWriteTime": "0001-01-01T00:00:00+00:00"
->>>>>>> 35b730f9
     },
     {
       "Identity": "${ProjectPath}\\Client\\obj\\Debug\\${Tfm}\\scopedcss\\bundle\\BlazorWasmHosted60.Client.styles.css",
@@ -8866,6 +8837,30 @@
       ],
       "EndpointProperties": [
         {
+          "Name": "PreloadAs",
+          "Value": "script"
+        },
+        {
+          "Name": "PreloadCrossorigin",
+          "Value": "anonymous"
+        },
+        {
+          "Name": "PreloadGroup",
+          "Value": "webassembly"
+        },
+        {
+          "Name": "PreloadOrder",
+          "Value": "1"
+        },
+        {
+          "Name": "PreloadPriority",
+          "Value": "high"
+        },
+        {
+          "Name": "PreloadRel",
+          "Value": "preload"
+        },
+        {
           "Name": "integrity",
           "Value": "__integrity__"
         }
@@ -8966,6 +8961,30 @@
       ],
       "EndpointProperties": [
         {
+          "Name": "PreloadAs",
+          "Value": "script"
+        },
+        {
+          "Name": "PreloadCrossorigin",
+          "Value": "anonymous"
+        },
+        {
+          "Name": "PreloadGroup",
+          "Value": "webassembly"
+        },
+        {
+          "Name": "PreloadOrder",
+          "Value": "1"
+        },
+        {
+          "Name": "PreloadPriority",
+          "Value": "high"
+        },
+        {
+          "Name": "PreloadRel",
+          "Value": "preload"
+        },
+        {
           "Name": "integrity",
           "Value": "__integrity__"
         }
@@ -11139,6 +11158,30 @@
       ],
       "EndpointProperties": [
         {
+          "Name": "PreloadAs",
+          "Value": "script"
+        },
+        {
+          "Name": "PreloadCrossorigin",
+          "Value": "anonymous"
+        },
+        {
+          "Name": "PreloadGroup",
+          "Value": "webassembly"
+        },
+        {
+          "Name": "PreloadOrder",
+          "Value": "1"
+        },
+        {
+          "Name": "PreloadPriority",
+          "Value": "high"
+        },
+        {
+          "Name": "PreloadRel",
+          "Value": "preload"
+        },
+        {
           "Name": "integrity",
           "Value": "__integrity__"
         }
