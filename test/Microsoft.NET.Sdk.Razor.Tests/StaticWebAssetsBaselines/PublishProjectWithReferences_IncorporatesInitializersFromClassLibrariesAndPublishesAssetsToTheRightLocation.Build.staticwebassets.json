{
  "Version": 1,
  "Hash": "__hash__",
  "Source": "AppWithPackageAndP2PReference",
  "BasePath": "/",
  "Mode": "Root",
  "ManifestType": "Build",
  "ReferencedProjectsConfiguration": [
    {
      "Identity": "${ProjectPath}\\AnotherClassLib\\AnotherClassLib.csproj",
      "Version": 2,
      "Source": "AnotherClassLib",
      "GetPublishAssetsTargets": "ComputeReferencedStaticWebAssetsPublishManifest;GetCurrentProjectPublishStaticWebAssetItems",
      "AdditionalPublishProperties": "",
      "AdditionalPublishPropertiesToRemove": "WebPublishProfileFile;TargetFramework;RuntimeIdentifier;SelfContained",
      "GetBuildAssetsTargets": "GetCurrentProjectBuildStaticWebAssetItems",
      "AdditionalBuildProperties": "",
      "AdditionalBuildPropertiesToRemove": "WebPublishProfileFile;TargetFramework;RuntimeIdentifier;SelfContained"
    },
    {
      "Identity": "${ProjectPath}\\ClassLibrary\\ClassLibrary.csproj",
      "Version": 2,
      "Source": "ClassLibrary",
      "GetPublishAssetsTargets": "ComputeReferencedStaticWebAssetsPublishManifest;GetCurrentProjectPublishStaticWebAssetItems",
      "AdditionalPublishProperties": "",
      "AdditionalPublishPropertiesToRemove": "WebPublishProfileFile;TargetFramework;RuntimeIdentifier;SelfContained",
      "GetBuildAssetsTargets": "GetCurrentProjectBuildStaticWebAssetItems",
      "AdditionalBuildProperties": "",
      "AdditionalBuildPropertiesToRemove": "WebPublishProfileFile;TargetFramework;RuntimeIdentifier;SelfContained"
    }
  ],
  "DiscoveryPatterns": [
    {
      "Name": "AnotherClassLib\\wwwroot",
      "Source": "AnotherClassLib",
      "ContentRoot": "${ProjectPath}\\AnotherClassLib\\wwwroot\\",
      "BasePath": "_content/AnotherClassLib",
      "Pattern": "**"
    },
    {
      "Name": "ClassLibrary\\wwwroot",
      "Source": "ClassLibrary",
      "ContentRoot": "${ProjectPath}\\ClassLibrary\\wwwroot\\",
      "BasePath": "_content/ClassLibrary",
      "Pattern": "**"
    }
  ],
  "Assets": [
    {
      "Identity": "${ProjectPath}\\AnotherClassLib\\obj\\Debug\\${Tfm}\\compressed\\_content\\AnotherClassLib\\AnotherClassLib.lib.module.js.gz",
      "SourceId": "AnotherClassLib",
      "SourceType": "Project",
      "ContentRoot": "${ProjectPath}\\AnotherClassLib\\obj\\Debug\\${Tfm}\\compressed\\",
      "BasePath": "_content/AnotherClassLib",
      "RelativePath": "AnotherClassLib.lib.module.js.gz",
      "AssetKind": "All",
      "AssetMode": "All",
      "AssetRole": "Alternative",
      "AssetMergeBehavior": "",
      "AssetMergeSource": "",
      "RelatedAsset": "${ProjectPath}\\AnotherClassLib\\wwwroot\\AnotherClassLib.lib.module.js",
      "AssetTraitName": "Content-Encoding",
      "AssetTraitValue": "gzip",
      "Fingerprint": "__fingerprint__",
      "Integrity": "__integrity__",
      "CopyToOutputDirectory": "Never",
      "CopyToPublishDirectory": "PreserveNewest",
      "OriginalItemSpec": "${ProjectPath}\\AnotherClassLib\\wwwroot\\_content\\AnotherClassLib\\AnotherClassLib.lib.module.js.gz",
      "FileLength": -1,
      "LastWriteTime": "0001-01-01T00:00:00+00:00"
    },
    {
      "Identity": "${ProjectPath}\\AnotherClassLib\\obj\\Debug\\${Tfm}\\compressed\\_content\\AnotherClassLib\\css\\site.css.gz",
      "SourceId": "AnotherClassLib",
      "SourceType": "Project",
      "ContentRoot": "${ProjectPath}\\AnotherClassLib\\obj\\Debug\\${Tfm}\\compressed\\",
      "BasePath": "_content/AnotherClassLib",
      "RelativePath": "css/site.css.gz",
      "AssetKind": "All",
      "AssetMode": "All",
      "AssetRole": "Alternative",
      "AssetMergeBehavior": "",
      "AssetMergeSource": "",
      "RelatedAsset": "${ProjectPath}\\AnotherClassLib\\wwwroot\\css\\site.css",
      "AssetTraitName": "Content-Encoding",
      "AssetTraitValue": "gzip",
      "Fingerprint": "__fingerprint__",
      "Integrity": "__integrity__",
      "CopyToOutputDirectory": "Never",
      "CopyToPublishDirectory": "PreserveNewest",
      "OriginalItemSpec": "${ProjectPath}\\AnotherClassLib\\wwwroot\\css\\_content\\AnotherClassLib\\css\\site.css.gz",
      "FileLength": -1,
      "LastWriteTime": "0001-01-01T00:00:00+00:00"
    },
    {
      "Identity": "${ProjectPath}\\AnotherClassLib\\obj\\Debug\\${Tfm}\\compressed\\_content\\AnotherClassLib\\js\\project-direct-dep.js.gz",
      "SourceId": "AnotherClassLib",
      "SourceType": "Project",
      "ContentRoot": "${ProjectPath}\\AnotherClassLib\\obj\\Debug\\${Tfm}\\compressed\\",
      "BasePath": "_content/AnotherClassLib",
      "RelativePath": "js/project-direct-dep.js.gz",
      "AssetKind": "All",
      "AssetMode": "All",
      "AssetRole": "Alternative",
      "AssetMergeBehavior": "",
      "AssetMergeSource": "",
      "RelatedAsset": "${ProjectPath}\\AnotherClassLib\\wwwroot\\js\\project-direct-dep.js",
      "AssetTraitName": "Content-Encoding",
      "AssetTraitValue": "gzip",
      "Fingerprint": "__fingerprint__",
      "Integrity": "__integrity__",
      "CopyToOutputDirectory": "Never",
      "CopyToPublishDirectory": "PreserveNewest",
      "OriginalItemSpec": "${ProjectPath}\\AnotherClassLib\\wwwroot\\js\\_content\\AnotherClassLib\\js\\project-direct-dep.js.gz",
      "FileLength": -1,
      "LastWriteTime": "0001-01-01T00:00:00+00:00"
    },
    {
      "Identity": "${ProjectPath}\\AnotherClassLib\\wwwroot\\AnotherClassLib.lib.module.js",
      "SourceId": "AnotherClassLib",
      "SourceType": "Project",
      "ContentRoot": "${ProjectPath}\\AnotherClassLib\\wwwroot\\",
      "BasePath": "_content/AnotherClassLib",
      "RelativePath": "AnotherClassLib.lib.module.js",
      "AssetKind": "All",
      "AssetMode": "All",
      "AssetRole": "Primary",
      "AssetMergeBehavior": "",
      "AssetMergeSource": "",
      "RelatedAsset": "",
      "AssetTraitName": "JSModule",
      "AssetTraitValue": "JSLibraryModule",
      "Fingerprint": "__fingerprint__",
      "Integrity": "__integrity__",
      "CopyToOutputDirectory": "Never",
      "CopyToPublishDirectory": "PreserveNewest",
      "OriginalItemSpec": "wwwroot\\AnotherClassLib.lib.module.js",
      "FileLength": -1,
      "LastWriteTime": "0001-01-01T00:00:00+00:00"
    },
    {
      "Identity": "${ProjectPath}\\AnotherClassLib\\wwwroot\\css\\site.css",
      "SourceId": "AnotherClassLib",
      "SourceType": "Project",
      "ContentRoot": "${ProjectPath}\\AnotherClassLib\\wwwroot\\",
      "BasePath": "_content/AnotherClassLib",
      "RelativePath": "css/site.css",
      "AssetKind": "All",
      "AssetMode": "All",
      "AssetRole": "Primary",
      "AssetMergeBehavior": "",
      "AssetMergeSource": "",
      "RelatedAsset": "",
      "AssetTraitName": "",
      "AssetTraitValue": "",
      "Fingerprint": "__fingerprint__",
      "Integrity": "__integrity__",
      "CopyToOutputDirectory": "Never",
      "CopyToPublishDirectory": "PreserveNewest",
      "OriginalItemSpec": "wwwroot\\css\\site.css",
      "FileLength": -1,
      "LastWriteTime": "0001-01-01T00:00:00+00:00"
    },
    {
      "Identity": "${ProjectPath}\\AnotherClassLib\\wwwroot\\js\\project-direct-dep.js",
      "SourceId": "AnotherClassLib",
      "SourceType": "Project",
      "ContentRoot": "${ProjectPath}\\AnotherClassLib\\wwwroot\\",
      "BasePath": "_content/AnotherClassLib",
      "RelativePath": "js/project-direct-dep.js",
      "AssetKind": "All",
      "AssetMode": "All",
      "AssetRole": "Primary",
      "AssetMergeBehavior": "",
      "AssetMergeSource": "",
      "RelatedAsset": "",
      "AssetTraitName": "",
      "AssetTraitValue": "",
      "Fingerprint": "__fingerprint__",
      "Integrity": "__integrity__",
      "CopyToOutputDirectory": "Never",
      "CopyToPublishDirectory": "PreserveNewest",
      "OriginalItemSpec": "wwwroot\\js\\project-direct-dep.js",
      "FileLength": -1,
      "LastWriteTime": "0001-01-01T00:00:00+00:00"
    },
    {
      "Identity": "${ProjectPath}\\AppWithPackageAndP2PReference\\obj\\Debug\\${Tfm}\\compressed\\AppWithPackageAndP2PReference#[.{fingerprint=__fingerprint__}]?.styles.css.gz",
      "SourceId": "AppWithPackageAndP2PReference",
      "SourceType": "Computed",
      "ContentRoot": "${ProjectPath}\\AppWithPackageAndP2PReference\\obj\\Debug\\${Tfm}\\compressed\\",
      "BasePath": "/",
      "RelativePath": "AppWithPackageAndP2PReference#[.{fingerprint=__fingerprint__}]?.styles.css.gz",
      "AssetKind": "All",
      "AssetMode": "CurrentProject",
      "AssetRole": "Alternative",
      "AssetMergeBehavior": "",
      "AssetMergeSource": "",
      "RelatedAsset": "${ProjectPath}\\AppWithPackageAndP2PReference\\obj\\Debug\\${Tfm}\\scopedcss\\bundle\\AppWithPackageAndP2PReference.styles.css",
      "AssetTraitName": "Content-Encoding",
      "AssetTraitValue": "gzip",
      "Fingerprint": "__fingerprint__",
      "Integrity": "__integrity__",
      "CopyToOutputDirectory": "Never",
      "CopyToPublishDirectory": "PreserveNewest",
<<<<<<< HEAD
      "OriginalItemSpec": "${ProjectPath}\\AppWithPackageAndP2PReference\\obj\\Debug\\${Tfm}\\scopedcss\\bundle\\_content\\AppWithPackageAndP2PReference\\AppWithPackageAndP2PReference#[.{fingerprint=__fingerprint__}]?.styles.css.gz",
=======
      "OriginalItemSpec": "${ProjectPath}\\AppWithPackageAndP2PReference\\obj\\Debug\\${Tfm}\\scopedcss\\bundle\\AppWithPackageAndP2PReference#[.{fingerprint=__fingerprint__}]?.styles.css.gz",
>>>>>>> 35b730f9
      "FileLength": -1,
      "LastWriteTime": "0001-01-01T00:00:00+00:00"
    },
    {
      "Identity": "${ProjectPath}\\AppWithPackageAndP2PReference\\obj\\Debug\\${Tfm}\\compressed\\AppWithPackageAndP2PReference.modules.json.gz",
      "SourceId": "AppWithPackageAndP2PReference",
      "SourceType": "Computed",
      "ContentRoot": "${ProjectPath}\\AppWithPackageAndP2PReference\\obj\\Debug\\${Tfm}\\compressed\\",
      "BasePath": "/",
      "RelativePath": "AppWithPackageAndP2PReference.modules.json.gz",
      "AssetKind": "Build",
      "AssetMode": "CurrentProject",
      "AssetRole": "Alternative",
      "AssetMergeBehavior": "",
      "AssetMergeSource": "",
      "RelatedAsset": "${ProjectPath}\\AppWithPackageAndP2PReference\\obj\\Debug\\${Tfm}\\jsmodules\\jsmodules.build.manifest.json",
      "AssetTraitName": "Content-Encoding",
      "AssetTraitValue": "gzip",
      "Fingerprint": "__fingerprint__",
      "Integrity": "__integrity__",
      "CopyToOutputDirectory": "Never",
      "CopyToPublishDirectory": "PreserveNewest",
<<<<<<< HEAD
      "OriginalItemSpec": "${ProjectPath}\\AppWithPackageAndP2PReference\\obj\\Debug\\${Tfm}\\jsmodules\\_content\\AppWithPackageAndP2PReference\\AppWithPackageAndP2PReference.modules.json.gz",
=======
      "OriginalItemSpec": "${ProjectPath}\\AppWithPackageAndP2PReference\\obj\\Debug\\${Tfm}\\jsmodules\\AppWithPackageAndP2PReference.modules.json.gz",
>>>>>>> 35b730f9
      "FileLength": -1,
      "LastWriteTime": "0001-01-01T00:00:00+00:00"
    },
    {
      "Identity": "${ProjectPath}\\AppWithPackageAndP2PReference\\obj\\Debug\\${Tfm}\\compressed\\_content\\RazorPackageLibraryDirectDependency\\RazorPackageLibraryDirectDependency.__fingerprint__.bundle.scp.css.gz",
      "SourceId": "RazorPackageLibraryDirectDependency",
      "SourceType": "Package",
      "ContentRoot": "${ProjectPath}\\AppWithPackageAndP2PReference\\obj\\Debug\\${Tfm}\\compressed\\",
      "BasePath": "_content/RazorPackageLibraryDirectDependency",
      "RelativePath": "RazorPackageLibraryDirectDependency.__fingerprint__.bundle.scp.css.gz",
      "AssetKind": "All",
      "AssetMode": "Reference",
      "AssetRole": "Alternative",
      "AssetMergeBehavior": "",
      "AssetMergeSource": "",
      "RelatedAsset": "${RestorePath}\\razorpackagelibrarydirectdependency\\${PackageVersion}\\staticwebassets\\RazorPackageLibraryDirectDependency.__fingerprint__.bundle.scp.css",
      "AssetTraitName": "Content-Encoding",
      "AssetTraitValue": "gzip",
      "Fingerprint": "__fingerprint__",
      "Integrity": "__integrity__",
      "CopyToOutputDirectory": "Never",
      "CopyToPublishDirectory": "PreserveNewest",
      "OriginalItemSpec": "${RestorePath}\\razorpackagelibrarydirectdependency\\${PackageVersion}\\staticwebassets\\_content\\RazorPackageLibraryDirectDependency\\RazorPackageLibraryDirectDependency.__fingerprint__.bundle.scp.css.gz",
      "FileLength": -1,
      "LastWriteTime": "0001-01-01T00:00:00+00:00"
    },
    {
      "Identity": "${ProjectPath}\\AppWithPackageAndP2PReference\\obj\\Debug\\${Tfm}\\compressed\\_content\\RazorPackageLibraryDirectDependency\\css\\site.css.gz",
      "SourceId": "RazorPackageLibraryDirectDependency",
      "SourceType": "Package",
      "ContentRoot": "${ProjectPath}\\AppWithPackageAndP2PReference\\obj\\Debug\\${Tfm}\\compressed\\",
      "BasePath": "_content/RazorPackageLibraryDirectDependency",
      "RelativePath": "css/site.css.gz",
      "AssetKind": "All",
      "AssetMode": "All",
      "AssetRole": "Alternative",
      "AssetMergeBehavior": "",
      "AssetMergeSource": "",
      "RelatedAsset": "${RestorePath}\\razorpackagelibrarydirectdependency\\${PackageVersion}\\staticwebassets\\css\\site.css",
      "AssetTraitName": "Content-Encoding",
      "AssetTraitValue": "gzip",
      "Fingerprint": "__fingerprint__",
      "Integrity": "__integrity__",
      "CopyToOutputDirectory": "Never",
      "CopyToPublishDirectory": "PreserveNewest",
      "OriginalItemSpec": "${RestorePath}\\razorpackagelibrarydirectdependency\\${PackageVersion}\\staticwebassets\\css\\_content\\RazorPackageLibraryDirectDependency\\css\\site.css.gz",
      "FileLength": -1,
      "LastWriteTime": "0001-01-01T00:00:00+00:00"
    },
    {
      "Identity": "${ProjectPath}\\AppWithPackageAndP2PReference\\obj\\Debug\\${Tfm}\\compressed\\_content\\RazorPackageLibraryDirectDependency\\js\\pkg-direct-dep.js.gz",
      "SourceId": "RazorPackageLibraryDirectDependency",
      "SourceType": "Package",
      "ContentRoot": "${ProjectPath}\\AppWithPackageAndP2PReference\\obj\\Debug\\${Tfm}\\compressed\\",
      "BasePath": "_content/RazorPackageLibraryDirectDependency",
      "RelativePath": "js/pkg-direct-dep.js.gz",
      "AssetKind": "All",
      "AssetMode": "All",
      "AssetRole": "Alternative",
      "AssetMergeBehavior": "",
      "AssetMergeSource": "",
      "RelatedAsset": "${RestorePath}\\razorpackagelibrarydirectdependency\\${PackageVersion}\\staticwebassets\\js\\pkg-direct-dep.js",
      "AssetTraitName": "Content-Encoding",
      "AssetTraitValue": "gzip",
      "Fingerprint": "__fingerprint__",
      "Integrity": "__integrity__",
      "CopyToOutputDirectory": "Never",
      "CopyToPublishDirectory": "PreserveNewest",
      "OriginalItemSpec": "${RestorePath}\\razorpackagelibrarydirectdependency\\${PackageVersion}\\staticwebassets\\js\\_content\\RazorPackageLibraryDirectDependency\\js\\pkg-direct-dep.js.gz",
      "FileLength": -1,
      "LastWriteTime": "0001-01-01T00:00:00+00:00"
    },
    {
      "Identity": "${ProjectPath}\\AppWithPackageAndP2PReference\\obj\\Debug\\${Tfm}\\compressed\\_content\\RazorPackageLibraryTransitiveDependency\\js\\pkg-transitive-dep.js.gz",
      "SourceId": "RazorPackageLibraryTransitiveDependency",
      "SourceType": "Package",
      "ContentRoot": "${ProjectPath}\\AppWithPackageAndP2PReference\\obj\\Debug\\${Tfm}\\compressed\\",
      "BasePath": "_content/RazorPackageLibraryTransitiveDependency",
      "RelativePath": "js/pkg-transitive-dep.js.gz",
      "AssetKind": "All",
      "AssetMode": "All",
      "AssetRole": "Alternative",
      "AssetMergeBehavior": "",
      "AssetMergeSource": "",
      "RelatedAsset": "${RestorePath}\\razorpackagelibrarytransitivedependency\\${PackageVersion}\\staticwebassets\\js\\pkg-transitive-dep.js",
      "AssetTraitName": "Content-Encoding",
      "AssetTraitValue": "gzip",
      "Fingerprint": "__fingerprint__",
      "Integrity": "__integrity__",
      "CopyToOutputDirectory": "Never",
      "CopyToPublishDirectory": "PreserveNewest",
      "OriginalItemSpec": "${RestorePath}\\razorpackagelibrarytransitivedependency\\${PackageVersion}\\staticwebassets\\js\\_content\\RazorPackageLibraryTransitiveDependency\\js\\pkg-transitive-dep.js.gz",
      "FileLength": -1,
      "LastWriteTime": "0001-01-01T00:00:00+00:00"
    },
    {
      "Identity": "${ProjectPath}\\AppWithPackageAndP2PReference\\obj\\Debug\\${Tfm}\\jsmodules\\jsmodules.build.manifest.json",
      "SourceId": "AppWithPackageAndP2PReference",
      "SourceType": "Computed",
      "ContentRoot": "${ProjectPath}\\AppWithPackageAndP2PReference\\obj\\Debug\\${Tfm}\\jsmodules\\",
      "BasePath": "/",
      "RelativePath": "AppWithPackageAndP2PReference.modules.json",
      "AssetKind": "Build",
      "AssetMode": "CurrentProject",
      "AssetRole": "Primary",
      "AssetMergeBehavior": "",
      "AssetMergeSource": "",
      "RelatedAsset": "",
      "AssetTraitName": "JSModule",
      "AssetTraitValue": "JSModuleManifest",
      "Fingerprint": "__fingerprint__",
      "Integrity": "__integrity__",
      "CopyToOutputDirectory": "Never",
      "CopyToPublishDirectory": "PreserveNewest",
      "OriginalItemSpec": "obj\\Debug\\${Tfm}\\jsmodules\\jsmodules.build.manifest.json",
      "FileLength": -1,
      "LastWriteTime": "0001-01-01T00:00:00+00:00"
    },
    {
      "Identity": "${ProjectPath}\\AppWithPackageAndP2PReference\\obj\\Debug\\${Tfm}\\scopedcss\\bundle\\AppWithPackageAndP2PReference.styles.css",
      "SourceId": "AppWithPackageAndP2PReference",
      "SourceType": "Computed",
      "ContentRoot": "${ProjectPath}\\AppWithPackageAndP2PReference\\obj\\Debug\\${Tfm}\\scopedcss\\bundle\\",
      "BasePath": "/",
      "RelativePath": "AppWithPackageAndP2PReference#[.{fingerprint}]?.styles.css",
      "AssetKind": "All",
      "AssetMode": "CurrentProject",
      "AssetRole": "Primary",
      "AssetMergeBehavior": "",
      "AssetMergeSource": "",
      "RelatedAsset": "",
      "AssetTraitName": "ScopedCss",
      "AssetTraitValue": "ApplicationBundle",
      "Fingerprint": "__fingerprint__",
      "Integrity": "__integrity__",
      "CopyToOutputDirectory": "Never",
      "CopyToPublishDirectory": "PreserveNewest",
      "OriginalItemSpec": "${ProjectPath}\\AppWithPackageAndP2PReference\\obj\\Debug\\${Tfm}\\scopedcss\\bundle\\AppWithPackageAndP2PReference.styles.css",
      "FileLength": -1,
      "LastWriteTime": "0001-01-01T00:00:00+00:00"
    },
    {
      "Identity": "${ProjectPath}\\ClassLibrary\\obj\\Debug\\${Tfm}\\compressed\\_content\\ClassLibrary\\AnotherClassLib.lib.module.js.gz",
      "SourceId": "ClassLibrary",
      "SourceType": "Project",
      "ContentRoot": "${ProjectPath}\\ClassLibrary\\obj\\Debug\\${Tfm}\\compressed\\",
      "BasePath": "_content/ClassLibrary",
      "RelativePath": "AnotherClassLib.lib.module.js.gz",
      "AssetKind": "All",
      "AssetMode": "All",
      "AssetRole": "Alternative",
      "AssetMergeBehavior": "",
      "AssetMergeSource": "",
      "RelatedAsset": "${ProjectPath}\\ClassLibrary\\wwwroot\\AnotherClassLib.lib.module.js",
      "AssetTraitName": "Content-Encoding",
      "AssetTraitValue": "gzip",
      "Fingerprint": "__fingerprint__",
      "Integrity": "__integrity__",
      "CopyToOutputDirectory": "Never",
      "CopyToPublishDirectory": "PreserveNewest",
      "OriginalItemSpec": "${ProjectPath}\\ClassLibrary\\wwwroot\\_content\\ClassLibrary\\AnotherClassLib.lib.module.js.gz",
      "FileLength": -1,
      "LastWriteTime": "0001-01-01T00:00:00+00:00"
    },
    {
      "Identity": "${ProjectPath}\\ClassLibrary\\obj\\Debug\\${Tfm}\\compressed\\_content\\ClassLibrary\\ClassLibrary#[.{fingerprint=__fingerprint__}]!.bundle.scp.css.gz",
      "SourceId": "ClassLibrary",
      "SourceType": "Project",
      "ContentRoot": "${ProjectPath}\\ClassLibrary\\obj\\Debug\\${Tfm}\\compressed\\",
      "BasePath": "_content/ClassLibrary",
      "RelativePath": "ClassLibrary#[.{fingerprint=__fingerprint__}]!.bundle.scp.css.gz",
      "AssetKind": "All",
      "AssetMode": "Reference",
      "AssetRole": "Alternative",
      "AssetMergeBehavior": "",
      "AssetMergeSource": "",
      "RelatedAsset": "${ProjectPath}\\ClassLibrary\\obj\\Debug\\${Tfm}\\scopedcss\\projectbundle\\ClassLibrary.bundle.scp.css",
      "AssetTraitName": "Content-Encoding",
      "AssetTraitValue": "gzip",
      "Fingerprint": "__fingerprint__",
      "Integrity": "__integrity__",
      "CopyToOutputDirectory": "Never",
      "CopyToPublishDirectory": "PreserveNewest",
      "OriginalItemSpec": "${ProjectPath}\\ClassLibrary\\obj\\Debug\\${Tfm}\\scopedcss\\projectbundle\\_content\\ClassLibrary\\ClassLibrary#[.{fingerprint=__fingerprint__}]!.bundle.scp.css.gz",
      "FileLength": -1,
      "LastWriteTime": "0001-01-01T00:00:00+00:00"
    },
    {
      "Identity": "${ProjectPath}\\ClassLibrary\\obj\\Debug\\${Tfm}\\compressed\\_content\\ClassLibrary\\js\\project-transitive-dep.js.gz",
      "SourceId": "ClassLibrary",
      "SourceType": "Project",
      "ContentRoot": "${ProjectPath}\\ClassLibrary\\obj\\Debug\\${Tfm}\\compressed\\",
      "BasePath": "_content/ClassLibrary",
      "RelativePath": "js/project-transitive-dep.js.gz",
      "AssetKind": "All",
      "AssetMode": "All",
      "AssetRole": "Alternative",
      "AssetMergeBehavior": "",
      "AssetMergeSource": "",
      "RelatedAsset": "${ProjectPath}\\ClassLibrary\\wwwroot\\js\\project-transitive-dep.js",
      "AssetTraitName": "Content-Encoding",
      "AssetTraitValue": "gzip",
      "Fingerprint": "__fingerprint__",
      "Integrity": "__integrity__",
      "CopyToOutputDirectory": "Never",
      "CopyToPublishDirectory": "PreserveNewest",
      "OriginalItemSpec": "${ProjectPath}\\ClassLibrary\\wwwroot\\js\\_content\\ClassLibrary\\js\\project-transitive-dep.js.gz",
      "FileLength": -1,
      "LastWriteTime": "0001-01-01T00:00:00+00:00"
    },
    {
      "Identity": "${ProjectPath}\\ClassLibrary\\obj\\Debug\\${Tfm}\\compressed\\_content\\ClassLibrary\\js\\project-transitive-dep.v4.js.gz",
      "SourceId": "ClassLibrary",
      "SourceType": "Project",
      "ContentRoot": "${ProjectPath}\\ClassLibrary\\obj\\Debug\\${Tfm}\\compressed\\",
      "BasePath": "_content/ClassLibrary",
      "RelativePath": "js/project-transitive-dep.v4.js.gz",
      "AssetKind": "All",
      "AssetMode": "All",
      "AssetRole": "Alternative",
      "AssetMergeBehavior": "",
      "AssetMergeSource": "",
      "RelatedAsset": "${ProjectPath}\\ClassLibrary\\wwwroot\\js\\project-transitive-dep.v4.js",
      "AssetTraitName": "Content-Encoding",
      "AssetTraitValue": "gzip",
      "Fingerprint": "__fingerprint__",
      "Integrity": "__integrity__",
      "CopyToOutputDirectory": "Never",
      "CopyToPublishDirectory": "PreserveNewest",
      "OriginalItemSpec": "${ProjectPath}\\ClassLibrary\\wwwroot\\js\\_content\\ClassLibrary\\js\\project-transitive-dep.v4.js.gz",
      "FileLength": -1,
      "LastWriteTime": "0001-01-01T00:00:00+00:00"
    },
    {
      "Identity": "${ProjectPath}\\ClassLibrary\\obj\\Debug\\${Tfm}\\scopedcss\\projectbundle\\ClassLibrary.bundle.scp.css",
      "SourceId": "ClassLibrary",
      "SourceType": "Project",
      "ContentRoot": "${ProjectPath}\\ClassLibrary\\obj\\Debug\\${Tfm}\\scopedcss\\projectbundle\\",
      "BasePath": "_content/ClassLibrary",
      "RelativePath": "ClassLibrary#[.{fingerprint}]!.bundle.scp.css",
      "AssetKind": "All",
      "AssetMode": "Reference",
      "AssetRole": "Primary",
      "AssetMergeBehavior": "",
      "AssetMergeSource": "",
      "RelatedAsset": "",
      "AssetTraitName": "ScopedCss",
      "AssetTraitValue": "ProjectBundle",
      "Fingerprint": "__fingerprint__",
      "Integrity": "__integrity__",
      "CopyToOutputDirectory": "Never",
      "CopyToPublishDirectory": "PreserveNewest",
      "OriginalItemSpec": "${ProjectPath}\\ClassLibrary\\obj\\Debug\\${Tfm}\\scopedcss\\projectbundle\\ClassLibrary.bundle.scp.css",
      "FileLength": -1,
      "LastWriteTime": "0001-01-01T00:00:00+00:00"
    },
    {
      "Identity": "${ProjectPath}\\ClassLibrary\\wwwroot\\AnotherClassLib.lib.module.js",
      "SourceId": "ClassLibrary",
      "SourceType": "Project",
      "ContentRoot": "${ProjectPath}\\ClassLibrary\\wwwroot\\",
      "BasePath": "_content/ClassLibrary",
      "RelativePath": "AnotherClassLib.lib.module.js",
      "AssetKind": "All",
      "AssetMode": "All",
      "AssetRole": "Primary",
      "AssetMergeBehavior": "",
      "AssetMergeSource": "",
      "RelatedAsset": "",
      "AssetTraitName": "",
      "AssetTraitValue": "",
      "Fingerprint": "__fingerprint__",
      "Integrity": "__integrity__",
      "CopyToOutputDirectory": "Never",
      "CopyToPublishDirectory": "PreserveNewest",
      "OriginalItemSpec": "wwwroot\\AnotherClassLib.lib.module.js",
      "FileLength": -1,
      "LastWriteTime": "0001-01-01T00:00:00+00:00"
    },
    {
      "Identity": "${ProjectPath}\\ClassLibrary\\wwwroot\\js\\project-transitive-dep.js",
      "SourceId": "ClassLibrary",
      "SourceType": "Project",
      "ContentRoot": "${ProjectPath}\\ClassLibrary\\wwwroot\\",
      "BasePath": "_content/ClassLibrary",
      "RelativePath": "js/project-transitive-dep.js",
      "AssetKind": "All",
      "AssetMode": "All",
      "AssetRole": "Primary",
      "AssetMergeBehavior": "",
      "AssetMergeSource": "",
      "RelatedAsset": "",
      "AssetTraitName": "",
      "AssetTraitValue": "",
      "Fingerprint": "__fingerprint__",
      "Integrity": "__integrity__",
      "CopyToOutputDirectory": "Never",
      "CopyToPublishDirectory": "PreserveNewest",
      "OriginalItemSpec": "wwwroot\\js\\project-transitive-dep.js",
      "FileLength": -1,
      "LastWriteTime": "0001-01-01T00:00:00+00:00"
    },
    {
      "Identity": "${ProjectPath}\\ClassLibrary\\wwwroot\\js\\project-transitive-dep.v4.js",
      "SourceId": "ClassLibrary",
      "SourceType": "Project",
      "ContentRoot": "${ProjectPath}\\ClassLibrary\\wwwroot\\",
      "BasePath": "_content/ClassLibrary",
      "RelativePath": "js/project-transitive-dep.v4.js",
      "AssetKind": "All",
      "AssetMode": "All",
      "AssetRole": "Primary",
      "AssetMergeBehavior": "",
      "AssetMergeSource": "",
      "RelatedAsset": "",
      "AssetTraitName": "",
      "AssetTraitValue": "",
      "Fingerprint": "__fingerprint__",
      "Integrity": "__integrity__",
      "CopyToOutputDirectory": "Never",
      "CopyToPublishDirectory": "PreserveNewest",
      "OriginalItemSpec": "wwwroot\\js\\project-transitive-dep.v4.js",
      "FileLength": -1,
      "LastWriteTime": "0001-01-01T00:00:00+00:00"
    },
    {
      "Identity": "${RestorePath}\\razorpackagelibrarydirectdependency\\${PackageVersion}\\staticwebassets\\RazorPackageLibraryDirectDependency.__fingerprint__.bundle.scp.css",
      "SourceId": "RazorPackageLibraryDirectDependency",
      "SourceType": "Package",
      "ContentRoot": "${RestorePath}\\razorpackagelibrarydirectdependency\\${PackageVersion}\\staticwebassets\\",
      "BasePath": "_content/RazorPackageLibraryDirectDependency",
      "RelativePath": "RazorPackageLibraryDirectDependency.__fingerprint__.bundle.scp.css",
      "AssetKind": "All",
      "AssetMode": "Reference",
      "AssetRole": "Primary",
      "AssetMergeBehavior": "",
      "AssetMergeSource": "",
      "RelatedAsset": "",
      "AssetTraitName": "ScopedCss",
      "AssetTraitValue": "ProjectBundle",
      "Fingerprint": "__fingerprint__",
      "Integrity": "__integrity__",
      "CopyToOutputDirectory": "Never",
      "CopyToPublishDirectory": "PreserveNewest",
      "OriginalItemSpec": "${RestorePath}\\razorpackagelibrarydirectdependency\\${PackageVersion}\\staticwebassets\\RazorPackageLibraryDirectDependency.__fingerprint__.bundle.scp.css",
      "FileLength": -1,
      "LastWriteTime": "0001-01-01T00:00:00+00:00"
    },
    {
      "Identity": "${RestorePath}\\razorpackagelibrarydirectdependency\\${PackageVersion}\\staticwebassets\\css\\site.css",
      "SourceId": "RazorPackageLibraryDirectDependency",
      "SourceType": "Package",
      "ContentRoot": "${RestorePath}\\razorpackagelibrarydirectdependency\\${PackageVersion}\\staticwebassets\\",
      "BasePath": "_content/RazorPackageLibraryDirectDependency",
      "RelativePath": "css/site.css",
      "AssetKind": "All",
      "AssetMode": "All",
      "AssetRole": "Primary",
      "AssetMergeBehavior": "",
      "AssetMergeSource": "",
      "RelatedAsset": "",
      "AssetTraitName": "",
      "AssetTraitValue": "",
      "Fingerprint": "__fingerprint__",
      "Integrity": "__integrity__",
      "CopyToOutputDirectory": "Never",
      "CopyToPublishDirectory": "PreserveNewest",
      "OriginalItemSpec": "${RestorePath}\\razorpackagelibrarydirectdependency\\${PackageVersion}\\staticwebassets\\css\\site.css",
      "FileLength": -1,
      "LastWriteTime": "0001-01-01T00:00:00+00:00"
    },
    {
      "Identity": "${RestorePath}\\razorpackagelibrarydirectdependency\\${PackageVersion}\\staticwebassets\\js\\pkg-direct-dep.js",
      "SourceId": "RazorPackageLibraryDirectDependency",
      "SourceType": "Package",
      "ContentRoot": "${RestorePath}\\razorpackagelibrarydirectdependency\\${PackageVersion}\\staticwebassets\\",
      "BasePath": "_content/RazorPackageLibraryDirectDependency",
      "RelativePath": "js/pkg-direct-dep.js",
      "AssetKind": "All",
      "AssetMode": "All",
      "AssetRole": "Primary",
      "AssetMergeBehavior": "",
      "AssetMergeSource": "",
      "RelatedAsset": "",
      "AssetTraitName": "",
      "AssetTraitValue": "",
      "Fingerprint": "__fingerprint__",
      "Integrity": "__integrity__",
      "CopyToOutputDirectory": "Never",
      "CopyToPublishDirectory": "PreserveNewest",
      "OriginalItemSpec": "${RestorePath}\\razorpackagelibrarydirectdependency\\${PackageVersion}\\staticwebassets\\js\\pkg-direct-dep.js",
      "FileLength": -1,
      "LastWriteTime": "0001-01-01T00:00:00+00:00"
    },
    {
      "Identity": "${RestorePath}\\razorpackagelibrarytransitivedependency\\${PackageVersion}\\staticwebassets\\js\\pkg-transitive-dep.js",
      "SourceId": "RazorPackageLibraryTransitiveDependency",
      "SourceType": "Package",
      "ContentRoot": "${RestorePath}\\razorpackagelibrarytransitivedependency\\${PackageVersion}\\staticwebassets\\",
      "BasePath": "_content/RazorPackageLibraryTransitiveDependency",
      "RelativePath": "js/pkg-transitive-dep.js",
      "AssetKind": "All",
      "AssetMode": "All",
      "AssetRole": "Primary",
      "AssetMergeBehavior": "",
      "AssetMergeSource": "",
      "RelatedAsset": "",
      "AssetTraitName": "",
      "AssetTraitValue": "",
      "Fingerprint": "__fingerprint__",
      "Integrity": "__integrity__",
      "CopyToOutputDirectory": "Never",
      "CopyToPublishDirectory": "PreserveNewest",
      "OriginalItemSpec": "${RestorePath}\\razorpackagelibrarytransitivedependency\\${PackageVersion}\\staticwebassets\\js\\pkg-transitive-dep.js",
      "FileLength": -1,
      "LastWriteTime": "0001-01-01T00:00:00+00:00"
    }
  ],
  "Endpoints": [
    {
      "Route": "_content/AnotherClassLib/AnotherClassLib.lib.module.js.gz",
      "AssetFile": "${ProjectPath}\\AnotherClassLib\\obj\\Debug\\${Tfm}\\compressed\\_content\\AnotherClassLib\\AnotherClassLib.lib.module.js.gz",
      "Selectors": [],
      "ResponseHeaders": [
        {
          "Name": "Accept-Ranges",
          "Value": "bytes"
        },
        {
          "Name": "Cache-Control",
          "Value": "no-cache"
        },
        {
          "Name": "Content-Encoding",
          "Value": "gzip"
        },
        {
          "Name": "Content-Length",
          "Value": "__content-length__"
        },
        {
          "Name": "Content-Type",
          "Value": "text/javascript"
        },
        {
          "Name": "ETag",
          "Value": "__etag__"
        },
        {
          "Name": "Last-Modified",
          "Value": "__last-modified__"
        },
        {
          "Name": "Vary",
          "Value": "Content-Encoding"
        }
      ],
      "EndpointProperties": [
        {
          "Name": "integrity",
          "Value": "__integrity__"
        }
      ]
    },
    {
      "Route": "_content/AnotherClassLib/AnotherClassLib.lib.module.js",
      "AssetFile": "${ProjectPath}\\AnotherClassLib\\obj\\Debug\\${Tfm}\\compressed\\_content\\AnotherClassLib\\AnotherClassLib.lib.module.js.gz",
      "Selectors": [
        {
          "Name": "Content-Encoding",
          "Value": "gzip",
          "Quality": "__quality__"
        }
      ],
      "ResponseHeaders": [
        {
          "Name": "Accept-Ranges",
          "Value": "bytes"
        },
        {
          "Name": "Cache-Control",
          "Value": "no-cache"
        },
        {
          "Name": "Content-Encoding",
          "Value": "gzip"
        },
        {
          "Name": "Content-Length",
          "Value": "__content-length__"
        },
        {
          "Name": "Content-Type",
          "Value": "text/javascript"
        },
        {
          "Name": "ETag",
          "Value": "__etag__"
        },
        {
          "Name": "ETag",
          "Value": "__etag__"
        },
        {
          "Name": "Last-Modified",
          "Value": "__last-modified__"
        },
        {
          "Name": "Vary",
          "Value": "Content-Encoding"
        }
      ],
      "EndpointProperties": [
        {
          "Name": "dependency-group",
          "Value": "js-initializer"
        },
        {
          "Name": "integrity",
          "Value": "__integrity__"
        },
        {
          "Name": "script-type",
          "Value": "module"
        }
      ]
    },
    {
      "Route": "_content/AnotherClassLib/css/site.css.gz",
      "AssetFile": "${ProjectPath}\\AnotherClassLib\\obj\\Debug\\${Tfm}\\compressed\\_content\\AnotherClassLib\\css\\site.css.gz",
      "Selectors": [],
      "ResponseHeaders": [
        {
          "Name": "Accept-Ranges",
          "Value": "bytes"
        },
        {
          "Name": "Cache-Control",
          "Value": "no-cache"
        },
        {
          "Name": "Content-Encoding",
          "Value": "gzip"
        },
        {
          "Name": "Content-Length",
          "Value": "__content-length__"
        },
        {
          "Name": "Content-Type",
          "Value": "text/css"
        },
        {
          "Name": "ETag",
          "Value": "__etag__"
        },
        {
          "Name": "Last-Modified",
          "Value": "__last-modified__"
        },
        {
          "Name": "Vary",
          "Value": "Content-Encoding"
        }
      ],
      "EndpointProperties": [
        {
          "Name": "integrity",
          "Value": "__integrity__"
        }
      ]
    },
    {
      "Route": "_content/AnotherClassLib/css/site.css",
      "AssetFile": "${ProjectPath}\\AnotherClassLib\\obj\\Debug\\${Tfm}\\compressed\\_content\\AnotherClassLib\\css\\site.css.gz",
      "Selectors": [
        {
          "Name": "Content-Encoding",
          "Value": "gzip",
          "Quality": "__quality__"
        }
      ],
      "ResponseHeaders": [
        {
          "Name": "Accept-Ranges",
          "Value": "bytes"
        },
        {
          "Name": "Cache-Control",
          "Value": "no-cache"
        },
        {
          "Name": "Content-Encoding",
          "Value": "gzip"
        },
        {
          "Name": "Content-Length",
          "Value": "__content-length__"
        },
        {
          "Name": "Content-Type",
          "Value": "text/css"
        },
        {
          "Name": "ETag",
          "Value": "__etag__"
        },
        {
          "Name": "ETag",
          "Value": "__etag__"
        },
        {
          "Name": "Last-Modified",
          "Value": "__last-modified__"
        },
        {
          "Name": "Vary",
          "Value": "Content-Encoding"
        }
      ],
      "EndpointProperties": [
        {
          "Name": "integrity",
          "Value": "__integrity__"
        }
      ]
    },
    {
      "Route": "_content/AnotherClassLib/js/project-direct-dep.js.gz",
      "AssetFile": "${ProjectPath}\\AnotherClassLib\\obj\\Debug\\${Tfm}\\compressed\\_content\\AnotherClassLib\\js\\project-direct-dep.js.gz",
      "Selectors": [],
      "ResponseHeaders": [
        {
          "Name": "Accept-Ranges",
          "Value": "bytes"
        },
        {
          "Name": "Cache-Control",
          "Value": "no-cache"
        },
        {
          "Name": "Content-Encoding",
          "Value": "gzip"
        },
        {
          "Name": "Content-Length",
          "Value": "__content-length__"
        },
        {
          "Name": "Content-Type",
          "Value": "text/javascript"
        },
        {
          "Name": "ETag",
          "Value": "__etag__"
        },
        {
          "Name": "Last-Modified",
          "Value": "__last-modified__"
        },
        {
          "Name": "Vary",
          "Value": "Content-Encoding"
        }
      ],
      "EndpointProperties": [
        {
          "Name": "integrity",
          "Value": "__integrity__"
        }
      ]
    },
    {
      "Route": "_content/AnotherClassLib/js/project-direct-dep.js",
      "AssetFile": "${ProjectPath}\\AnotherClassLib\\obj\\Debug\\${Tfm}\\compressed\\_content\\AnotherClassLib\\js\\project-direct-dep.js.gz",
      "Selectors": [
        {
          "Name": "Content-Encoding",
          "Value": "gzip",
          "Quality": "__quality__"
        }
      ],
      "ResponseHeaders": [
        {
          "Name": "Accept-Ranges",
          "Value": "bytes"
        },
        {
          "Name": "Cache-Control",
          "Value": "no-cache"
        },
        {
          "Name": "Content-Encoding",
          "Value": "gzip"
        },
        {
          "Name": "Content-Length",
          "Value": "__content-length__"
        },
        {
          "Name": "Content-Type",
          "Value": "text/javascript"
        },
        {
          "Name": "ETag",
          "Value": "__etag__"
        },
        {
          "Name": "ETag",
          "Value": "__etag__"
        },
        {
          "Name": "Last-Modified",
          "Value": "__last-modified__"
        },
        {
          "Name": "Vary",
          "Value": "Content-Encoding"
        }
      ],
      "EndpointProperties": [
        {
          "Name": "integrity",
          "Value": "__integrity__"
        }
      ]
    },
    {
      "Route": "_content/AnotherClassLib/AnotherClassLib.lib.module.js",
      "AssetFile": "${ProjectPath}\\AnotherClassLib\\wwwroot\\AnotherClassLib.lib.module.js",
      "Selectors": [],
      "ResponseHeaders": [
        {
          "Name": "Accept-Ranges",
          "Value": "bytes"
        },
        {
          "Name": "Cache-Control",
          "Value": "no-cache"
        },
        {
          "Name": "Content-Length",
          "Value": "__content-length__"
        },
        {
          "Name": "Content-Type",
          "Value": "text/javascript"
        },
        {
          "Name": "ETag",
          "Value": "__etag__"
        },
        {
          "Name": "Last-Modified",
          "Value": "__last-modified__"
        }
      ],
      "EndpointProperties": [
        {
          "Name": "dependency-group",
          "Value": "js-initializer"
        },
        {
          "Name": "integrity",
          "Value": "__integrity__"
        },
        {
          "Name": "script-type",
          "Value": "module"
        }
      ]
    },
    {
      "Route": "_content/AnotherClassLib/css/site.css",
      "AssetFile": "${ProjectPath}\\AnotherClassLib\\wwwroot\\css\\site.css",
      "Selectors": [],
      "ResponseHeaders": [
        {
          "Name": "Accept-Ranges",
          "Value": "bytes"
        },
        {
          "Name": "Cache-Control",
          "Value": "no-cache"
        },
        {
          "Name": "Content-Length",
          "Value": "__content-length__"
        },
        {
          "Name": "Content-Type",
          "Value": "text/css"
        },
        {
          "Name": "ETag",
          "Value": "__etag__"
        },
        {
          "Name": "Last-Modified",
          "Value": "__last-modified__"
        }
      ],
      "EndpointProperties": [
        {
          "Name": "integrity",
          "Value": "__integrity__"
        }
      ]
    },
    {
      "Route": "_content/AnotherClassLib/js/project-direct-dep.js",
      "AssetFile": "${ProjectPath}\\AnotherClassLib\\wwwroot\\js\\project-direct-dep.js",
      "Selectors": [],
      "ResponseHeaders": [
        {
          "Name": "Accept-Ranges",
          "Value": "bytes"
        },
        {
          "Name": "Cache-Control",
          "Value": "no-cache"
        },
        {
          "Name": "Content-Length",
          "Value": "__content-length__"
        },
        {
          "Name": "Content-Type",
          "Value": "text/javascript"
        },
        {
          "Name": "ETag",
          "Value": "__etag__"
        },
        {
          "Name": "Last-Modified",
          "Value": "__last-modified__"
        }
      ],
      "EndpointProperties": [
        {
          "Name": "integrity",
          "Value": "__integrity__"
        }
      ]
    },
    {
      "Route": "AppWithPackageAndP2PReference.styles.css.gz",
      "AssetFile": "${ProjectPath}\\AppWithPackageAndP2PReference\\obj\\Debug\\${Tfm}\\compressed\\AppWithPackageAndP2PReference#[.{fingerprint=__fingerprint__}]?.styles.css.gz",
      "Selectors": [],
      "ResponseHeaders": [
        {
          "Name": "Accept-Ranges",
          "Value": "bytes"
        },
        {
          "Name": "Cache-Control",
          "Value": "no-cache"
        },
        {
          "Name": "Content-Encoding",
          "Value": "gzip"
        },
        {
          "Name": "Content-Length",
          "Value": "__content-length__"
        },
        {
          "Name": "Content-Type",
          "Value": "text/css"
        },
        {
          "Name": "ETag",
          "Value": "__etag__"
        },
        {
          "Name": "Last-Modified",
          "Value": "__last-modified__"
        },
        {
          "Name": "Vary",
          "Value": "Content-Encoding"
        }
      ],
      "EndpointProperties": [
        {
          "Name": "integrity",
          "Value": "__integrity__"
        }
      ]
    },
    {
      "Route": "AppWithPackageAndP2PReference.__fingerprint__.styles.css.gz",
      "AssetFile": "${ProjectPath}\\AppWithPackageAndP2PReference\\obj\\Debug\\${Tfm}\\compressed\\AppWithPackageAndP2PReference#[.{fingerprint=__fingerprint__}]?.styles.css.gz",
      "Selectors": [],
      "ResponseHeaders": [
        {
          "Name": "Accept-Ranges",
          "Value": "bytes"
        },
        {
          "Name": "Cache-Control",
          "Value": "max-age=31536000, immutable"
        },
        {
          "Name": "Content-Encoding",
          "Value": "gzip"
        },
        {
          "Name": "Content-Length",
          "Value": "__content-length__"
        },
        {
          "Name": "Content-Type",
          "Value": "text/css"
        },
        {
          "Name": "ETag",
          "Value": "__etag__"
        },
        {
          "Name": "Last-Modified",
          "Value": "__last-modified__"
        },
        {
          "Name": "Vary",
          "Value": "Content-Encoding"
        }
      ],
      "EndpointProperties": [
        {
          "Name": "fingerprint",
          "Value": "__fingerprint__"
        },
        {
          "Name": "integrity",
          "Value": "__integrity__"
        },
        {
          "Name": "label",
          "Value": "AppWithPackageAndP2PReference.styles.css.gz"
        }
      ]
    },
    {
      "Route": "AppWithPackageAndP2PReference.styles.css",
      "AssetFile": "${ProjectPath}\\AppWithPackageAndP2PReference\\obj\\Debug\\${Tfm}\\compressed\\AppWithPackageAndP2PReference#[.{fingerprint=__fingerprint__}]?.styles.css.gz",
      "Selectors": [
        {
          "Name": "Content-Encoding",
          "Value": "gzip",
          "Quality": "__quality__"
        }
      ],
      "ResponseHeaders": [
        {
          "Name": "Accept-Ranges",
          "Value": "bytes"
        },
        {
          "Name": "Cache-Control",
          "Value": "no-cache"
        },
        {
          "Name": "Content-Encoding",
          "Value": "gzip"
        },
        {
          "Name": "Content-Length",
          "Value": "__content-length__"
        },
        {
          "Name": "Content-Type",
          "Value": "text/css"
        },
        {
          "Name": "ETag",
          "Value": "__etag__"
        },
        {
          "Name": "ETag",
          "Value": "__etag__"
        },
        {
          "Name": "Last-Modified",
          "Value": "__last-modified__"
        },
        {
          "Name": "Link",
          "Value": "\u003C_content/ClassLibrary/ClassLibrary.__fingerprint__.bundle.scp.css\u003E; rel=\u0022preload\u0022; as=\u0022style\u0022, \u003C_content/RazorPackageLibraryDirectDependency/RazorPackageLibraryDirectDependency.__fingerprint__.bundle.scp.css\u003E; rel=\u0022preload\u0022; as=\u0022style\u0022"
        },
        {
          "Name": "Vary",
          "Value": "Content-Encoding"
        }
      ],
      "EndpointProperties": [
        {
          "Name": "integrity",
          "Value": "__integrity__"
        }
      ]
    },
    {
      "Route": "AppWithPackageAndP2PReference.__fingerprint__.styles.css",
      "AssetFile": "${ProjectPath}\\AppWithPackageAndP2PReference\\obj\\Debug\\${Tfm}\\compressed\\AppWithPackageAndP2PReference#[.{fingerprint=__fingerprint__}]?.styles.css.gz",
      "Selectors": [
        {
          "Name": "Content-Encoding",
          "Value": "gzip",
          "Quality": "__quality__"
        }
      ],
      "ResponseHeaders": [
        {
          "Name": "Accept-Ranges",
          "Value": "bytes"
        },
        {
          "Name": "Cache-Control",
          "Value": "max-age=31536000, immutable"
        },
        {
          "Name": "Content-Encoding",
          "Value": "gzip"
        },
        {
          "Name": "Content-Length",
          "Value": "__content-length__"
        },
        {
          "Name": "Content-Type",
          "Value": "text/css"
        },
        {
          "Name": "ETag",
          "Value": "__etag__"
        },
        {
          "Name": "ETag",
          "Value": "__etag__"
        },
        {
          "Name": "Last-Modified",
          "Value": "__last-modified__"
        },
        {
          "Name": "Link",
          "Value": "\u003C_content/ClassLibrary/ClassLibrary.__fingerprint__.bundle.scp.css\u003E; rel=\u0022preload\u0022; as=\u0022style\u0022, \u003C_content/RazorPackageLibraryDirectDependency/RazorPackageLibraryDirectDependency.__fingerprint__.bundle.scp.css\u003E; rel=\u0022preload\u0022; as=\u0022style\u0022"
        },
        {
          "Name": "Vary",
          "Value": "Content-Encoding"
        }
      ],
      "EndpointProperties": [
        {
          "Name": "fingerprint",
          "Value": "__fingerprint__"
        },
        {
          "Name": "integrity",
          "Value": "__integrity__"
        },
        {
          "Name": "label",
          "Value": "AppWithPackageAndP2PReference.styles.css"
        }
      ]
    },
    {
      "Route": "AppWithPackageAndP2PReference.modules.json.gz",
      "AssetFile": "${ProjectPath}\\AppWithPackageAndP2PReference\\obj\\Debug\\${Tfm}\\compressed\\AppWithPackageAndP2PReference.modules.json.gz",
      "Selectors": [],
      "ResponseHeaders": [
        {
          "Name": "Accept-Ranges",
          "Value": "bytes"
        },
        {
          "Name": "Cache-Control",
          "Value": "no-cache"
        },
        {
          "Name": "Content-Encoding",
          "Value": "gzip"
        },
        {
          "Name": "Content-Length",
          "Value": "__content-length__"
        },
        {
          "Name": "Content-Type",
          "Value": "application/json"
        },
        {
          "Name": "ETag",
          "Value": "__etag__"
        },
        {
          "Name": "Last-Modified",
          "Value": "__last-modified__"
        },
        {
          "Name": "Vary",
          "Value": "Content-Encoding"
        }
      ],
      "EndpointProperties": [
        {
          "Name": "integrity",
          "Value": "__integrity__"
        }
      ]
    },
    {
      "Route": "AppWithPackageAndP2PReference.modules.json",
      "AssetFile": "${ProjectPath}\\AppWithPackageAndP2PReference\\obj\\Debug\\${Tfm}\\compressed\\AppWithPackageAndP2PReference.modules.json.gz",
      "Selectors": [
        {
          "Name": "Content-Encoding",
          "Value": "gzip",
          "Quality": "__quality__"
        }
      ],
      "ResponseHeaders": [
        {
          "Name": "Accept-Ranges",
          "Value": "bytes"
        },
        {
          "Name": "Cache-Control",
          "Value": "no-cache"
        },
        {
          "Name": "Content-Encoding",
          "Value": "gzip"
        },
        {
          "Name": "Content-Length",
          "Value": "__content-length__"
        },
        {
          "Name": "Content-Type",
          "Value": "application/json"
        },
        {
          "Name": "ETag",
          "Value": "__etag__"
        },
        {
          "Name": "ETag",
          "Value": "__etag__"
        },
        {
          "Name": "Last-Modified",
          "Value": "__last-modified__"
        },
        {
          "Name": "Vary",
          "Value": "Content-Encoding"
        }
      ],
      "EndpointProperties": [
        {
          "Name": "integrity",
          "Value": "__integrity__"
        }
      ]
    },
    {
      "Route": "_content/RazorPackageLibraryDirectDependency/RazorPackageLibraryDirectDependency.__fingerprint__.bundle.scp.css.gz",
      "AssetFile": "${ProjectPath}\\AppWithPackageAndP2PReference\\obj\\Debug\\${Tfm}\\compressed\\_content\\RazorPackageLibraryDirectDependency\\RazorPackageLibraryDirectDependency.__fingerprint__.bundle.scp.css.gz",
      "Selectors": [],
      "ResponseHeaders": [
        {
          "Name": "Accept-Ranges",
          "Value": "bytes"
        },
        {
          "Name": "Cache-Control",
          "Value": "no-cache"
        },
        {
          "Name": "Content-Encoding",
          "Value": "gzip"
        },
        {
          "Name": "Content-Length",
          "Value": "__content-length__"
        },
        {
          "Name": "Content-Type",
          "Value": "text/css"
        },
        {
          "Name": "ETag",
          "Value": "__etag__"
        },
        {
          "Name": "Last-Modified",
          "Value": "__last-modified__"
        },
        {
          "Name": "Vary",
          "Value": "Content-Encoding"
        }
      ],
      "EndpointProperties": [
        {
          "Name": "integrity",
          "Value": "__integrity__"
        }
      ]
    },
    {
      "Route": "_content/RazorPackageLibraryDirectDependency/RazorPackageLibraryDirectDependency.bundle.scp.css",
      "AssetFile": "${ProjectPath}\\AppWithPackageAndP2PReference\\obj\\Debug\\${Tfm}\\compressed\\_content\\RazorPackageLibraryDirectDependency\\RazorPackageLibraryDirectDependency.__fingerprint__.bundle.scp.css.gz",
      "Selectors": [
        {
          "Name": "Content-Encoding",
          "Value": "gzip",
          "Quality": "__quality__"
        }
      ],
      "ResponseHeaders": [
        {
          "Name": "Accept-Ranges",
          "Value": "bytes"
        },
        {
          "Name": "Cache-Control",
          "Value": "no-cache"
        },
        {
          "Name": "Content-Encoding",
          "Value": "gzip"
        },
        {
          "Name": "Content-Length",
          "Value": "__content-length__"
        },
        {
          "Name": "Content-Type",
          "Value": "text/css"
        },
        {
          "Name": "ETag",
          "Value": "__etag__"
        },
        {
          "Name": "ETag",
          "Value": "__etag__"
        },
        {
          "Name": "Last-Modified",
          "Value": "__last-modified__"
        },
        {
          "Name": "Vary",
          "Value": "Content-Encoding"
        }
      ],
      "EndpointProperties": [
        {
          "Name": "integrity",
          "Value": "__integrity__"
        }
      ]
    },
    {
      "Route": "_content/RazorPackageLibraryDirectDependency/css/site.css.gz",
      "AssetFile": "${ProjectPath}\\AppWithPackageAndP2PReference\\obj\\Debug\\${Tfm}\\compressed\\_content\\RazorPackageLibraryDirectDependency\\css\\site.css.gz",
      "Selectors": [],
      "ResponseHeaders": [
        {
          "Name": "Accept-Ranges",
          "Value": "bytes"
        },
        {
          "Name": "Cache-Control",
          "Value": "no-cache"
        },
        {
          "Name": "Content-Encoding",
          "Value": "gzip"
        },
        {
          "Name": "Content-Length",
          "Value": "__content-length__"
        },
        {
          "Name": "Content-Type",
          "Value": "text/css"
        },
        {
          "Name": "ETag",
          "Value": "__etag__"
        },
        {
          "Name": "Last-Modified",
          "Value": "__last-modified__"
        },
        {
          "Name": "Vary",
          "Value": "Content-Encoding"
        }
      ],
      "EndpointProperties": [
        {
          "Name": "integrity",
          "Value": "__integrity__"
        }
      ]
    },
    {
      "Route": "_content/RazorPackageLibraryDirectDependency/css/site.css",
      "AssetFile": "${ProjectPath}\\AppWithPackageAndP2PReference\\obj\\Debug\\${Tfm}\\compressed\\_content\\RazorPackageLibraryDirectDependency\\css\\site.css.gz",
      "Selectors": [
        {
          "Name": "Content-Encoding",
          "Value": "gzip",
          "Quality": "__quality__"
        }
      ],
      "ResponseHeaders": [
        {
          "Name": "Accept-Ranges",
          "Value": "bytes"
        },
        {
          "Name": "Cache-Control",
          "Value": "no-cache"
        },
        {
          "Name": "Content-Encoding",
          "Value": "gzip"
        },
        {
          "Name": "Content-Length",
          "Value": "__content-length__"
        },
        {
          "Name": "Content-Type",
          "Value": "text/css"
        },
        {
          "Name": "ETag",
          "Value": "__etag__"
        },
        {
          "Name": "ETag",
          "Value": "__etag__"
        },
        {
          "Name": "Last-Modified",
          "Value": "__last-modified__"
        },
        {
          "Name": "Vary",
          "Value": "Content-Encoding"
        }
      ],
      "EndpointProperties": [
        {
          "Name": "integrity",
          "Value": "__integrity__"
        }
      ]
    },
    {
      "Route": "_content/RazorPackageLibraryDirectDependency/js/pkg-direct-dep.js.gz",
      "AssetFile": "${ProjectPath}\\AppWithPackageAndP2PReference\\obj\\Debug\\${Tfm}\\compressed\\_content\\RazorPackageLibraryDirectDependency\\js\\pkg-direct-dep.js.gz",
      "Selectors": [],
      "ResponseHeaders": [
        {
          "Name": "Accept-Ranges",
          "Value": "bytes"
        },
        {
          "Name": "Cache-Control",
          "Value": "no-cache"
        },
        {
          "Name": "Content-Encoding",
          "Value": "gzip"
        },
        {
          "Name": "Content-Length",
          "Value": "__content-length__"
        },
        {
          "Name": "Content-Type",
          "Value": "text/javascript"
        },
        {
          "Name": "ETag",
          "Value": "__etag__"
        },
        {
          "Name": "Last-Modified",
          "Value": "__last-modified__"
        },
        {
          "Name": "Vary",
          "Value": "Content-Encoding"
        }
      ],
      "EndpointProperties": [
        {
          "Name": "integrity",
          "Value": "__integrity__"
        }
      ]
    },
    {
      "Route": "_content/RazorPackageLibraryDirectDependency/js/pkg-direct-dep.js",
      "AssetFile": "${ProjectPath}\\AppWithPackageAndP2PReference\\obj\\Debug\\${Tfm}\\compressed\\_content\\RazorPackageLibraryDirectDependency\\js\\pkg-direct-dep.js.gz",
      "Selectors": [
        {
          "Name": "Content-Encoding",
          "Value": "gzip",
          "Quality": "__quality__"
        }
      ],
      "ResponseHeaders": [
        {
          "Name": "Accept-Ranges",
          "Value": "bytes"
        },
        {
          "Name": "Cache-Control",
          "Value": "no-cache"
        },
        {
          "Name": "Content-Encoding",
          "Value": "gzip"
        },
        {
          "Name": "Content-Length",
          "Value": "__content-length__"
        },
        {
          "Name": "Content-Type",
          "Value": "text/javascript"
        },
        {
          "Name": "ETag",
          "Value": "__etag__"
        },
        {
          "Name": "ETag",
          "Value": "__etag__"
        },
        {
          "Name": "Last-Modified",
          "Value": "__last-modified__"
        },
        {
          "Name": "Vary",
          "Value": "Content-Encoding"
        }
      ],
      "EndpointProperties": [
        {
          "Name": "integrity",
          "Value": "__integrity__"
        }
      ]
    },
    {
      "Route": "_content/RazorPackageLibraryTransitiveDependency/js/pkg-transitive-dep.js.gz",
      "AssetFile": "${ProjectPath}\\AppWithPackageAndP2PReference\\obj\\Debug\\${Tfm}\\compressed\\_content\\RazorPackageLibraryTransitiveDependency\\js\\pkg-transitive-dep.js.gz",
      "Selectors": [],
      "ResponseHeaders": [
        {
          "Name": "Accept-Ranges",
          "Value": "bytes"
        },
        {
          "Name": "Cache-Control",
          "Value": "no-cache"
        },
        {
          "Name": "Content-Encoding",
          "Value": "gzip"
        },
        {
          "Name": "Content-Length",
          "Value": "__content-length__"
        },
        {
          "Name": "Content-Type",
          "Value": "text/javascript"
        },
        {
          "Name": "ETag",
          "Value": "__etag__"
        },
        {
          "Name": "Last-Modified",
          "Value": "__last-modified__"
        },
        {
          "Name": "Vary",
          "Value": "Content-Encoding"
        }
      ],
      "EndpointProperties": [
        {
          "Name": "integrity",
          "Value": "__integrity__"
        }
      ]
    },
    {
      "Route": "_content/RazorPackageLibraryTransitiveDependency/js/pkg-transitive-dep.js",
      "AssetFile": "${ProjectPath}\\AppWithPackageAndP2PReference\\obj\\Debug\\${Tfm}\\compressed\\_content\\RazorPackageLibraryTransitiveDependency\\js\\pkg-transitive-dep.js.gz",
      "Selectors": [
        {
          "Name": "Content-Encoding",
          "Value": "gzip",
          "Quality": "__quality__"
        }
      ],
      "ResponseHeaders": [
        {
          "Name": "Accept-Ranges",
          "Value": "bytes"
        },
        {
          "Name": "Cache-Control",
          "Value": "no-cache"
        },
        {
          "Name": "Content-Encoding",
          "Value": "gzip"
        },
        {
          "Name": "Content-Length",
          "Value": "__content-length__"
        },
        {
          "Name": "Content-Type",
          "Value": "text/javascript"
        },
        {
          "Name": "ETag",
          "Value": "__etag__"
        },
        {
          "Name": "ETag",
          "Value": "__etag__"
        },
        {
          "Name": "Last-Modified",
          "Value": "__last-modified__"
        },
        {
          "Name": "Vary",
          "Value": "Content-Encoding"
        }
      ],
      "EndpointProperties": [
        {
          "Name": "integrity",
          "Value": "__integrity__"
        }
      ]
    },
    {
      "Route": "AppWithPackageAndP2PReference.modules.json",
      "AssetFile": "${ProjectPath}\\AppWithPackageAndP2PReference\\obj\\Debug\\${Tfm}\\jsmodules\\jsmodules.build.manifest.json",
      "Selectors": [],
      "ResponseHeaders": [
        {
          "Name": "Accept-Ranges",
          "Value": "bytes"
        },
        {
          "Name": "Cache-Control",
          "Value": "no-cache"
        },
        {
          "Name": "Content-Length",
          "Value": "__content-length__"
        },
        {
          "Name": "Content-Type",
          "Value": "application/json"
        },
        {
          "Name": "ETag",
          "Value": "__etag__"
        },
        {
          "Name": "Last-Modified",
          "Value": "__last-modified__"
        }
      ],
      "EndpointProperties": [
        {
          "Name": "integrity",
          "Value": "__integrity__"
        }
      ]
    },
    {
      "Route": "AppWithPackageAndP2PReference.styles.css",
      "AssetFile": "${ProjectPath}\\AppWithPackageAndP2PReference\\obj\\Debug\\${Tfm}\\scopedcss\\bundle\\AppWithPackageAndP2PReference.styles.css",
      "Selectors": [],
      "ResponseHeaders": [
        {
          "Name": "Accept-Ranges",
          "Value": "bytes"
        },
        {
          "Name": "Cache-Control",
          "Value": "no-cache"
        },
        {
          "Name": "Content-Length",
          "Value": "__content-length__"
        },
        {
          "Name": "Content-Type",
          "Value": "text/css"
        },
        {
          "Name": "ETag",
          "Value": "__etag__"
        },
        {
          "Name": "Last-Modified",
          "Value": "__last-modified__"
        },
        {
          "Name": "Link",
          "Value": "\u003C_content/ClassLibrary/ClassLibrary.__fingerprint__.bundle.scp.css\u003E; rel=\u0022preload\u0022; as=\u0022style\u0022, \u003C_content/RazorPackageLibraryDirectDependency/RazorPackageLibraryDirectDependency.__fingerprint__.bundle.scp.css\u003E; rel=\u0022preload\u0022; as=\u0022style\u0022"
        }
      ],
      "EndpointProperties": [
        {
          "Name": "integrity",
          "Value": "__integrity__"
        }
      ]
    },
    {
      "Route": "AppWithPackageAndP2PReference.__fingerprint__.styles.css",
      "AssetFile": "${ProjectPath}\\AppWithPackageAndP2PReference\\obj\\Debug\\${Tfm}\\scopedcss\\bundle\\AppWithPackageAndP2PReference.styles.css",
      "Selectors": [],
      "ResponseHeaders": [
        {
          "Name": "Accept-Ranges",
          "Value": "bytes"
        },
        {
          "Name": "Cache-Control",
          "Value": "max-age=31536000, immutable"
        },
        {
          "Name": "Content-Length",
          "Value": "__content-length__"
        },
        {
          "Name": "Content-Type",
          "Value": "text/css"
        },
        {
          "Name": "ETag",
          "Value": "__etag__"
        },
        {
          "Name": "Last-Modified",
          "Value": "__last-modified__"
        },
        {
          "Name": "Link",
          "Value": "\u003C_content/ClassLibrary/ClassLibrary.__fingerprint__.bundle.scp.css\u003E; rel=\u0022preload\u0022; as=\u0022style\u0022, \u003C_content/RazorPackageLibraryDirectDependency/RazorPackageLibraryDirectDependency.__fingerprint__.bundle.scp.css\u003E; rel=\u0022preload\u0022; as=\u0022style\u0022"
        }
      ],
      "EndpointProperties": [
        {
          "Name": "fingerprint",
          "Value": "__fingerprint__"
        },
        {
          "Name": "integrity",
          "Value": "__integrity__"
        },
        {
          "Name": "label",
          "Value": "AppWithPackageAndP2PReference.styles.css"
        }
      ]
    },
    {
      "Route": "_content/ClassLibrary/AnotherClassLib.lib.module.js.gz",
      "AssetFile": "${ProjectPath}\\ClassLibrary\\obj\\Debug\\${Tfm}\\compressed\\_content\\ClassLibrary\\AnotherClassLib.lib.module.js.gz",
      "Selectors": [],
      "ResponseHeaders": [
        {
          "Name": "Accept-Ranges",
          "Value": "bytes"
        },
        {
          "Name": "Cache-Control",
          "Value": "no-cache"
        },
        {
          "Name": "Content-Encoding",
          "Value": "gzip"
        },
        {
          "Name": "Content-Length",
          "Value": "__content-length__"
        },
        {
          "Name": "Content-Type",
          "Value": "text/javascript"
        },
        {
          "Name": "ETag",
          "Value": "__etag__"
        },
        {
          "Name": "Last-Modified",
          "Value": "__last-modified__"
        },
        {
          "Name": "Vary",
          "Value": "Content-Encoding"
        }
      ],
      "EndpointProperties": [
        {
          "Name": "integrity",
          "Value": "__integrity__"
        }
      ]
    },
    {
      "Route": "_content/ClassLibrary/AnotherClassLib.lib.module.js",
      "AssetFile": "${ProjectPath}\\ClassLibrary\\obj\\Debug\\${Tfm}\\compressed\\_content\\ClassLibrary\\AnotherClassLib.lib.module.js.gz",
      "Selectors": [
        {
          "Name": "Content-Encoding",
          "Value": "gzip",
          "Quality": "__quality__"
        }
      ],
      "ResponseHeaders": [
        {
          "Name": "Accept-Ranges",
          "Value": "bytes"
        },
        {
          "Name": "Cache-Control",
          "Value": "no-cache"
        },
        {
          "Name": "Content-Encoding",
          "Value": "gzip"
        },
        {
          "Name": "Content-Length",
          "Value": "__content-length__"
        },
        {
          "Name": "Content-Type",
          "Value": "text/javascript"
        },
        {
          "Name": "ETag",
          "Value": "__etag__"
        },
        {
          "Name": "ETag",
          "Value": "__etag__"
        },
        {
          "Name": "Last-Modified",
          "Value": "__last-modified__"
        },
        {
          "Name": "Vary",
          "Value": "Content-Encoding"
        }
      ],
      "EndpointProperties": [
        {
          "Name": "integrity",
          "Value": "__integrity__"
        }
      ]
    },
    {
      "Route": "_content/ClassLibrary/ClassLibrary.bundle.scp.css.gz",
      "AssetFile": "${ProjectPath}\\ClassLibrary\\obj\\Debug\\${Tfm}\\compressed\\_content\\ClassLibrary\\ClassLibrary#[.{fingerprint=__fingerprint__}]!.bundle.scp.css.gz",
      "Selectors": [],
      "ResponseHeaders": [
        {
          "Name": "Accept-Ranges",
          "Value": "bytes"
        },
        {
          "Name": "Cache-Control",
          "Value": "no-cache"
        },
        {
          "Name": "Content-Encoding",
          "Value": "gzip"
        },
        {
          "Name": "Content-Length",
          "Value": "__content-length__"
        },
        {
          "Name": "Content-Type",
          "Value": "text/css"
        },
        {
          "Name": "ETag",
          "Value": "__etag__"
        },
        {
          "Name": "Last-Modified",
          "Value": "__last-modified__"
        },
        {
          "Name": "Vary",
          "Value": "Content-Encoding"
        }
      ],
      "EndpointProperties": [
        {
          "Name": "integrity",
          "Value": "__integrity__"
        }
      ]
    },
    {
      "Route": "_content/ClassLibrary/ClassLibrary.__fingerprint__.bundle.scp.css.gz",
      "AssetFile": "${ProjectPath}\\ClassLibrary\\obj\\Debug\\${Tfm}\\compressed\\_content\\ClassLibrary\\ClassLibrary#[.{fingerprint=__fingerprint__}]!.bundle.scp.css.gz",
      "Selectors": [],
      "ResponseHeaders": [
        {
          "Name": "Accept-Ranges",
          "Value": "bytes"
        },
        {
          "Name": "Cache-Control",
          "Value": "max-age=31536000, immutable"
        },
        {
          "Name": "Content-Encoding",
          "Value": "gzip"
        },
        {
          "Name": "Content-Length",
          "Value": "__content-length__"
        },
        {
          "Name": "Content-Type",
          "Value": "text/css"
        },
        {
          "Name": "ETag",
          "Value": "__etag__"
        },
        {
          "Name": "Last-Modified",
          "Value": "__last-modified__"
        },
        {
          "Name": "Vary",
          "Value": "Content-Encoding"
        }
      ],
      "EndpointProperties": [
        {
          "Name": "fingerprint",
          "Value": "__fingerprint__"
        },
        {
          "Name": "integrity",
          "Value": "__integrity__"
        },
        {
          "Name": "label",
          "Value": "_content/ClassLibrary/ClassLibrary.bundle.scp.css.gz"
        }
      ]
    },
    {
      "Route": "_content/ClassLibrary/ClassLibrary.bundle.scp.css",
      "AssetFile": "${ProjectPath}\\ClassLibrary\\obj\\Debug\\${Tfm}\\compressed\\_content\\ClassLibrary\\ClassLibrary#[.{fingerprint=__fingerprint__}]!.bundle.scp.css.gz",
      "Selectors": [
        {
          "Name": "Content-Encoding",
          "Value": "gzip",
          "Quality": "__quality__"
        }
      ],
      "ResponseHeaders": [
        {
          "Name": "Accept-Ranges",
          "Value": "bytes"
        },
        {
          "Name": "Cache-Control",
          "Value": "no-cache"
        },
        {
          "Name": "Content-Encoding",
          "Value": "gzip"
        },
        {
          "Name": "Content-Length",
          "Value": "__content-length__"
        },
        {
          "Name": "Content-Type",
          "Value": "text/css"
        },
        {
          "Name": "ETag",
          "Value": "__etag__"
        },
        {
          "Name": "ETag",
          "Value": "__etag__"
        },
        {
          "Name": "Last-Modified",
          "Value": "__last-modified__"
        },
        {
          "Name": "Vary",
          "Value": "Content-Encoding"
        }
      ],
      "EndpointProperties": [
        {
          "Name": "integrity",
          "Value": "__integrity__"
        }
      ]
    },
    {
      "Route": "_content/ClassLibrary/ClassLibrary.__fingerprint__.bundle.scp.css",
      "AssetFile": "${ProjectPath}\\ClassLibrary\\obj\\Debug\\${Tfm}\\compressed\\_content\\ClassLibrary\\ClassLibrary#[.{fingerprint=__fingerprint__}]!.bundle.scp.css.gz",
      "Selectors": [
        {
          "Name": "Content-Encoding",
          "Value": "gzip",
          "Quality": "__quality__"
        }
      ],
      "ResponseHeaders": [
        {
          "Name": "Accept-Ranges",
          "Value": "bytes"
        },
        {
          "Name": "Cache-Control",
          "Value": "max-age=31536000, immutable"
        },
        {
          "Name": "Content-Encoding",
          "Value": "gzip"
        },
        {
          "Name": "Content-Length",
          "Value": "__content-length__"
        },
        {
          "Name": "Content-Type",
          "Value": "text/css"
        },
        {
          "Name": "ETag",
          "Value": "__etag__"
        },
        {
          "Name": "ETag",
          "Value": "__etag__"
        },
        {
          "Name": "Last-Modified",
          "Value": "__last-modified__"
        },
        {
          "Name": "Vary",
          "Value": "Content-Encoding"
        }
      ],
      "EndpointProperties": [
        {
          "Name": "fingerprint",
          "Value": "__fingerprint__"
        },
        {
          "Name": "integrity",
          "Value": "__integrity__"
        },
        {
          "Name": "label",
          "Value": "_content/ClassLibrary/ClassLibrary.bundle.scp.css"
        }
      ]
    },
    {
      "Route": "_content/ClassLibrary/js/project-transitive-dep.js.gz",
      "AssetFile": "${ProjectPath}\\ClassLibrary\\obj\\Debug\\${Tfm}\\compressed\\_content\\ClassLibrary\\js\\project-transitive-dep.js.gz",
      "Selectors": [],
      "ResponseHeaders": [
        {
          "Name": "Accept-Ranges",
          "Value": "bytes"
        },
        {
          "Name": "Cache-Control",
          "Value": "no-cache"
        },
        {
          "Name": "Content-Encoding",
          "Value": "gzip"
        },
        {
          "Name": "Content-Length",
          "Value": "__content-length__"
        },
        {
          "Name": "Content-Type",
          "Value": "text/javascript"
        },
        {
          "Name": "ETag",
          "Value": "__etag__"
        },
        {
          "Name": "Last-Modified",
          "Value": "__last-modified__"
        },
        {
          "Name": "Vary",
          "Value": "Content-Encoding"
        }
      ],
      "EndpointProperties": [
        {
          "Name": "integrity",
          "Value": "__integrity__"
        }
      ]
    },
    {
      "Route": "_content/ClassLibrary/js/project-transitive-dep.js",
      "AssetFile": "${ProjectPath}\\ClassLibrary\\obj\\Debug\\${Tfm}\\compressed\\_content\\ClassLibrary\\js\\project-transitive-dep.js.gz",
      "Selectors": [
        {
          "Name": "Content-Encoding",
          "Value": "gzip",
          "Quality": "__quality__"
        }
      ],
      "ResponseHeaders": [
        {
          "Name": "Accept-Ranges",
          "Value": "bytes"
        },
        {
          "Name": "Cache-Control",
          "Value": "no-cache"
        },
        {
          "Name": "Content-Encoding",
          "Value": "gzip"
        },
        {
          "Name": "Content-Length",
          "Value": "__content-length__"
        },
        {
          "Name": "Content-Type",
          "Value": "text/javascript"
        },
        {
          "Name": "ETag",
          "Value": "__etag__"
        },
        {
          "Name": "ETag",
          "Value": "__etag__"
        },
        {
          "Name": "Last-Modified",
          "Value": "__last-modified__"
        },
        {
          "Name": "Vary",
          "Value": "Content-Encoding"
        }
      ],
      "EndpointProperties": [
        {
          "Name": "integrity",
          "Value": "__integrity__"
        }
      ]
    },
    {
      "Route": "_content/ClassLibrary/js/project-transitive-dep.v4.js.gz",
      "AssetFile": "${ProjectPath}\\ClassLibrary\\obj\\Debug\\${Tfm}\\compressed\\_content\\ClassLibrary\\js\\project-transitive-dep.v4.js.gz",
      "Selectors": [],
      "ResponseHeaders": [
        {
          "Name": "Accept-Ranges",
          "Value": "bytes"
        },
        {
          "Name": "Cache-Control",
          "Value": "no-cache"
        },
        {
          "Name": "Content-Encoding",
          "Value": "gzip"
        },
        {
          "Name": "Content-Length",
          "Value": "__content-length__"
        },
        {
          "Name": "Content-Type",
          "Value": "text/javascript"
        },
        {
          "Name": "ETag",
          "Value": "__etag__"
        },
        {
          "Name": "Last-Modified",
          "Value": "__last-modified__"
        },
        {
          "Name": "Vary",
          "Value": "Content-Encoding"
        }
      ],
      "EndpointProperties": [
        {
          "Name": "integrity",
          "Value": "__integrity__"
        }
      ]
    },
    {
      "Route": "_content/ClassLibrary/js/project-transitive-dep.v4.js",
      "AssetFile": "${ProjectPath}\\ClassLibrary\\obj\\Debug\\${Tfm}\\compressed\\_content\\ClassLibrary\\js\\project-transitive-dep.v4.js.gz",
      "Selectors": [
        {
          "Name": "Content-Encoding",
          "Value": "gzip",
          "Quality": "__quality__"
        }
      ],
      "ResponseHeaders": [
        {
          "Name": "Accept-Ranges",
          "Value": "bytes"
        },
        {
          "Name": "Cache-Control",
          "Value": "no-cache"
        },
        {
          "Name": "Content-Encoding",
          "Value": "gzip"
        },
        {
          "Name": "Content-Length",
          "Value": "__content-length__"
        },
        {
          "Name": "Content-Type",
          "Value": "text/javascript"
        },
        {
          "Name": "ETag",
          "Value": "__etag__"
        },
        {
          "Name": "ETag",
          "Value": "__etag__"
        },
        {
          "Name": "Last-Modified",
          "Value": "__last-modified__"
        },
        {
          "Name": "Vary",
          "Value": "Content-Encoding"
        }
      ],
      "EndpointProperties": [
        {
          "Name": "integrity",
          "Value": "__integrity__"
        }
      ]
    },
    {
      "Route": "_content/ClassLibrary/ClassLibrary.bundle.scp.css",
      "AssetFile": "${ProjectPath}\\ClassLibrary\\obj\\Debug\\${Tfm}\\scopedcss\\projectbundle\\ClassLibrary.bundle.scp.css",
      "Selectors": [],
      "ResponseHeaders": [
        {
          "Name": "Accept-Ranges",
          "Value": "bytes"
        },
        {
          "Name": "Cache-Control",
          "Value": "no-cache"
        },
        {
          "Name": "Content-Length",
          "Value": "__content-length__"
        },
        {
          "Name": "Content-Type",
          "Value": "text/css"
        },
        {
          "Name": "ETag",
          "Value": "__etag__"
        },
        {
          "Name": "Last-Modified",
          "Value": "__last-modified__"
        }
      ],
      "EndpointProperties": [
        {
          "Name": "integrity",
          "Value": "__integrity__"
        }
      ]
    },
    {
      "Route": "_content/ClassLibrary/ClassLibrary.__fingerprint__.bundle.scp.css",
      "AssetFile": "${ProjectPath}\\ClassLibrary\\obj\\Debug\\${Tfm}\\scopedcss\\projectbundle\\ClassLibrary.bundle.scp.css",
      "Selectors": [],
      "ResponseHeaders": [
        {
          "Name": "Accept-Ranges",
          "Value": "bytes"
        },
        {
          "Name": "Cache-Control",
          "Value": "max-age=31536000, immutable"
        },
        {
          "Name": "Content-Length",
          "Value": "__content-length__"
        },
        {
          "Name": "Content-Type",
          "Value": "text/css"
        },
        {
          "Name": "ETag",
          "Value": "__etag__"
        },
        {
          "Name": "Last-Modified",
          "Value": "__last-modified__"
        }
      ],
      "EndpointProperties": [
        {
          "Name": "fingerprint",
          "Value": "__fingerprint__"
        },
        {
          "Name": "integrity",
          "Value": "__integrity__"
        },
        {
          "Name": "label",
          "Value": "_content/ClassLibrary/ClassLibrary.bundle.scp.css"
        }
      ]
    },
    {
      "Route": "_content/ClassLibrary/AnotherClassLib.lib.module.js",
      "AssetFile": "${ProjectPath}\\ClassLibrary\\wwwroot\\AnotherClassLib.lib.module.js",
      "Selectors": [],
      "ResponseHeaders": [
        {
          "Name": "Accept-Ranges",
          "Value": "bytes"
        },
        {
          "Name": "Cache-Control",
          "Value": "no-cache"
        },
        {
          "Name": "Content-Length",
          "Value": "__content-length__"
        },
        {
          "Name": "Content-Type",
          "Value": "text/javascript"
        },
        {
          "Name": "ETag",
          "Value": "__etag__"
        },
        {
          "Name": "Last-Modified",
          "Value": "__last-modified__"
        }
      ],
      "EndpointProperties": [
        {
          "Name": "integrity",
          "Value": "__integrity__"
        }
      ]
    },
    {
      "Route": "_content/ClassLibrary/js/project-transitive-dep.js",
      "AssetFile": "${ProjectPath}\\ClassLibrary\\wwwroot\\js\\project-transitive-dep.js",
      "Selectors": [],
      "ResponseHeaders": [
        {
          "Name": "Accept-Ranges",
          "Value": "bytes"
        },
        {
          "Name": "Cache-Control",
          "Value": "no-cache"
        },
        {
          "Name": "Content-Length",
          "Value": "__content-length__"
        },
        {
          "Name": "Content-Type",
          "Value": "text/javascript"
        },
        {
          "Name": "ETag",
          "Value": "__etag__"
        },
        {
          "Name": "Last-Modified",
          "Value": "__last-modified__"
        }
      ],
      "EndpointProperties": [
        {
          "Name": "integrity",
          "Value": "__integrity__"
        }
      ]
    },
    {
      "Route": "_content/ClassLibrary/js/project-transitive-dep.v4.js",
      "AssetFile": "${ProjectPath}\\ClassLibrary\\wwwroot\\js\\project-transitive-dep.v4.js",
      "Selectors": [],
      "ResponseHeaders": [
        {
          "Name": "Accept-Ranges",
          "Value": "bytes"
        },
        {
          "Name": "Cache-Control",
          "Value": "no-cache"
        },
        {
          "Name": "Content-Length",
          "Value": "__content-length__"
        },
        {
          "Name": "Content-Type",
          "Value": "text/javascript"
        },
        {
          "Name": "ETag",
          "Value": "__etag__"
        },
        {
          "Name": "Last-Modified",
          "Value": "__last-modified__"
        }
      ],
      "EndpointProperties": [
        {
          "Name": "integrity",
          "Value": "__integrity__"
        }
      ]
    },
    {
      "Route": "_content/RazorPackageLibraryDirectDependency/RazorPackageLibraryDirectDependency.bundle.scp.css",
      "AssetFile": "${RestorePath}\\razorpackagelibrarydirectdependency\\${PackageVersion}\\staticwebassets\\RazorPackageLibraryDirectDependency.__fingerprint__.bundle.scp.css",
      "Selectors": [],
      "ResponseHeaders": [
        {
          "Name": "Accept-Ranges",
          "Value": "bytes"
        },
        {
          "Name": "Cache-Control",
          "Value": "no-cache"
        },
        {
          "Name": "Content-Length",
          "Value": "__content-length__"
        },
        {
          "Name": "Content-Type",
          "Value": "text/css"
        },
        {
          "Name": "ETag",
          "Value": "__etag__"
        },
        {
          "Name": "Last-Modified",
          "Value": "__last-modified__"
        }
      ],
      "EndpointProperties": [
        {
          "Name": "integrity",
          "Value": "__integrity__"
        }
      ]
    },
    {
      "Route": "_content/RazorPackageLibraryDirectDependency/RazorPackageLibraryDirectDependency.__fingerprint__.bundle.scp.css",
      "AssetFile": "${RestorePath}\\razorpackagelibrarydirectdependency\\${PackageVersion}\\staticwebassets\\RazorPackageLibraryDirectDependency.__fingerprint__.bundle.scp.css",
      "Selectors": [],
      "ResponseHeaders": [
        {
          "Name": "Accept-Ranges",
          "Value": "bytes"
        },
        {
          "Name": "Cache-Control",
          "Value": "max-age=31536000, immutable"
        },
        {
          "Name": "Content-Length",
          "Value": "__content-length__"
        },
        {
          "Name": "Content-Type",
          "Value": "text/css"
        },
        {
          "Name": "ETag",
          "Value": "__etag__"
        },
        {
          "Name": "Last-Modified",
          "Value": "__last-modified__"
        }
      ],
      "EndpointProperties": [
        {
          "Name": "fingerprint",
          "Value": "__fingerprint__"
        },
        {
          "Name": "integrity",
          "Value": "__integrity__"
        },
        {
          "Name": "label",
          "Value": "_content/RazorPackageLibraryDirectDependency/RazorPackageLibraryDirectDependency.bundle.scp.css"
        }
      ]
    },
    {
      "Route": "_content/RazorPackageLibraryDirectDependency/css/site.css",
      "AssetFile": "${RestorePath}\\razorpackagelibrarydirectdependency\\${PackageVersion}\\staticwebassets\\css\\site.css",
      "Selectors": [],
      "ResponseHeaders": [
        {
          "Name": "Accept-Ranges",
          "Value": "bytes"
        },
        {
          "Name": "Cache-Control",
          "Value": "no-cache"
        },
        {
          "Name": "Content-Length",
          "Value": "__content-length__"
        },
        {
          "Name": "Content-Type",
          "Value": "text/css"
        },
        {
          "Name": "ETag",
          "Value": "__etag__"
        },
        {
          "Name": "Last-Modified",
          "Value": "__last-modified__"
        }
      ],
      "EndpointProperties": [
        {
          "Name": "integrity",
          "Value": "__integrity__"
        }
      ]
    },
    {
      "Route": "_content/RazorPackageLibraryDirectDependency/js/pkg-direct-dep.js",
      "AssetFile": "${RestorePath}\\razorpackagelibrarydirectdependency\\${PackageVersion}\\staticwebassets\\js\\pkg-direct-dep.js",
      "Selectors": [],
      "ResponseHeaders": [
        {
          "Name": "Accept-Ranges",
          "Value": "bytes"
        },
        {
          "Name": "Cache-Control",
          "Value": "no-cache"
        },
        {
          "Name": "Content-Length",
          "Value": "__content-length__"
        },
        {
          "Name": "Content-Type",
          "Value": "text/javascript"
        },
        {
          "Name": "ETag",
          "Value": "__etag__"
        },
        {
          "Name": "Last-Modified",
          "Value": "__last-modified__"
        }
      ],
      "EndpointProperties": [
        {
          "Name": "integrity",
          "Value": "__integrity__"
        }
      ]
    },
    {
      "Route": "_content/RazorPackageLibraryTransitiveDependency/js/pkg-transitive-dep.js",
      "AssetFile": "${RestorePath}\\razorpackagelibrarytransitivedependency\\${PackageVersion}\\staticwebassets\\js\\pkg-transitive-dep.js",
      "Selectors": [],
      "ResponseHeaders": [
        {
          "Name": "Accept-Ranges",
          "Value": "bytes"
        },
        {
          "Name": "Cache-Control",
          "Value": "no-cache"
        },
        {
          "Name": "Content-Length",
          "Value": "__content-length__"
        },
        {
          "Name": "Content-Type",
          "Value": "text/javascript"
        },
        {
          "Name": "ETag",
          "Value": "__etag__"
        },
        {
          "Name": "Last-Modified",
          "Value": "__last-modified__"
        }
      ],
      "EndpointProperties": [
        {
          "Name": "integrity",
          "Value": "__integrity__"
        }
      ]
    }
  ]
}<|MERGE_RESOLUTION|>--- conflicted
+++ resolved
@@ -203,11 +203,7 @@
       "Integrity": "__integrity__",
       "CopyToOutputDirectory": "Never",
       "CopyToPublishDirectory": "PreserveNewest",
-<<<<<<< HEAD
-      "OriginalItemSpec": "${ProjectPath}\\AppWithPackageAndP2PReference\\obj\\Debug\\${Tfm}\\scopedcss\\bundle\\_content\\AppWithPackageAndP2PReference\\AppWithPackageAndP2PReference#[.{fingerprint=__fingerprint__}]?.styles.css.gz",
-=======
       "OriginalItemSpec": "${ProjectPath}\\AppWithPackageAndP2PReference\\obj\\Debug\\${Tfm}\\scopedcss\\bundle\\AppWithPackageAndP2PReference#[.{fingerprint=__fingerprint__}]?.styles.css.gz",
->>>>>>> 35b730f9
       "FileLength": -1,
       "LastWriteTime": "0001-01-01T00:00:00+00:00"
     },
@@ -230,11 +226,7 @@
       "Integrity": "__integrity__",
       "CopyToOutputDirectory": "Never",
       "CopyToPublishDirectory": "PreserveNewest",
-<<<<<<< HEAD
-      "OriginalItemSpec": "${ProjectPath}\\AppWithPackageAndP2PReference\\obj\\Debug\\${Tfm}\\jsmodules\\_content\\AppWithPackageAndP2PReference\\AppWithPackageAndP2PReference.modules.json.gz",
-=======
       "OriginalItemSpec": "${ProjectPath}\\AppWithPackageAndP2PReference\\obj\\Debug\\${Tfm}\\jsmodules\\AppWithPackageAndP2PReference.modules.json.gz",
->>>>>>> 35b730f9
       "FileLength": -1,
       "LastWriteTime": "0001-01-01T00:00:00+00:00"
     },
