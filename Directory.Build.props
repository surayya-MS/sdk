--- conflicted
+++ resolved
@@ -11,13 +11,9 @@
     <!-- Default to all packages generating a corresponding symbol package -->
     <IncludeSymbols>true</IncludeSymbols>
     <IsShippingPackage>false</IsShippingPackage>
-<<<<<<< HEAD
     <SdkTargetFramework>net9.0</SdkTargetFramework>
-=======
-    <SdkTargetFramework>net8.0</SdkTargetFramework>
     <!-- Temporarily disable build warnings while upgrading to the net9.0 TFM -->
     <SuppressTfmSupportBuildWarnings>true</SuppressTfmSupportBuildWarnings>
->>>>>>> 3e44e13f
     <ToolsetTargetFramework>$(SdkTargetFramework)</ToolsetTargetFramework>
 
     <!-- VS for Mac may run on a lower version of .NET than the SDK is targeting, but needs to load the resolvers.  So the resolvers and dependencies
