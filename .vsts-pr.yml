--- conflicted
+++ resolved
@@ -88,19 +88,6 @@
         - categoryName: TestBuild
           buildArchitecture: arm64
           runtimeIdentifier: osx-arm64
-<<<<<<< HEAD
-
-  ############### SOURCE BUILD ###############
-  - template: /eng/common/templates/job/source-build.yml
-    parameters:
-      enableInternalSources: true
-      platform:
-        name: Managed
-        container: centosStream9
-        jobProperties:
-          timeoutInMinutes: 30
-=======
->>>>>>> 4df298b7
 
   ############### DOTNET-FORMAT ###############
   - template: /eng/dotnet-format/dotnet-format-integration.yml