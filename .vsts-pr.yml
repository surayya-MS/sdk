--- conflicted
+++ resolved
@@ -90,11 +90,7 @@
       enableInternalSources: true
       platform:
         name: 'Managed'
-<<<<<<< HEAD
-        container: 'mcr.microsoft.com/dotnet-buildtools/prereqs:centos-7'
-=======
         container: 'mcr.microsoft.com/dotnet-buildtools/prereqs:centos-stream9'
->>>>>>> 12389efa
   - ${{ if or(eq(variables['System.TeamProject'], 'public'), in(variables['Build.Reason'], 'PullRequest')) }}:
     - template: /eng/build-pr.yml
       parameters:
