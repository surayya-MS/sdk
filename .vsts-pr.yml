--- conflicted
+++ resolved
@@ -10,36 +10,6 @@
     - internal/release/*
 
 variables:
-<<<<<<< HEAD
-  - name: teamName
-    value: Roslyn-Project-System
-  - name: _CIBuild
-    value: -restore -build -sign -pack -ci
-  - ${{ if or(startswith(variables['Build.SourceBranch'], 'refs/heads/release/'), startswith(variables['Build.SourceBranch'], 'refs/heads/internal/release/'), eq(variables['Build.Reason'], 'Manual')) }}:
-    - name: PostBuildSign
-      value: false
-  - ${{ else }}:
-    - name: PostBuildSign
-      value: true
-  - ${{ if eq(variables['System.TeamProject'], 'public') }}:
-    - name: _InternalRuntimeDownloadArgs
-      value: ''
-    - name: _OfficialBuildArgs
-      value: ''
-    - name: "skipComponentGovernanceDetection"
-      value: "true"
-  - ${{ if ne(variables['System.TeamProject'], 'public') }}:
-    - name: _OfficialBuildArgs
-      value: /p:OfficialBuilder=Microsoft
-    - name: Codeql.Enabled
-      value: true
-    - name: _InternalRuntimeDownloadArgs
-      value: /p:DotNetRuntimeSourceFeed=https://dotnetbuilds.blob.core.windows.net/internal
-        /p:DotNetRuntimeSourceFeedKey=$(dotnetbuilds-internal-container-read-token-base64)
-  - ${{ if and(ne(variables['System.TeamProject'], 'public'), notin(variables['Build.Reason'], 'PullRequest')) }}:
-    - group: DotNet-CLI-SDLValidation-Params
-  - template: /eng/common/templates/variables/pool-providers.yml
-=======
 - template: /eng/pipelines/templates/variables/sdk-defaults.yml
 # Variables used: DncEngPublicBuildPool
 - template: /eng/common/templates/variables/pool-providers.yml
@@ -56,88 +26,20 @@
     image: mcr.microsoft.com/dotnet-buildtools/prereqs:fedora-39
   - container: ubuntu2204
     image: mcr.microsoft.com/dotnet-buildtools/prereqs:ubuntu-22.04
->>>>>>> 91931824
 
 stages:
 ############### BUILD STAGE ###############
 - stage: build
   displayName: Build
   jobs:
-<<<<<<< HEAD
-  - job: Publish_Build_Configuration
-    pool:
-      ${{ if eq(variables['System.TeamProject'], 'public') }}:
-        vmImage: 'windows-2019'
-      ${{ if eq(variables['System.TeamProject'], 'internal') }}:
-        name: $(DncEngInternalBuildPool)
-        demands: ImageOverride -equals windows.vs2019.amd64
-    steps:
-    - publish: $(Build.SourcesDirectory)\eng\BuildConfiguration
-      artifact: BuildConfiguration
-      displayName: Publish Build Config
-  - template: /eng/build-pr.yml
-=======
   ############### WINDOWS ###############
   - template: /eng/pipelines/templates/jobs/sdk-job-matrix.yml@self
->>>>>>> 91931824
     parameters:
       pool:
-<<<<<<< HEAD
-        ${{ if eq(variables['System.TeamProject'], 'public') }}:
-          name: $(DncEngPublicBuildPool)
-          demands: ImageOverride -equals 1es-windows-2022-open
-        ${{ if ne(variables['System.TeamProject'], 'public') }}:
-          name: $(DncEngInternalBuildPool)
-          demands: ImageOverride -equals 1es-windows-2022
-      ${{ if eq(variables['System.TeamProject'], 'public') }}:
-        helixTargetQueue: Windows.Amd64.VS2022.Pre.Open
-      ${{ if ne(variables['System.TeamProject'], 'public') }}:
-        helixTargetQueue: Windows.Amd64.VS2022.Pre
-      strategy:
-        matrix:
-          Build_Release:
-            _BuildConfig: Release
-            _PublishArgs: '-publish /p:DotNetPublishUsingPipelines=true'
-            ${{ if or(eq(variables['System.TeamProject'], 'public'), in(variables['Build.Reason'], 'PullRequest')) }}:
-              _SignType: test
-              _Test: -test
-            ${{ if and(ne(variables['System.TeamProject'], 'public'), notin(variables['Build.Reason'], 'PullRequest')) }}:
-              _SignType: real
-              _Test: ''
-  - template: /eng/common/templates/job/source-build.yml
-    parameters:
-      enableInternalSources: true
-      platform:
-        name: 'Managed'
-        container: 'mcr.microsoft.com/dotnet-buildtools/prereqs:centos-stream9'
-  - ${{ if or(eq(variables['System.TeamProject'], 'public'), in(variables['Build.Reason'], 'PullRequest')) }}:
-    - template: /eng/build-pr.yml
-      parameters:
-        agentOs: Windows_NT_FullFramework
-        pool:
-          ${{ if eq(variables['System.TeamProject'], 'public') }}:
-            name: $(DncEngPublicBuildPool)
-            demands: ImageOverride -equals 1es-windows-2022-open
-          ${{ if ne(variables['System.TeamProject'], 'public') }}:
-            name: $(DncEngInternalBuildPool)
-            demands: ImageOverride -equals windows.vs2022preview.amd64
-        ${{ if eq(variables['System.TeamProject'], 'public') }}:
-          helixTargetQueue: Windows.Amd64.VS2022.Pre.Open
-        ${{ if ne(variables['System.TeamProject'], 'public') }}:
-          helixTargetQueue: Windows.Amd64.VS2022.Pre
-        strategy:
-          matrix:
-            Build_Debug:
-              _BuildConfig: Debug
-              _PublishArgs: ''
-              _SignType: test
-              _Test: -test
-=======
         name: $(DncEngPublicBuildPool)
         demands: ImageOverride -equals 1es-windows-2022-open
         os: windows
       helixTargetQueue: windows.amd64.vs2022.pre.open
->>>>>>> 91931824
 
   ############### LINUX ###############
   - template: /eng/pipelines/templates/jobs/sdk-job-matrix.yml
@@ -160,6 +62,7 @@
   ############### SOURCE BUILD ###############
   - template: /eng/common/templates/job/source-build.yml
     parameters:
+      enableInternalSources: true
       platform:
         name: Managed
         container: centosStream9
