<?xml version="1.0" encoding="utf-8"?>
<configuration>
  <packageSources>
    <clear />
    <!--Begin: Package sources managed by Dependency Flow automation. Do not edit the sources below.-->
    <!--  Begin: Package sources from dotnet-aspire -->
<<<<<<< HEAD
    <add key="local" value="S:\p\testfx\artifacts\packages\Debug\Shipping\" />
    <add key="darc-pub-dotnet-aspire-137e8dc" value="https://pkgs.dev.azure.com/dnceng/public/_packaging/darc-pub-dotnet-aspire-137e8dca/nuget/v3/index.json" />
    <add key="darc-pub-dotnet-aspire-137e8dc-1" value="https://pkgs.dev.azure.com/dnceng/public/_packaging/darc-pub-dotnet-aspire-137e8dca-1/nuget/v3/index.json" />
=======
    <add key="darc-pub-dotnet-aspire-a1f7880-1" value="https://pkgs.dev.azure.com/dnceng/public/_packaging/darc-pub-dotnet-aspire-a1f7880a-1/nuget/v3/index.json" />
>>>>>>> a4e5d121
    <!--  End: Package sources from dotnet-aspire -->
    <!--  Begin: Package sources from dotnet-aspnetcore -->
    <!--  End: Package sources from dotnet-aspnetcore -->
    <!--  Begin: Package sources from DotNet-msbuild-Trusted -->
    <!--  End: Package sources from DotNet-msbuild-Trusted -->
    <!--  Begin: Package sources from dotnet-roslyn-analyzers -->
    <!--  End: Package sources from dotnet-roslyn-analyzers -->
    <!--  Begin: Package sources from dotnet-runtime -->
    <add key="darc-int-dotnet-runtime-e77011b" value="https://pkgs.dev.azure.com/dnceng/internal/_packaging/darc-int-dotnet-runtime-e77011b3/nuget/v3/index.json" />
    <add key="darc-int-dotnet-runtime-e77011b-5" value="https://pkgs.dev.azure.com/dnceng/internal/_packaging/darc-int-dotnet-runtime-e77011b3-5/nuget/v3/index.json" />
    <add key="darc-int-dotnet-runtime-e77011b-3" value="https://pkgs.dev.azure.com/dnceng/internal/_packaging/darc-int-dotnet-runtime-e77011b3-3/nuget/v3/index.json" />
    <add key="darc-int-dotnet-runtime-e77011b-2" value="https://pkgs.dev.azure.com/dnceng/internal/_packaging/darc-int-dotnet-runtime-e77011b3-2/nuget/v3/index.json" />
    <add key="darc-int-dotnet-runtime-e77011b-1" value="https://pkgs.dev.azure.com/dnceng/internal/_packaging/darc-int-dotnet-runtime-e77011b3-1/nuget/v3/index.json" />
    <!--  End: Package sources from dotnet-runtime -->
    <!--  Begin: Package sources from dotnet-templating -->
    <!--  End: Package sources from dotnet-templating -->
    <!--  Begin: Package sources from dotnet-windowsdesktop -->
    <!--  End: Package sources from dotnet-windowsdesktop -->
    <!--End: Package sources managed by Dependency Flow automation. Do not edit the sources above.-->
    <add key="dotnet6" value="https://pkgs.dev.azure.com/dnceng/public/_packaging/dotnet6/nuget/v3/index.json" />
    <add key="dotnet6-transport" value="https://pkgs.dev.azure.com/dnceng/public/_packaging/dotnet6-transport/nuget/v3/index.json" />
    <add key="dotnet7" value="https://pkgs.dev.azure.com/dnceng/public/_packaging/dotnet7/nuget/v3/index.json" />
    <add key="dotnet7-transport" value="https://pkgs.dev.azure.com/dnceng/public/_packaging/dotnet7-transport/nuget/v3/index.json" />
    <add key="dotnet8" value="https://pkgs.dev.azure.com/dnceng/public/_packaging/dotnet8/nuget/v3/index.json" />
    <add key="dotnet8-transport" value="https://pkgs.dev.azure.com/dnceng/public/_packaging/dotnet8-transport/nuget/v3/index.json" />
    <add key="dotnet8-workloads" value="https://pkgs.dev.azure.com/dnceng/public/_packaging/dotnet8-workloads/nuget/v3/index.json" />
    <add key="dotnet9" value="https://pkgs.dev.azure.com/dnceng/public/_packaging/dotnet9/nuget/v3/index.json" />
    <add key="dotnet9-transport" value="https://pkgs.dev.azure.com/dnceng/public/_packaging/dotnet9-transport/nuget/v3/index.json" />
    <add key="dotnet10" value="https://pkgs.dev.azure.com/dnceng/public/_packaging/dotnet10/nuget/v3/index.json" />
    <add key="dotnet10-transport" value="https://pkgs.dev.azure.com/dnceng/public/_packaging/dotnet10-transport/nuget/v3/index.json" />
    <add key="dotnet-public" value="https://pkgs.dev.azure.com/dnceng/public/_packaging/dotnet-public/nuget/v3/index.json" />
    <add key="dotnet-eng" value="https://pkgs.dev.azure.com/dnceng/public/_packaging/dotnet-eng/nuget/v3/index.json" />
    <add key="dotnet-tools" value="https://pkgs.dev.azure.com/dnceng/public/_packaging/dotnet-tools/nuget/v3/index.json" />
    <add key="dotnet-tools-transport" value="https://pkgs.dev.azure.com/dnceng/public/_packaging/dotnet-tools-transport/nuget/v3/index.json" />
    <add key="dotnet-libraries" value="https://pkgs.dev.azure.com/dnceng/public/_packaging/dotnet-libraries/nuget/v3/index.json" />
    <add key="dotnet-libraries-transport" value="https://pkgs.dev.azure.com/dnceng/public/_packaging/dotnet-libraries-transport/nuget/v3/index.json" />
    <add key="vs-impl" value="https://pkgs.dev.azure.com/azure-public/vside/_packaging/vs-impl/nuget/v3/index.json" />
    <!-- Used for Rich Navigation indexing task -->
    <add key="richnav" value="https://pkgs.dev.azure.com/azure-public/vside/_packaging/vs-buildservices/nuget/v3/index.json" />
  </packageSources>
  <disabledPackageSources>
    <!--Begin: Package sources managed by Dependency Flow automation. Do not edit the sources below.-->
    <!--  Begin: Package sources from dotnet-templating -->
    <!--  End: Package sources from dotnet-templating -->
    <!--  Begin: Package sources from dotnet-aspnetcore -->
    <!--  End: Package sources from dotnet-aspnetcore -->
    <!--  Begin: Package sources from dotnet-runtime -->
    <add key="darc-int-dotnet-runtime-e77011b-1" value="true" />
    <add key="darc-int-dotnet-runtime-e77011b-2" value="true" />
    <add key="darc-int-dotnet-runtime-e77011b-3" value="true" />
    <add key="darc-int-dotnet-runtime-e77011b-5" value="true" />
    <add key="darc-int-dotnet-runtime-e77011b" value="true" />
    <!--  End: Package sources from dotnet-runtime -->
    <!--  Begin: Package sources from dotnet-windowsdesktop -->
    <!--  End: Package sources from dotnet-windowsdesktop -->
    <!--End: Package sources managed by Dependency Flow automation. Do not edit the sources above.-->
  </disabledPackageSources>
</configuration><|MERGE_RESOLUTION|>--- conflicted
+++ resolved
@@ -4,13 +4,9 @@
     <clear />
     <!--Begin: Package sources managed by Dependency Flow automation. Do not edit the sources below.-->
     <!--  Begin: Package sources from dotnet-aspire -->
-<<<<<<< HEAD
     <add key="local" value="S:\p\testfx\artifacts\packages\Debug\Shipping\" />
     <add key="darc-pub-dotnet-aspire-137e8dc" value="https://pkgs.dev.azure.com/dnceng/public/_packaging/darc-pub-dotnet-aspire-137e8dca/nuget/v3/index.json" />
-    <add key="darc-pub-dotnet-aspire-137e8dc-1" value="https://pkgs.dev.azure.com/dnceng/public/_packaging/darc-pub-dotnet-aspire-137e8dca-1/nuget/v3/index.json" />
-=======
     <add key="darc-pub-dotnet-aspire-a1f7880-1" value="https://pkgs.dev.azure.com/dnceng/public/_packaging/darc-pub-dotnet-aspire-a1f7880a-1/nuget/v3/index.json" />
->>>>>>> a4e5d121
     <!--  End: Package sources from dotnet-aspire -->
     <!--  Begin: Package sources from dotnet-aspnetcore -->
     <!--  End: Package sources from dotnet-aspnetcore -->
