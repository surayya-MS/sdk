<?xml version="1.0" encoding="utf-8"?>
<configuration>
  <packageSources>
    <clear />
    <!--Begin: Package sources managed by Dependency Flow automation. Do not edit the sources below.-->
    <!--  Begin: Package sources from dotnet-emsdk -->
<<<<<<< HEAD
    <add key="darc-pub-dotnet-emsdk-a1cd44f" value="https://pkgs.dev.azure.com/dnceng/public/_packaging/darc-pub-dotnet-emsdk-a1cd44fd/nuget/v3/index.json" />
=======
    <add key="darc-pub-dotnet-emsdk-71359b1" value="https://pkgs.dev.azure.com/dnceng/public/_packaging/darc-pub-dotnet-emsdk-71359b18/nuget/v3/index.json" />
>>>>>>> d7cce5ad
    <!--  End: Package sources from dotnet-emsdk -->
    <!--  Begin: Package sources from dotnet-format -->
    <add key="darc-pub-dotnet-format-551db7f" value="https://pkgs.dev.azure.com/dnceng/public/_packaging/darc-pub-dotnet-format-551db7f1/nuget/v3/index.json" />
    <!--  End: Package sources from dotnet-format -->
    <!--  Begin: Package sources from dotnet-aspnetcore -->
    <add key="darc-int-dotnet-aspnetcore-c9e3996" value="https://pkgs.dev.azure.com/dnceng/internal/_packaging/darc-int-dotnet-aspnetcore-c9e39961/nuget/v3/index.json" />
<<<<<<< HEAD
    <add key="darc-int-dotnet-aspnetcore-c9e3996-8" value="https://pkgs.dev.azure.com/dnceng/internal/_packaging/darc-int-dotnet-aspnetcore-c9e39961-8/nuget/v3/index.json" />
    <add key="darc-int-dotnet-aspnetcore-c9e3996-7" value="https://pkgs.dev.azure.com/dnceng/internal/_packaging/darc-int-dotnet-aspnetcore-c9e39961-7/nuget/v3/index.json" />
    <add key="darc-int-dotnet-aspnetcore-c9e3996-6" value="https://pkgs.dev.azure.com/dnceng/internal/_packaging/darc-int-dotnet-aspnetcore-c9e39961-6/nuget/v3/index.json" />
    <add key="darc-int-dotnet-aspnetcore-c9e3996-5" value="https://pkgs.dev.azure.com/dnceng/internal/_packaging/darc-int-dotnet-aspnetcore-c9e39961-5/nuget/v3/index.json" />
    <add key="darc-int-dotnet-aspnetcore-c9e3996-4" value="https://pkgs.dev.azure.com/dnceng/internal/_packaging/darc-int-dotnet-aspnetcore-c9e39961-4/nuget/v3/index.json" />
    <add key="darc-int-dotnet-aspnetcore-c9e3996-3" value="https://pkgs.dev.azure.com/dnceng/internal/_packaging/darc-int-dotnet-aspnetcore-c9e39961-3/nuget/v3/index.json" />
    <add key="darc-int-dotnet-aspnetcore-c9e3996-2" value="https://pkgs.dev.azure.com/dnceng/internal/_packaging/darc-int-dotnet-aspnetcore-c9e39961-2/nuget/v3/index.json" />
    <add key="darc-int-dotnet-aspnetcore-c9e3996-1" value="https://pkgs.dev.azure.com/dnceng/internal/_packaging/darc-int-dotnet-aspnetcore-c9e39961-1/nuget/v3/index.json" />
=======
>>>>>>> d7cce5ad
    <!--  End: Package sources from dotnet-aspnetcore -->
    <!--  Begin: Package sources from DotNet-msbuild-Trusted -->
    <add key="darc-pub-DotNet-msbuild-Trusted-b5265ef" value="https://pkgs.dev.azure.com/dnceng/public/_packaging/darc-pub-DotNet-msbuild-Trusted-b5265ef3/nuget/v3/index.json" />
    <!--  End: Package sources from DotNet-msbuild-Trusted -->
    <!--  Begin: Package sources from dotnet-roslyn-analyzers -->
    <!--  End: Package sources from dotnet-roslyn-analyzers -->
    <!--  Begin: Package sources from dotnet-runtime -->
<<<<<<< HEAD
    <add key="darc-int-dotnet-runtime-fa5b0d8" value="https://pkgs.dev.azure.com/dnceng/internal/_packaging/darc-int-dotnet-runtime-fa5b0d8f/nuget/v3/index.json" />
=======
    <add key="darc-int-dotnet-runtime-087e153" value="https://pkgs.dev.azure.com/dnceng/internal/_packaging/darc-int-dotnet-runtime-087e1532/nuget/v3/index.json" />
>>>>>>> d7cce5ad
    <!--  End: Package sources from dotnet-runtime -->
    <!--  Begin: Package sources from dotnet-templating -->
    <add key="darc-pub-dotnet-templating-841d061" value="https://pkgs.dev.azure.com/dnceng/public/_packaging/darc-pub-dotnet-templating-841d0615/nuget/v3/index.json" />
    <!--  End: Package sources from dotnet-templating -->
    <!--  Begin: Package sources from dotnet-windowsdesktop -->
    <add key="darc-int-dotnet-windowsdesktop-dda23bb" value="https://pkgs.dev.azure.com/dnceng/internal/_packaging/darc-int-dotnet-windowsdesktop-dda23bbe/nuget/v3/index.json" />
<<<<<<< HEAD
    <add key="darc-int-dotnet-windowsdesktop-dda23bb-8" value="https://pkgs.dev.azure.com/dnceng/internal/_packaging/darc-int-dotnet-windowsdesktop-dda23bbe-8/nuget/v3/index.json" />
    <add key="darc-int-dotnet-windowsdesktop-dda23bb-7" value="https://pkgs.dev.azure.com/dnceng/internal/_packaging/darc-int-dotnet-windowsdesktop-dda23bbe-7/nuget/v3/index.json" />
    <add key="darc-int-dotnet-windowsdesktop-dda23bb-6" value="https://pkgs.dev.azure.com/dnceng/internal/_packaging/darc-int-dotnet-windowsdesktop-dda23bbe-6/nuget/v3/index.json" />
    <add key="darc-int-dotnet-windowsdesktop-dda23bb-5" value="https://pkgs.dev.azure.com/dnceng/internal/_packaging/darc-int-dotnet-windowsdesktop-dda23bbe-5/nuget/v3/index.json" />
    <add key="darc-int-dotnet-windowsdesktop-dda23bb-4" value="https://pkgs.dev.azure.com/dnceng/internal/_packaging/darc-int-dotnet-windowsdesktop-dda23bbe-4/nuget/v3/index.json" />
    <add key="darc-int-dotnet-windowsdesktop-dda23bb-3" value="https://pkgs.dev.azure.com/dnceng/internal/_packaging/darc-int-dotnet-windowsdesktop-dda23bbe-3/nuget/v3/index.json" />
    <add key="darc-int-dotnet-windowsdesktop-dda23bb-2" value="https://pkgs.dev.azure.com/dnceng/internal/_packaging/darc-int-dotnet-windowsdesktop-dda23bbe-2/nuget/v3/index.json" />
    <add key="darc-int-dotnet-windowsdesktop-dda23bb-1" value="https://pkgs.dev.azure.com/dnceng/internal/_packaging/darc-int-dotnet-windowsdesktop-dda23bbe-1/nuget/v3/index.json" />
=======
>>>>>>> d7cce5ad
    <!--  End: Package sources from dotnet-windowsdesktop -->
    <!--End: Package sources managed by Dependency Flow automation. Do not edit the sources above.-->
    <add key="dotnet6" value="https://pkgs.dev.azure.com/dnceng/public/_packaging/dotnet6/nuget/v3/index.json" />
    <add key="dotnet6-transport" value="https://pkgs.dev.azure.com/dnceng/public/_packaging/dotnet6-transport/nuget/v3/index.json" />
    <add key="dotnet7" value="https://pkgs.dev.azure.com/dnceng/public/_packaging/dotnet7/nuget/v3/index.json" />
    <add key="dotnet7-transport" value="https://pkgs.dev.azure.com/dnceng/public/_packaging/dotnet7-transport/nuget/v3/index.json" />
    <add key="dotnet8" value="https://pkgs.dev.azure.com/dnceng/public/_packaging/dotnet8/nuget/v3/index.json" />
    <add key="dotnet8-transport" value="https://pkgs.dev.azure.com/dnceng/public/_packaging/dotnet8-transport/nuget/v3/index.json" />
    <add key="dotnet-public" value="https://pkgs.dev.azure.com/dnceng/public/_packaging/dotnet-public/nuget/v3/index.json" />
    <add key="dotnet-eng" value="https://pkgs.dev.azure.com/dnceng/public/_packaging/dotnet-eng/nuget/v3/index.json" />
    <add key="dotnet-tools" value="https://pkgs.dev.azure.com/dnceng/public/_packaging/dotnet-tools/nuget/v3/index.json" />
    <add key="dotnet-tools-transport" value="https://pkgs.dev.azure.com/dnceng/public/_packaging/dotnet-tools-transport/nuget/v3/index.json" />
    <add key="dotnet-libraries" value="https://pkgs.dev.azure.com/dnceng/public/_packaging/dotnet-libraries/nuget/v3/index.json" />
    <add key="dotnet-libraries-transport" value="https://pkgs.dev.azure.com/dnceng/public/_packaging/dotnet-libraries-transport/nuget/v3/index.json" />
    <add key="vs-impl" value="https://pkgs.dev.azure.com/azure-public/vside/_packaging/vs-impl/nuget/v3/index.json" />
    <!-- Used for Rich Navigation indexing task -->
    <add key="richnav" value="https://pkgs.dev.azure.com/azure-public/vside/_packaging/vs-buildservices/nuget/v3/index.json" />
    <add key="darc-pub-DotNet-msbuild-Trusted-8ffc3fe" value="https://pkgs.dev.azure.com/dnceng/public/_packaging/darc-pub-DotNet-msbuild-Trusted-8ffc3fe3/nuget/v3/index.json" />
  </packageSources>
  <disabledPackageSources>
    <!--Begin: Package sources managed by Dependency Flow automation. Do not edit the sources below.-->
    <!--  Begin: Package sources from dotnet-templating -->
    <!--  End: Package sources from dotnet-templating -->
    <!--  Begin: Package sources from dotnet-aspnetcore -->
<<<<<<< HEAD
    <add key="darc-int-dotnet-aspnetcore-c9e3996-1" value="true" />
    <add key="darc-int-dotnet-aspnetcore-c9e3996-2" value="true" />
    <add key="darc-int-dotnet-aspnetcore-c9e3996-3" value="true" />
    <add key="darc-int-dotnet-aspnetcore-c9e3996-4" value="true" />
    <add key="darc-int-dotnet-aspnetcore-c9e3996-5" value="true" />
    <add key="darc-int-dotnet-aspnetcore-c9e3996-6" value="true" />
    <add key="darc-int-dotnet-aspnetcore-c9e3996-7" value="true" />
    <add key="darc-int-dotnet-aspnetcore-c9e3996-8" value="true" />
=======
>>>>>>> d7cce5ad
    <add key="darc-int-dotnet-aspnetcore-c9e3996" value="true" />
    <!--  End: Package sources from dotnet-aspnetcore -->
    <!--  Begin: Package sources from dotnet-format -->
    <!--  End: Package sources from dotnet-format -->
    <!--  End: Package sources from dotnet-aspnetcore -->
    <!--  Begin: Package sources from dotnet-runtime -->
<<<<<<< HEAD
    <add key="darc-int-dotnet-runtime-fa5b0d8" value="true" />
    <!--  End: Package sources from dotnet-runtime -->
    <!--  Begin: Package sources from dotnet-windowsdesktop -->
    <add key="darc-int-dotnet-windowsdesktop-dda23bb-1" value="true" />
    <add key="darc-int-dotnet-windowsdesktop-dda23bb-2" value="true" />
    <add key="darc-int-dotnet-windowsdesktop-dda23bb-3" value="true" />
    <add key="darc-int-dotnet-windowsdesktop-dda23bb-4" value="true" />
    <add key="darc-int-dotnet-windowsdesktop-dda23bb-5" value="true" />
    <add key="darc-int-dotnet-windowsdesktop-dda23bb-6" value="true" />
    <add key="darc-int-dotnet-windowsdesktop-dda23bb-7" value="true" />
    <add key="darc-int-dotnet-windowsdesktop-dda23bb-8" value="true" />
=======
    <add key="darc-int-dotnet-runtime-087e153" value="true" />
    <!--  End: Package sources from dotnet-runtime -->
    <!--  Begin: Package sources from dotnet-windowsdesktop -->
>>>>>>> d7cce5ad
    <add key="darc-int-dotnet-windowsdesktop-dda23bb" value="true" />
    <!--  End: Package sources from dotnet-windowsdesktop -->
    <!--End: Package sources managed by Dependency Flow automation. Do not edit the sources above.-->
  </disabledPackageSources>
</configuration><|MERGE_RESOLUTION|>--- conflicted
+++ resolved
@@ -4,18 +4,13 @@
     <clear />
     <!--Begin: Package sources managed by Dependency Flow automation. Do not edit the sources below.-->
     <!--  Begin: Package sources from dotnet-emsdk -->
-<<<<<<< HEAD
     <add key="darc-pub-dotnet-emsdk-a1cd44f" value="https://pkgs.dev.azure.com/dnceng/public/_packaging/darc-pub-dotnet-emsdk-a1cd44fd/nuget/v3/index.json" />
-=======
-    <add key="darc-pub-dotnet-emsdk-71359b1" value="https://pkgs.dev.azure.com/dnceng/public/_packaging/darc-pub-dotnet-emsdk-71359b18/nuget/v3/index.json" />
->>>>>>> d7cce5ad
     <!--  End: Package sources from dotnet-emsdk -->
     <!--  Begin: Package sources from dotnet-format -->
     <add key="darc-pub-dotnet-format-551db7f" value="https://pkgs.dev.azure.com/dnceng/public/_packaging/darc-pub-dotnet-format-551db7f1/nuget/v3/index.json" />
     <!--  End: Package sources from dotnet-format -->
     <!--  Begin: Package sources from dotnet-aspnetcore -->
     <add key="darc-int-dotnet-aspnetcore-c9e3996" value="https://pkgs.dev.azure.com/dnceng/internal/_packaging/darc-int-dotnet-aspnetcore-c9e39961/nuget/v3/index.json" />
-<<<<<<< HEAD
     <add key="darc-int-dotnet-aspnetcore-c9e3996-8" value="https://pkgs.dev.azure.com/dnceng/internal/_packaging/darc-int-dotnet-aspnetcore-c9e39961-8/nuget/v3/index.json" />
     <add key="darc-int-dotnet-aspnetcore-c9e3996-7" value="https://pkgs.dev.azure.com/dnceng/internal/_packaging/darc-int-dotnet-aspnetcore-c9e39961-7/nuget/v3/index.json" />
     <add key="darc-int-dotnet-aspnetcore-c9e3996-6" value="https://pkgs.dev.azure.com/dnceng/internal/_packaging/darc-int-dotnet-aspnetcore-c9e39961-6/nuget/v3/index.json" />
@@ -24,8 +19,6 @@
     <add key="darc-int-dotnet-aspnetcore-c9e3996-3" value="https://pkgs.dev.azure.com/dnceng/internal/_packaging/darc-int-dotnet-aspnetcore-c9e39961-3/nuget/v3/index.json" />
     <add key="darc-int-dotnet-aspnetcore-c9e3996-2" value="https://pkgs.dev.azure.com/dnceng/internal/_packaging/darc-int-dotnet-aspnetcore-c9e39961-2/nuget/v3/index.json" />
     <add key="darc-int-dotnet-aspnetcore-c9e3996-1" value="https://pkgs.dev.azure.com/dnceng/internal/_packaging/darc-int-dotnet-aspnetcore-c9e39961-1/nuget/v3/index.json" />
-=======
->>>>>>> d7cce5ad
     <!--  End: Package sources from dotnet-aspnetcore -->
     <!--  Begin: Package sources from DotNet-msbuild-Trusted -->
     <add key="darc-pub-DotNet-msbuild-Trusted-b5265ef" value="https://pkgs.dev.azure.com/dnceng/public/_packaging/darc-pub-DotNet-msbuild-Trusted-b5265ef3/nuget/v3/index.json" />
@@ -33,18 +26,13 @@
     <!--  Begin: Package sources from dotnet-roslyn-analyzers -->
     <!--  End: Package sources from dotnet-roslyn-analyzers -->
     <!--  Begin: Package sources from dotnet-runtime -->
-<<<<<<< HEAD
     <add key="darc-int-dotnet-runtime-fa5b0d8" value="https://pkgs.dev.azure.com/dnceng/internal/_packaging/darc-int-dotnet-runtime-fa5b0d8f/nuget/v3/index.json" />
-=======
-    <add key="darc-int-dotnet-runtime-087e153" value="https://pkgs.dev.azure.com/dnceng/internal/_packaging/darc-int-dotnet-runtime-087e1532/nuget/v3/index.json" />
->>>>>>> d7cce5ad
     <!--  End: Package sources from dotnet-runtime -->
     <!--  Begin: Package sources from dotnet-templating -->
     <add key="darc-pub-dotnet-templating-841d061" value="https://pkgs.dev.azure.com/dnceng/public/_packaging/darc-pub-dotnet-templating-841d0615/nuget/v3/index.json" />
     <!--  End: Package sources from dotnet-templating -->
     <!--  Begin: Package sources from dotnet-windowsdesktop -->
     <add key="darc-int-dotnet-windowsdesktop-dda23bb" value="https://pkgs.dev.azure.com/dnceng/internal/_packaging/darc-int-dotnet-windowsdesktop-dda23bbe/nuget/v3/index.json" />
-<<<<<<< HEAD
     <add key="darc-int-dotnet-windowsdesktop-dda23bb-8" value="https://pkgs.dev.azure.com/dnceng/internal/_packaging/darc-int-dotnet-windowsdesktop-dda23bbe-8/nuget/v3/index.json" />
     <add key="darc-int-dotnet-windowsdesktop-dda23bb-7" value="https://pkgs.dev.azure.com/dnceng/internal/_packaging/darc-int-dotnet-windowsdesktop-dda23bbe-7/nuget/v3/index.json" />
     <add key="darc-int-dotnet-windowsdesktop-dda23bb-6" value="https://pkgs.dev.azure.com/dnceng/internal/_packaging/darc-int-dotnet-windowsdesktop-dda23bbe-6/nuget/v3/index.json" />
@@ -53,8 +41,6 @@
     <add key="darc-int-dotnet-windowsdesktop-dda23bb-3" value="https://pkgs.dev.azure.com/dnceng/internal/_packaging/darc-int-dotnet-windowsdesktop-dda23bbe-3/nuget/v3/index.json" />
     <add key="darc-int-dotnet-windowsdesktop-dda23bb-2" value="https://pkgs.dev.azure.com/dnceng/internal/_packaging/darc-int-dotnet-windowsdesktop-dda23bbe-2/nuget/v3/index.json" />
     <add key="darc-int-dotnet-windowsdesktop-dda23bb-1" value="https://pkgs.dev.azure.com/dnceng/internal/_packaging/darc-int-dotnet-windowsdesktop-dda23bbe-1/nuget/v3/index.json" />
-=======
->>>>>>> d7cce5ad
     <!--  End: Package sources from dotnet-windowsdesktop -->
     <!--End: Package sources managed by Dependency Flow automation. Do not edit the sources above.-->
     <add key="dotnet6" value="https://pkgs.dev.azure.com/dnceng/public/_packaging/dotnet6/nuget/v3/index.json" />
@@ -79,7 +65,6 @@
     <!--  Begin: Package sources from dotnet-templating -->
     <!--  End: Package sources from dotnet-templating -->
     <!--  Begin: Package sources from dotnet-aspnetcore -->
-<<<<<<< HEAD
     <add key="darc-int-dotnet-aspnetcore-c9e3996-1" value="true" />
     <add key="darc-int-dotnet-aspnetcore-c9e3996-2" value="true" />
     <add key="darc-int-dotnet-aspnetcore-c9e3996-3" value="true" />
@@ -88,15 +73,12 @@
     <add key="darc-int-dotnet-aspnetcore-c9e3996-6" value="true" />
     <add key="darc-int-dotnet-aspnetcore-c9e3996-7" value="true" />
     <add key="darc-int-dotnet-aspnetcore-c9e3996-8" value="true" />
-=======
->>>>>>> d7cce5ad
     <add key="darc-int-dotnet-aspnetcore-c9e3996" value="true" />
     <!--  End: Package sources from dotnet-aspnetcore -->
     <!--  Begin: Package sources from dotnet-format -->
     <!--  End: Package sources from dotnet-format -->
     <!--  End: Package sources from dotnet-aspnetcore -->
     <!--  Begin: Package sources from dotnet-runtime -->
-<<<<<<< HEAD
     <add key="darc-int-dotnet-runtime-fa5b0d8" value="true" />
     <!--  End: Package sources from dotnet-runtime -->
     <!--  Begin: Package sources from dotnet-windowsdesktop -->
@@ -108,11 +90,6 @@
     <add key="darc-int-dotnet-windowsdesktop-dda23bb-6" value="true" />
     <add key="darc-int-dotnet-windowsdesktop-dda23bb-7" value="true" />
     <add key="darc-int-dotnet-windowsdesktop-dda23bb-8" value="true" />
-=======
-    <add key="darc-int-dotnet-runtime-087e153" value="true" />
-    <!--  End: Package sources from dotnet-runtime -->
-    <!--  Begin: Package sources from dotnet-windowsdesktop -->
->>>>>>> d7cce5ad
     <add key="darc-int-dotnet-windowsdesktop-dda23bb" value="true" />
     <!--  End: Package sources from dotnet-windowsdesktop -->
     <!--End: Package sources managed by Dependency Flow automation. Do not edit the sources above.-->
