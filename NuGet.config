--- conflicted
+++ resolved
@@ -22,14 +22,7 @@
     <add key="darc-int-dotnet-format-86f5186-1" value="https://pkgs.dev.azure.com/dnceng/internal/_packaging/darc-int-dotnet-format-86f5186d-1/nuget/v3/index.json" />
     <!--  End: Package sources from dotnet-format -->
     <!--  Begin: Package sources from dotnet-aspnetcore -->
-<<<<<<< HEAD
     <add key="darc-int-dotnet-aspnetcore-009e1cc" value="https://pkgs.dev.azure.com/dnceng/internal/_packaging/darc-int-dotnet-aspnetcore-009e1cca/nuget/v3/index.json" />
-=======
-    <add key="darc-int-dotnet-aspnetcore-31d685b" value="https://pkgs.dev.azure.com/dnceng/internal/_packaging/darc-int-dotnet-aspnetcore-31d685b2/nuget/v3/index.json" />
-    <add key="darc-int-dotnet-aspnetcore-31d685b-3" value="https://pkgs.dev.azure.com/dnceng/internal/_packaging/darc-int-dotnet-aspnetcore-31d685b2-3/nuget/v3/index.json" />
-    <add key="darc-int-dotnet-aspnetcore-31d685b-2" value="https://pkgs.dev.azure.com/dnceng/internal/_packaging/darc-int-dotnet-aspnetcore-31d685b2-2/nuget/v3/index.json" />
-    <add key="darc-int-dotnet-aspnetcore-31d685b-1" value="https://pkgs.dev.azure.com/dnceng/internal/_packaging/darc-int-dotnet-aspnetcore-31d685b2-1/nuget/v3/index.json" />
->>>>>>> 07b9ce2f
     <!--  End: Package sources from dotnet-aspnetcore -->
     <!--  Begin: Package sources from DotNet-msbuild-Trusted -->
     <add key="darc-pub-DotNet-msbuild-Trusted-17752ce" value="https://pkgs.dev.azure.com/dnceng/public/_packaging/darc-pub-DotNet-msbuild-Trusted-17752ceb/nuget/v3/index.json" />
@@ -37,25 +30,13 @@
     <!--  Begin: Package sources from dotnet-roslyn-analyzers -->
     <!--  End: Package sources from dotnet-roslyn-analyzers -->
     <!--  Begin: Package sources from dotnet-runtime -->
-<<<<<<< HEAD
     <add key="darc-int-dotnet-runtime-eba546b" value="https://pkgs.dev.azure.com/dnceng/internal/_packaging/darc-int-dotnet-runtime-eba546b0/nuget/v3/index.json" />
-=======
-    <add key="darc-int-dotnet-runtime-89ef51c" value="https://pkgs.dev.azure.com/dnceng/internal/_packaging/darc-int-dotnet-runtime-89ef51c5/nuget/v3/index.json" />
-    <add key="darc-int-dotnet-runtime-89ef51c-3" value="https://pkgs.dev.azure.com/dnceng/internal/_packaging/darc-int-dotnet-runtime-89ef51c5-3/nuget/v3/index.json" />
->>>>>>> 07b9ce2f
     <!--  End: Package sources from dotnet-runtime -->
     <!--  Begin: Package sources from dotnet-templating -->
     <add key="darc-pub-dotnet-templating-93a5894" value="https://pkgs.dev.azure.com/dnceng/public/_packaging/darc-pub-dotnet-templating-93a58944/nuget/v3/index.json" />
     <!--  End: Package sources from dotnet-templating -->
     <!--  Begin: Package sources from dotnet-windowsdesktop -->
-<<<<<<< HEAD
     <add key="darc-int-dotnet-windowsdesktop-e43b37d" value="https://pkgs.dev.azure.com/dnceng/internal/_packaging/darc-int-dotnet-windowsdesktop-e43b37de/nuget/v3/index.json" />
-=======
-    <add key="darc-int-dotnet-windowsdesktop-0dad47b" value="https://pkgs.dev.azure.com/dnceng/internal/_packaging/darc-int-dotnet-windowsdesktop-0dad47b4/nuget/v3/index.json" />
-    <add key="darc-int-dotnet-windowsdesktop-0dad47b-3" value="https://pkgs.dev.azure.com/dnceng/internal/_packaging/darc-int-dotnet-windowsdesktop-0dad47b4-3/nuget/v3/index.json" />
-    <add key="darc-int-dotnet-windowsdesktop-0dad47b-2" value="https://pkgs.dev.azure.com/dnceng/internal/_packaging/darc-int-dotnet-windowsdesktop-0dad47b4-2/nuget/v3/index.json" />
-    <add key="darc-int-dotnet-windowsdesktop-0dad47b-1" value="https://pkgs.dev.azure.com/dnceng/internal/_packaging/darc-int-dotnet-windowsdesktop-0dad47b4-1/nuget/v3/index.json" />
->>>>>>> 07b9ce2f
     <!--  End: Package sources from dotnet-windowsdesktop -->
     <!--  Begin: Package sources from dotnet-winforms -->
     <!--  End: Package sources from dotnet-winforms -->
@@ -82,14 +63,7 @@
     <!--  Begin: Package sources from dotnet-templating -->
     <!--  End: Package sources from dotnet-templating -->
     <!--  Begin: Package sources from dotnet-aspnetcore -->
-<<<<<<< HEAD
     <add key="darc-int-dotnet-aspnetcore-009e1cc" value="true" />
-=======
-    <add key="darc-int-dotnet-aspnetcore-31d685b-1" value="true" />
-    <add key="darc-int-dotnet-aspnetcore-31d685b-2" value="true" />
-    <add key="darc-int-dotnet-aspnetcore-31d685b-3" value="true" />
-    <add key="darc-int-dotnet-aspnetcore-31d685b" value="true" />
->>>>>>> 07b9ce2f
     <!--  Begin: Package sources from dotnet-format -->
     <add key="darc-int-dotnet-format-86f5186-1" value="true" />
     <add key="darc-int-dotnet-format-86f5186-10" value="true" />
@@ -103,21 +77,10 @@
     <!--  End: Package sources from dotnet-format -->
     <!--  End: Package sources from dotnet-aspnetcore -->
     <!--  Begin: Package sources from dotnet-runtime -->
-<<<<<<< HEAD
     <add key="darc-int-dotnet-runtime-eba546b" value="true" />
     <!--  End: Package sources from dotnet-runtime -->
     <!--  Begin: Package sources from dotnet-windowsdesktop -->
     <add key="darc-int-dotnet-windowsdesktop-e43b37d" value="true" />
-=======
-    <add key="darc-int-dotnet-runtime-89ef51c-3" value="true" />
-    <add key="darc-int-dotnet-runtime-89ef51c" value="true" />
-    <!--  End: Package sources from dotnet-runtime -->
-    <!--  Begin: Package sources from dotnet-windowsdesktop -->
-    <add key="darc-int-dotnet-windowsdesktop-0dad47b-1" value="true" />
-    <add key="darc-int-dotnet-windowsdesktop-0dad47b-2" value="true" />
-    <add key="darc-int-dotnet-windowsdesktop-0dad47b-3" value="true" />
-    <add key="darc-int-dotnet-windowsdesktop-0dad47b" value="true" />
->>>>>>> 07b9ce2f
     <!--  Begin: Package sources from dotnet-winforms -->
     <!--  End: Package sources from dotnet-winforms -->
     <!--  End: Package sources from dotnet-windowsdesktop -->
