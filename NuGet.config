<?xml version="1.0" encoding="utf-8"?>
<configuration>
  <packageSources>
    <clear />
    <!--Begin: Package sources managed by Dependency Flow automation. Do not edit the sources below.-->
    <!--  Begin: Package sources from dotnet-deployment-tools -->
    <add key="darc-pub-dotnet-deployment-tools-b2d5c0c" value="https://pkgs.dev.azure.com/dnceng/public/_packaging/darc-pub-dotnet-deployment-tools-b2d5c0c5/nuget/v3/index.json" />
    <!--  End: Package sources from dotnet-deployment-tools -->
    <!--  Begin: Package sources from dotnet-aspire -->
    <!--  End: Package sources from dotnet-aspire -->
    <!--  Begin: Package sources from dotnet-aspnetcore -->
    <!--  End: Package sources from dotnet-aspnetcore -->
    <!--  Begin: Package sources from dotnet-emsdk -->
    <!--  End: Package sources from dotnet-emsdk -->
    <!--  Begin: Package sources from DotNet-msbuild-Trusted -->
    <!--  End: Package sources from DotNet-msbuild-Trusted -->
    <!--  Begin: Package sources from dotnet-roslyn-analyzers -->
    <!--  End: Package sources from dotnet-roslyn-analyzers -->
    <!--  Begin: Package sources from dotnet-runtime -->
    <!--  End: Package sources from dotnet-runtime -->
    <!--  Begin: Package sources from dotnet-templating -->
<<<<<<< HEAD
    <add key="darc-pub-dotnet-templating-26067ca" value="https://pkgs.dev.azure.com/dnceng/public/_packaging/darc-pub-dotnet-templating-26067cac/nuget/v3/index.json" />
=======
    <add key="darc-pub-dotnet-templating-aaebde7" value="https://pkgs.dev.azure.com/dnceng/public/_packaging/darc-pub-dotnet-templating-aaebde79/nuget/v3/index.json" />
>>>>>>> 27573c6b
    <!--  End: Package sources from dotnet-templating -->
    <!--  Begin: Package sources from dotnet-windowsdesktop -->
    <!--  End: Package sources from dotnet-windowsdesktop -->
    <!--End: Package sources managed by Dependency Flow automation. Do not edit the sources above.-->
    <add key="dotnet6" value="https://pkgs.dev.azure.com/dnceng/public/_packaging/dotnet6/nuget/v3/index.json" />
    <add key="dotnet6-transport" value="https://pkgs.dev.azure.com/dnceng/public/_packaging/dotnet6-transport/nuget/v3/index.json" />
    <add key="dotnet7" value="https://pkgs.dev.azure.com/dnceng/public/_packaging/dotnet7/nuget/v3/index.json" />
    <add key="dotnet7-transport" value="https://pkgs.dev.azure.com/dnceng/public/_packaging/dotnet7-transport/nuget/v3/index.json" />
    <add key="dotnet8" value="https://pkgs.dev.azure.com/dnceng/public/_packaging/dotnet8/nuget/v3/index.json" />
    <add key="dotnet8-transport" value="https://pkgs.dev.azure.com/dnceng/public/_packaging/dotnet8-transport/nuget/v3/index.json" />
    <add key="dotnet8-workloads" value="https://pkgs.dev.azure.com/dnceng/public/_packaging/dotnet8-workloads/nuget/v3/index.json" />
    <add key="dotnet9" value="https://pkgs.dev.azure.com/dnceng/public/_packaging/dotnet9/nuget/v3/index.json" />
    <add key="dotnet9-transport" value="https://pkgs.dev.azure.com/dnceng/public/_packaging/dotnet9-transport/nuget/v3/index.json" />
    <add key="dotnet-public" value="https://pkgs.dev.azure.com/dnceng/public/_packaging/dotnet-public/nuget/v3/index.json" />
    <add key="dotnet-eng" value="https://pkgs.dev.azure.com/dnceng/public/_packaging/dotnet-eng/nuget/v3/index.json" />
    <add key="dotnet-tools" value="https://pkgs.dev.azure.com/dnceng/public/_packaging/dotnet-tools/nuget/v3/index.json" />
    <add key="dotnet-tools-transport" value="https://pkgs.dev.azure.com/dnceng/public/_packaging/dotnet-tools-transport/nuget/v3/index.json" />
    <add key="dotnet-libraries" value="https://pkgs.dev.azure.com/dnceng/public/_packaging/dotnet-libraries/nuget/v3/index.json" />
    <add key="dotnet-libraries-transport" value="https://pkgs.dev.azure.com/dnceng/public/_packaging/dotnet-libraries-transport/nuget/v3/index.json" />
    <add key="vs-impl" value="https://pkgs.dev.azure.com/azure-public/vside/_packaging/vs-impl/nuget/v3/index.json" />
    <!-- Used for Rich Navigation indexing task -->
    <add key="richnav" value="https://pkgs.dev.azure.com/azure-public/vside/_packaging/vs-buildservices/nuget/v3/index.json" />
  </packageSources>
  <disabledPackageSources>
    <!--Begin: Package sources managed by Dependency Flow automation. Do not edit the sources below.-->
    <!--  Begin: Package sources from dotnet-templating -->
    <!--  End: Package sources from dotnet-templating -->
    <!--  Begin: Package sources from dotnet-aspnetcore -->
    <!--  End: Package sources from dotnet-aspnetcore -->
    <!--  Begin: Package sources from dotnet-runtime -->
    <!--  End: Package sources from dotnet-runtime -->
    <!--  Begin: Package sources from dotnet-windowsdesktop -->
    <!--  End: Package sources from dotnet-windowsdesktop -->
    <!--End: Package sources managed by Dependency Flow automation. Do not edit the sources above.-->
  </disabledPackageSources>
</configuration><|MERGE_RESOLUTION|>--- conflicted
+++ resolved
@@ -19,11 +19,7 @@
     <!--  Begin: Package sources from dotnet-runtime -->
     <!--  End: Package sources from dotnet-runtime -->
     <!--  Begin: Package sources from dotnet-templating -->
-<<<<<<< HEAD
-    <add key="darc-pub-dotnet-templating-26067ca" value="https://pkgs.dev.azure.com/dnceng/public/_packaging/darc-pub-dotnet-templating-26067cac/nuget/v3/index.json" />
-=======
     <add key="darc-pub-dotnet-templating-aaebde7" value="https://pkgs.dev.azure.com/dnceng/public/_packaging/darc-pub-dotnet-templating-aaebde79/nuget/v3/index.json" />
->>>>>>> 27573c6b
     <!--  End: Package sources from dotnet-templating -->
     <!--  Begin: Package sources from dotnet-windowsdesktop -->
     <!--  End: Package sources from dotnet-windowsdesktop -->
