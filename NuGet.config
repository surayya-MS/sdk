--- conflicted
+++ resolved
@@ -17,12 +17,6 @@
     <!--  Begin: Package sources from dotnet-roslyn-analyzers -->
     <!--  End: Package sources from dotnet-roslyn-analyzers -->
     <!--  Begin: Package sources from dotnet-runtime -->
-<<<<<<< HEAD
-    <add key="darc-pub-dotnet-runtime-d398172" value="https://pkgs.dev.azure.com/dnceng/public/_packaging/darc-pub-dotnet-runtime-d3981726/nuget/v3/index.json" />
-    <!--  End: Package sources from dotnet-runtime -->
-    <!--  Begin: Package sources from dotnet-templating -->
-    <add key="darc-pub-dotnet-templating-b699ff1" value="https://pkgs.dev.azure.com/dnceng/public/_packaging/darc-pub-dotnet-templating-b699ff19/nuget/v3/index.json" />
-=======
     <add key="darc-int-dotnet-runtime-9d5a6a9" value="https://pkgs.dev.azure.com/dnceng/internal/_packaging/darc-int-dotnet-runtime-9d5a6a9a/nuget/v3/index.json" />
     <!--  End: Package sources from dotnet-runtime -->
     <!--  Begin: Package sources from dotnet-templating -->
@@ -32,7 +26,6 @@
     <add key="darc-pub-dotnet-templating-e07a90b-3" value="https://pkgs.dev.azure.com/dnceng/public/_packaging/darc-pub-dotnet-templating-e07a90b4-3/nuget/v3/index.json" />
     <add key="darc-pub-dotnet-templating-e07a90b-2" value="https://pkgs.dev.azure.com/dnceng/public/_packaging/darc-pub-dotnet-templating-e07a90b4-2/nuget/v3/index.json" />
     <add key="darc-pub-dotnet-templating-e07a90b-1" value="https://pkgs.dev.azure.com/dnceng/public/_packaging/darc-pub-dotnet-templating-e07a90b4-1/nuget/v3/index.json" />
->>>>>>> 59db016f
     <!--  End: Package sources from dotnet-templating -->
     <!--  Begin: Package sources from dotnet-windowsdesktop -->
     <add key="darc-int-dotnet-windowsdesktop-308dc79" value="https://pkgs.dev.azure.com/dnceng/internal/_packaging/darc-int-dotnet-windowsdesktop-308dc795/nuget/v3/index.json" />
@@ -65,10 +58,7 @@
     <add key="darc-int-dotnet-aspnetcore-af22eff" value="true" />
     <!--  End: Package sources from dotnet-aspnetcore -->
     <!--  Begin: Package sources from dotnet-runtime -->
-<<<<<<< HEAD
-=======
     <add key="darc-int-dotnet-runtime-9d5a6a9" value="true" />
->>>>>>> 59db016f
     <!--  End: Package sources from dotnet-runtime -->
     <!--  Begin: Package sources from dotnet-windowsdesktop -->
     <add key="darc-int-dotnet-windowsdesktop-308dc79" value="true" />
