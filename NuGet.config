<?xml version="1.0" encoding="utf-8"?>
<configuration>
  <packageSources>
    <clear />
    <!--Begin: Package sources managed by Dependency Flow automation. Do not edit the sources below.-->
    <!--  Begin: Package sources from dotnet-aspnetcore -->
    <add key="darc-int-dotnet-aspnetcore-dc5e11a" value="https://pkgs.dev.azure.com/dnceng/_packaging/darc-int-dotnet-aspnetcore-dc5e11ab/nuget/v3/index.json" />
    <!--  End: Package sources from dotnet-aspnetcore -->
    <!--  Begin: Package sources from dotnet-msbuild -->
    <!--  End: Package sources from dotnet-msbuild -->
    <!--  Begin: Package sources from dotnet-roslyn-analyzers -->
    <add key="darc-pub-dotnet-roslyn-analyzers-755ceda" value="https://pkgs.dev.azure.com/dnceng/public/_packaging/darc-pub-dotnet-roslyn-analyzers-755ceda7/nuget/v3/index.json" />
    <!--  End: Package sources from dotnet-roslyn-analyzers -->
    <!--  Begin: Package sources from dotnet-runtime -->
    <add key="darc-int-dotnet-runtime-478b2f8-2" value="https://pkgs.dev.azure.com/dnceng/_packaging/darc-int-dotnet-runtime-478b2f8c-2/nuget/v3/index.json" />
    <add key="darc-int-dotnet-runtime-478b2f8-1" value="https://pkgs.dev.azure.com/dnceng/_packaging/darc-int-dotnet-runtime-478b2f8c-1/nuget/v3/index.json" />
    <add key="darc-int-dotnet-runtime-478b2f8" value="https://pkgs.dev.azure.com/dnceng/_packaging/darc-int-dotnet-runtime-478b2f8c/nuget/v3/index.json" />
    <!--  End: Package sources from dotnet-runtime -->
    <!--  Begin: Package sources from dotnet-templating -->
<<<<<<< HEAD
=======
    <add key="darc-pub-dotnet-templating-3cdb186" value="https://pkgs.dev.azure.com/dnceng/public/_packaging/darc-pub-dotnet-templating-3cdb1866/nuget/v3/index.json" />
>>>>>>> 738f1d41
    <add key="darc-pub-dotnet-templating-50e1aa0-5" value="https://pkgs.dev.azure.com/dnceng/public/_packaging/darc-pub-dotnet-templating-50e1aa01-5/nuget/v3/index.json" />
    <add key="darc-pub-dotnet-templating-50e1aa0-4" value="https://pkgs.dev.azure.com/dnceng/public/_packaging/darc-pub-dotnet-templating-50e1aa01-4/nuget/v3/index.json" />
    <add key="darc-pub-dotnet-templating-50e1aa0-3" value="https://pkgs.dev.azure.com/dnceng/public/_packaging/darc-pub-dotnet-templating-50e1aa01-3/nuget/v3/index.json" />
    <add key="darc-pub-dotnet-templating-50e1aa0-2" value="https://pkgs.dev.azure.com/dnceng/public/_packaging/darc-pub-dotnet-templating-50e1aa01-2/nuget/v3/index.json" />
    <add key="darc-pub-dotnet-templating-50e1aa0-1" value="https://pkgs.dev.azure.com/dnceng/public/_packaging/darc-pub-dotnet-templating-50e1aa01-1/nuget/v3/index.json" />
    <add key="darc-pub-dotnet-templating-50e1aa0" value="https://pkgs.dev.azure.com/dnceng/public/_packaging/darc-pub-dotnet-templating-50e1aa01/nuget/v3/index.json" />
    <!--  End: Package sources from dotnet-templating -->
    <!--  Begin: Package sources from dotnet-windowsdesktop -->
    <add key="darc-int-dotnet-windowsdesktop-297185f-2" value="https://pkgs.dev.azure.com/dnceng/_packaging/darc-int-dotnet-windowsdesktop-297185fc-2/nuget/v3/index.json" />
    <add key="darc-int-dotnet-windowsdesktop-297185f-1" value="https://pkgs.dev.azure.com/dnceng/_packaging/darc-int-dotnet-windowsdesktop-297185fc-1/nuget/v3/index.json" />
    <add key="darc-int-dotnet-windowsdesktop-297185f" value="https://pkgs.dev.azure.com/dnceng/_packaging/darc-int-dotnet-windowsdesktop-297185fc/nuget/v3/index.json" />
    <!--  End: Package sources from dotnet-windowsdesktop -->
    <!--End: Package sources managed by Dependency Flow automation. Do not edit the sources above.-->
    <add key="dotnet5" value="https://pkgs.dev.azure.com/dnceng/public/_packaging/dotnet5/nuget/v3/index.json" />
    <add key="dotnet5-transport" value="https://pkgs.dev.azure.com/dnceng/public/_packaging/dotnet5-transport/nuget/v3/index.json" />
    <add key="dotnet-public" value="https://pkgs.dev.azure.com/dnceng/public/_packaging/dotnet-public/nuget/v3/index.json" />
    <add key="dotnet-eng" value="https://pkgs.dev.azure.com/dnceng/public/_packaging/dotnet-eng/nuget/v3/index.json" />
    <add key="dotnet-tools" value="https://pkgs.dev.azure.com/dnceng/public/_packaging/dotnet-tools/nuget/v3/index.json" />
    <add key="dotnet-tools-transport" value="https://pkgs.dev.azure.com/dnceng/public/_packaging/dotnet-tools-transport/nuget/v3/index.json" />
  </packageSources>
  <disabledPackageSources>
    <!--Begin: Package sources managed by Dependency Flow automation. Do not edit the sources below.-->
    <!--  Begin: Package sources from dotnet-aspnetcore -->
    <add key="darc-int-dotnet-aspnetcore-dc5e11a" value="true" />
    <!--  End: Package sources from dotnet-aspnetcore -->
    <!--  Begin: Package sources from dotnet-runtime -->
    <add key="darc-int-dotnet-runtime-478b2f8" value="true" />
    <add key="darc-int-dotnet-runtime-478b2f8-1" value="true" />
    <add key="darc-int-dotnet-runtime-478b2f8-2" value="true" />
    <!--  End: Package sources from dotnet-runtime -->
    <!--  Begin: Package sources from dotnet-windowsdesktop -->
    <add key="darc-int-dotnet-windowsdesktop-297185f" value="true" />
    <add key="darc-int-dotnet-windowsdesktop-297185f-1" value="true" />
    <add key="darc-int-dotnet-windowsdesktop-297185f-2" value="true" />
    <!--  End: Package sources from dotnet-windowsdesktop -->
    <!--End: Package sources managed by Dependency Flow automation. Do not edit the sources above.-->
  </disabledPackageSources>
</configuration><|MERGE_RESOLUTION|>--- conflicted
+++ resolved
@@ -4,7 +4,6 @@
     <clear />
     <!--Begin: Package sources managed by Dependency Flow automation. Do not edit the sources below.-->
     <!--  Begin: Package sources from dotnet-aspnetcore -->
-    <add key="darc-int-dotnet-aspnetcore-dc5e11a" value="https://pkgs.dev.azure.com/dnceng/_packaging/darc-int-dotnet-aspnetcore-dc5e11ab/nuget/v3/index.json" />
     <!--  End: Package sources from dotnet-aspnetcore -->
     <!--  Begin: Package sources from dotnet-msbuild -->
     <!--  End: Package sources from dotnet-msbuild -->
@@ -12,15 +11,9 @@
     <add key="darc-pub-dotnet-roslyn-analyzers-755ceda" value="https://pkgs.dev.azure.com/dnceng/public/_packaging/darc-pub-dotnet-roslyn-analyzers-755ceda7/nuget/v3/index.json" />
     <!--  End: Package sources from dotnet-roslyn-analyzers -->
     <!--  Begin: Package sources from dotnet-runtime -->
-    <add key="darc-int-dotnet-runtime-478b2f8-2" value="https://pkgs.dev.azure.com/dnceng/_packaging/darc-int-dotnet-runtime-478b2f8c-2/nuget/v3/index.json" />
-    <add key="darc-int-dotnet-runtime-478b2f8-1" value="https://pkgs.dev.azure.com/dnceng/_packaging/darc-int-dotnet-runtime-478b2f8c-1/nuget/v3/index.json" />
-    <add key="darc-int-dotnet-runtime-478b2f8" value="https://pkgs.dev.azure.com/dnceng/_packaging/darc-int-dotnet-runtime-478b2f8c/nuget/v3/index.json" />
     <!--  End: Package sources from dotnet-runtime -->
     <!--  Begin: Package sources from dotnet-templating -->
-<<<<<<< HEAD
-=======
     <add key="darc-pub-dotnet-templating-3cdb186" value="https://pkgs.dev.azure.com/dnceng/public/_packaging/darc-pub-dotnet-templating-3cdb1866/nuget/v3/index.json" />
->>>>>>> 738f1d41
     <add key="darc-pub-dotnet-templating-50e1aa0-5" value="https://pkgs.dev.azure.com/dnceng/public/_packaging/darc-pub-dotnet-templating-50e1aa01-5/nuget/v3/index.json" />
     <add key="darc-pub-dotnet-templating-50e1aa0-4" value="https://pkgs.dev.azure.com/dnceng/public/_packaging/darc-pub-dotnet-templating-50e1aa01-4/nuget/v3/index.json" />
     <add key="darc-pub-dotnet-templating-50e1aa0-3" value="https://pkgs.dev.azure.com/dnceng/public/_packaging/darc-pub-dotnet-templating-50e1aa01-3/nuget/v3/index.json" />
@@ -29,9 +22,6 @@
     <add key="darc-pub-dotnet-templating-50e1aa0" value="https://pkgs.dev.azure.com/dnceng/public/_packaging/darc-pub-dotnet-templating-50e1aa01/nuget/v3/index.json" />
     <!--  End: Package sources from dotnet-templating -->
     <!--  Begin: Package sources from dotnet-windowsdesktop -->
-    <add key="darc-int-dotnet-windowsdesktop-297185f-2" value="https://pkgs.dev.azure.com/dnceng/_packaging/darc-int-dotnet-windowsdesktop-297185fc-2/nuget/v3/index.json" />
-    <add key="darc-int-dotnet-windowsdesktop-297185f-1" value="https://pkgs.dev.azure.com/dnceng/_packaging/darc-int-dotnet-windowsdesktop-297185fc-1/nuget/v3/index.json" />
-    <add key="darc-int-dotnet-windowsdesktop-297185f" value="https://pkgs.dev.azure.com/dnceng/_packaging/darc-int-dotnet-windowsdesktop-297185fc/nuget/v3/index.json" />
     <!--  End: Package sources from dotnet-windowsdesktop -->
     <!--End: Package sources managed by Dependency Flow automation. Do not edit the sources above.-->
     <add key="dotnet5" value="https://pkgs.dev.azure.com/dnceng/public/_packaging/dotnet5/nuget/v3/index.json" />
@@ -44,17 +34,10 @@
   <disabledPackageSources>
     <!--Begin: Package sources managed by Dependency Flow automation. Do not edit the sources below.-->
     <!--  Begin: Package sources from dotnet-aspnetcore -->
-    <add key="darc-int-dotnet-aspnetcore-dc5e11a" value="true" />
     <!--  End: Package sources from dotnet-aspnetcore -->
     <!--  Begin: Package sources from dotnet-runtime -->
-    <add key="darc-int-dotnet-runtime-478b2f8" value="true" />
-    <add key="darc-int-dotnet-runtime-478b2f8-1" value="true" />
-    <add key="darc-int-dotnet-runtime-478b2f8-2" value="true" />
     <!--  End: Package sources from dotnet-runtime -->
     <!--  Begin: Package sources from dotnet-windowsdesktop -->
-    <add key="darc-int-dotnet-windowsdesktop-297185f" value="true" />
-    <add key="darc-int-dotnet-windowsdesktop-297185f-1" value="true" />
-    <add key="darc-int-dotnet-windowsdesktop-297185f-2" value="true" />
     <!--  End: Package sources from dotnet-windowsdesktop -->
     <!--End: Package sources managed by Dependency Flow automation. Do not edit the sources above.-->
   </disabledPackageSources>
