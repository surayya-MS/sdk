<?xml version="1.0" encoding="utf-8"?>
<configuration>
  <packageSources>
    <clear />
    <!--Begin: Package sources managed by Dependency Flow automation. Do not edit the sources below.-->
    <!--  Begin: Package sources from dotnet-deployment-tools -->
    <add key="darc-pub-dotnet-deployment-tools-b2d5c0c" value="https://pkgs.dev.azure.com/dnceng/public/_packaging/darc-pub-dotnet-deployment-tools-b2d5c0c5/nuget/v3/index.json" />
    <add key="darc-pub-dotnet-deployment-tools-b2d5c0c-2" value="https://pkgs.dev.azure.com/dnceng/public/_packaging/darc-pub-dotnet-deployment-tools-b2d5c0c5-2/nuget/v3/index.json" />
    <add key="darc-pub-dotnet-deployment-tools-b2d5c0c-1" value="https://pkgs.dev.azure.com/dnceng/public/_packaging/darc-pub-dotnet-deployment-tools-b2d5c0c5-1/nuget/v3/index.json" />
    <!--  End: Package sources from dotnet-deployment-tools -->
    <!--  Begin: Package sources from dotnet-aspire -->
    <!--  End: Package sources from dotnet-aspire -->
    <!--  Begin: Package sources from dotnet-runtime -->
    <!--  End: Package sources from dotnet-runtime -->
<<<<<<< HEAD
    <!--  Begin: Package sources from dotnet-templating -->
    <add key="darc-pub-dotnet-templating-aaebde7" value="https://pkgs.dev.azure.com/dnceng/public/_packaging/darc-pub-dotnet-templating-aaebde79/nuget/v3/index.json" />
    <!--  End: Package sources from dotnet-templating -->
    <!--  Begin: Package sources from dotnet-windowsdesktop -->
    <!--  End: Package sources from dotnet-windowsdesktop -->
=======
>>>>>>> a076841e
    <!--End: Package sources managed by Dependency Flow automation. Do not edit the sources above.-->
    <add key="dotnet6" value="https://pkgs.dev.azure.com/dnceng/public/_packaging/dotnet6/nuget/v3/index.json" />
    <add key="dotnet6-transport" value="https://pkgs.dev.azure.com/dnceng/public/_packaging/dotnet6-transport/nuget/v3/index.json" />
    <add key="dotnet7" value="https://pkgs.dev.azure.com/dnceng/public/_packaging/dotnet7/nuget/v3/index.json" />
    <add key="dotnet7-transport" value="https://pkgs.dev.azure.com/dnceng/public/_packaging/dotnet7-transport/nuget/v3/index.json" />
    <add key="dotnet8" value="https://pkgs.dev.azure.com/dnceng/public/_packaging/dotnet8/nuget/v3/index.json" />
    <add key="dotnet8-transport" value="https://pkgs.dev.azure.com/dnceng/public/_packaging/dotnet8-transport/nuget/v3/index.json" />
    <add key="dotnet8-workloads" value="https://pkgs.dev.azure.com/dnceng/public/_packaging/dotnet8-workloads/nuget/v3/index.json" />
    <add key="dotnet9" value="https://pkgs.dev.azure.com/dnceng/public/_packaging/dotnet9/nuget/v3/index.json" />
    <add key="dotnet9-transport" value="https://pkgs.dev.azure.com/dnceng/public/_packaging/dotnet9-transport/nuget/v3/index.json" />
    <add key="dotnet10" value="https://pkgs.dev.azure.com/dnceng/public/_packaging/dotnet10/nuget/v3/index.json" />
    <add key="dotnet10-transport" value="https://pkgs.dev.azure.com/dnceng/public/_packaging/dotnet10-transport/nuget/v3/index.json" />
    <add key="dotnet-public" value="https://pkgs.dev.azure.com/dnceng/public/_packaging/dotnet-public/nuget/v3/index.json" />
    <add key="dotnet-eng" value="https://pkgs.dev.azure.com/dnceng/public/_packaging/dotnet-eng/nuget/v3/index.json" />
    <add key="dotnet-tools" value="https://pkgs.dev.azure.com/dnceng/public/_packaging/dotnet-tools/nuget/v3/index.json" />
    <add key="dotnet-tools-transport" value="https://pkgs.dev.azure.com/dnceng/public/_packaging/dotnet-tools-transport/nuget/v3/index.json" />
    <add key="dotnet-libraries" value="https://pkgs.dev.azure.com/dnceng/public/_packaging/dotnet-libraries/nuget/v3/index.json" />
    <add key="dotnet-libraries-transport" value="https://pkgs.dev.azure.com/dnceng/public/_packaging/dotnet-libraries-transport/nuget/v3/index.json" />
    <add key="vs-impl" value="https://pkgs.dev.azure.com/azure-public/vside/_packaging/vs-impl/nuget/v3/index.json" />
    <!-- Used for Rich Navigation indexing task -->
    <add key="richnav" value="https://pkgs.dev.azure.com/azure-public/vside/_packaging/vs-buildservices/nuget/v3/index.json" />
  </packageSources>
  <disabledPackageSources>
    <clear />
    <!--Begin: Package sources managed by Dependency Flow automation. Do not edit the sources below.-->
    <!--  Begin: Package sources from dotnet-runtime -->
    <!--  End: Package sources from dotnet-runtime -->
    <!--End: Package sources managed by Dependency Flow automation. Do not edit the sources above.-->
  </disabledPackageSources>
</configuration><|MERGE_RESOLUTION|>--- conflicted
+++ resolved
@@ -3,23 +3,10 @@
   <packageSources>
     <clear />
     <!--Begin: Package sources managed by Dependency Flow automation. Do not edit the sources below.-->
-    <!--  Begin: Package sources from dotnet-deployment-tools -->
-    <add key="darc-pub-dotnet-deployment-tools-b2d5c0c" value="https://pkgs.dev.azure.com/dnceng/public/_packaging/darc-pub-dotnet-deployment-tools-b2d5c0c5/nuget/v3/index.json" />
-    <add key="darc-pub-dotnet-deployment-tools-b2d5c0c-2" value="https://pkgs.dev.azure.com/dnceng/public/_packaging/darc-pub-dotnet-deployment-tools-b2d5c0c5-2/nuget/v3/index.json" />
-    <add key="darc-pub-dotnet-deployment-tools-b2d5c0c-1" value="https://pkgs.dev.azure.com/dnceng/public/_packaging/darc-pub-dotnet-deployment-tools-b2d5c0c5-1/nuget/v3/index.json" />
-    <!--  End: Package sources from dotnet-deployment-tools -->
     <!--  Begin: Package sources from dotnet-aspire -->
     <!--  End: Package sources from dotnet-aspire -->
     <!--  Begin: Package sources from dotnet-runtime -->
     <!--  End: Package sources from dotnet-runtime -->
-<<<<<<< HEAD
-    <!--  Begin: Package sources from dotnet-templating -->
-    <add key="darc-pub-dotnet-templating-aaebde7" value="https://pkgs.dev.azure.com/dnceng/public/_packaging/darc-pub-dotnet-templating-aaebde79/nuget/v3/index.json" />
-    <!--  End: Package sources from dotnet-templating -->
-    <!--  Begin: Package sources from dotnet-windowsdesktop -->
-    <!--  End: Package sources from dotnet-windowsdesktop -->
-=======
->>>>>>> a076841e
     <!--End: Package sources managed by Dependency Flow automation. Do not edit the sources above.-->
     <add key="dotnet6" value="https://pkgs.dev.azure.com/dnceng/public/_packaging/dotnet6/nuget/v3/index.json" />
     <add key="dotnet6-transport" value="https://pkgs.dev.azure.com/dnceng/public/_packaging/dotnet6-transport/nuget/v3/index.json" />
