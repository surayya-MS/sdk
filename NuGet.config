--- conflicted
+++ resolved
@@ -8,28 +8,12 @@
     <!--  Begin: Package sources from dotnet-aspnetcore -->
     <!--  End: Package sources from dotnet-aspnetcore -->
     <!--  Begin: Package sources from DotNet-msbuild-Trusted -->
-<<<<<<< HEAD
-    <add key="darc-pub-DotNet-msbuild-Trusted-43a2496" value="https://pkgs.dev.azure.com/dnceng/public/_packaging/darc-pub-DotNet-msbuild-Trusted-43a24969/nuget/v3/index.json" />
-=======
->>>>>>> e89407bd
     <!--  End: Package sources from DotNet-msbuild-Trusted -->
     <!--  Begin: Package sources from dotnet-roslyn-analyzers -->
     <!--  End: Package sources from dotnet-roslyn-analyzers -->
     <!--  Begin: Package sources from dotnet-runtime -->
-<<<<<<< HEAD
-    <add key="darc-pub-dotnet-runtime-d398172" value="https://pkgs.dev.azure.com/dnceng/public/_packaging/darc-pub-dotnet-runtime-d3981726/nuget/v3/index.json" />
     <!--  End: Package sources from dotnet-runtime -->
     <!--  Begin: Package sources from dotnet-templating -->
-    <add key="darc-pub-dotnet-templating-e07a90b" value="https://pkgs.dev.azure.com/dnceng/public/_packaging/darc-pub-dotnet-templating-e07a90b4/nuget/v3/index.json" />
-    <add key="darc-pub-dotnet-templating-e07a90b-5" value="https://pkgs.dev.azure.com/dnceng/public/_packaging/darc-pub-dotnet-templating-e07a90b4-5/nuget/v3/index.json" />
-    <add key="darc-pub-dotnet-templating-e07a90b-4" value="https://pkgs.dev.azure.com/dnceng/public/_packaging/darc-pub-dotnet-templating-e07a90b4-4/nuget/v3/index.json" />
-    <add key="darc-pub-dotnet-templating-e07a90b-3" value="https://pkgs.dev.azure.com/dnceng/public/_packaging/darc-pub-dotnet-templating-e07a90b4-3/nuget/v3/index.json" />
-    <add key="darc-pub-dotnet-templating-e07a90b-2" value="https://pkgs.dev.azure.com/dnceng/public/_packaging/darc-pub-dotnet-templating-e07a90b4-2/nuget/v3/index.json" />
-    <add key="darc-pub-dotnet-templating-e07a90b-1" value="https://pkgs.dev.azure.com/dnceng/public/_packaging/darc-pub-dotnet-templating-e07a90b4-1/nuget/v3/index.json" />
-=======
-    <!--  End: Package sources from dotnet-runtime -->
-    <!--  Begin: Package sources from dotnet-templating -->
->>>>>>> e89407bd
     <!--  End: Package sources from dotnet-templating -->
     <!--  Begin: Package sources from dotnet-windowsdesktop -->
     <!--  End: Package sources from dotnet-windowsdesktop -->
