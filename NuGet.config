<?xml version="1.0" encoding="utf-8"?>
<configuration>
  <packageSources>
    <clear />
    <!--Begin: Package sources managed by Dependency Flow automation. Do not edit the sources below.-->
    <!--  Begin: Package sources from dotnet-emsdk -->
<<<<<<< HEAD
    <add key="darc-pub-dotnet-emsdk-9a29abd" value="https://pkgs.dev.azure.com/dnceng/public/_packaging/darc-pub-dotnet-emsdk-9a29abdd/nuget/v3/index.json" />
=======
    <add key="darc-pub-dotnet-emsdk-2fc2ffd" value="https://pkgs.dev.azure.com/dnceng/public/_packaging/darc-pub-dotnet-emsdk-2fc2ffd9/nuget/v3/index.json" />
    <add key="darc-pub-dotnet-emsdk-2fc2ffd-3" value="https://pkgs.dev.azure.com/dnceng/public/_packaging/darc-pub-dotnet-emsdk-2fc2ffd9-3/nuget/v3/index.json" />
    <add key="darc-pub-dotnet-emsdk-2fc2ffd-2" value="https://pkgs.dev.azure.com/dnceng/public/_packaging/darc-pub-dotnet-emsdk-2fc2ffd9-2/nuget/v3/index.json" />
    <add key="darc-pub-dotnet-emsdk-2fc2ffd-1" value="https://pkgs.dev.azure.com/dnceng/public/_packaging/darc-pub-dotnet-emsdk-2fc2ffd9-1/nuget/v3/index.json" />
>>>>>>> 754b47ae
    <!--  End: Package sources from dotnet-emsdk -->
    <!--  Begin: Package sources from dotnet-format -->
    <add key="darc-pub-dotnet-format-d237e17" value="https://pkgs.dev.azure.com/dnceng/public/_packaging/darc-pub-dotnet-format-d237e172/nuget/v3/index.json" />
    <!--  End: Package sources from dotnet-format -->
    <!--  Begin: Package sources from dotnet-aspnetcore -->
<<<<<<< HEAD
    <add key="darc-int-dotnet-aspnetcore-a244ff1" value="https://pkgs.dev.azure.com/dnceng/internal/_packaging/darc-int-dotnet-aspnetcore-a244ff1c/nuget/v3/index.json" />
=======
>>>>>>> 754b47ae
    <!--  End: Package sources from dotnet-aspnetcore -->
    <!--  Begin: Package sources from DotNet-msbuild-Trusted -->
    <add key="darc-pub-DotNet-msbuild-Trusted-a4ecab3" value="https://pkgs.dev.azure.com/dnceng/public/_packaging/darc-pub-DotNet-msbuild-Trusted-a4ecab32/nuget/v3/index.json" />
    <!--  End: Package sources from DotNet-msbuild-Trusted -->
    <!--  Begin: Package sources from dotnet-roslyn-analyzers -->
    <!--  End: Package sources from dotnet-roslyn-analyzers -->
    <!--  Begin: Package sources from dotnet-runtime -->
<<<<<<< HEAD
    <add key="darc-int-dotnet-runtime-9f4b1f5" value="https://pkgs.dev.azure.com/dnceng/internal/_packaging/darc-int-dotnet-runtime-9f4b1f5d/nuget/v3/index.json" />
=======
    <add key="darc-int-dotnet-runtime-1381d5e" value="https://pkgs.dev.azure.com/dnceng/internal/_packaging/darc-int-dotnet-runtime-1381d5eb/nuget/v3/index.json" />
    <add key="darc-int-dotnet-runtime-1381d5e-4" value="https://pkgs.dev.azure.com/dnceng/internal/_packaging/darc-int-dotnet-runtime-1381d5eb-4/nuget/v3/index.json" />
    <add key="darc-int-dotnet-runtime-1381d5e-3" value="https://pkgs.dev.azure.com/dnceng/internal/_packaging/darc-int-dotnet-runtime-1381d5eb-3/nuget/v3/index.json" />
    <add key="darc-int-dotnet-runtime-1381d5e-2" value="https://pkgs.dev.azure.com/dnceng/internal/_packaging/darc-int-dotnet-runtime-1381d5eb-2/nuget/v3/index.json" />
    <add key="darc-int-dotnet-runtime-1381d5e-1" value="https://pkgs.dev.azure.com/dnceng/internal/_packaging/darc-int-dotnet-runtime-1381d5eb-1/nuget/v3/index.json" />
>>>>>>> 754b47ae
    <!--  End: Package sources from dotnet-runtime -->
    <!--  Begin: Package sources from dotnet-templating -->
    <add key="darc-pub-dotnet-templating-d28ef1a" value="https://pkgs.dev.azure.com/dnceng/public/_packaging/darc-pub-dotnet-templating-d28ef1a8/nuget/v3/index.json" />
    <!--  End: Package sources from dotnet-templating -->
    <!--  Begin: Package sources from dotnet-windowsdesktop -->
<<<<<<< HEAD
=======
    <add key="darc-int-dotnet-windowsdesktop-593444a" value="https://pkgs.dev.azure.com/dnceng/internal/_packaging/darc-int-dotnet-windowsdesktop-593444ad/nuget/v3/index.json" />
    <add key="darc-int-dotnet-windowsdesktop-593444a-4" value="https://pkgs.dev.azure.com/dnceng/internal/_packaging/darc-int-dotnet-windowsdesktop-593444ad-4/nuget/v3/index.json" />
    <add key="darc-int-dotnet-windowsdesktop-593444a-3" value="https://pkgs.dev.azure.com/dnceng/internal/_packaging/darc-int-dotnet-windowsdesktop-593444ad-3/nuget/v3/index.json" />
    <add key="darc-int-dotnet-windowsdesktop-593444a-2" value="https://pkgs.dev.azure.com/dnceng/internal/_packaging/darc-int-dotnet-windowsdesktop-593444ad-2/nuget/v3/index.json" />
    <add key="darc-int-dotnet-windowsdesktop-593444a-1" value="https://pkgs.dev.azure.com/dnceng/internal/_packaging/darc-int-dotnet-windowsdesktop-593444ad-1/nuget/v3/index.json" />
>>>>>>> 754b47ae
    <!--  End: Package sources from dotnet-windowsdesktop -->
    <!--End: Package sources managed by Dependency Flow automation. Do not edit the sources above.-->
    <add key="dotnet6" value="https://pkgs.dev.azure.com/dnceng/public/_packaging/dotnet6/nuget/v3/index.json" />
    <add key="dotnet6-transport" value="https://pkgs.dev.azure.com/dnceng/public/_packaging/dotnet6-transport/nuget/v3/index.json" />
    <add key="dotnet7" value="https://pkgs.dev.azure.com/dnceng/public/_packaging/dotnet7/nuget/v3/index.json" />
    <add key="dotnet7-transport" value="https://pkgs.dev.azure.com/dnceng/public/_packaging/dotnet7-transport/nuget/v3/index.json" />
    <add key="dotnet8" value="https://pkgs.dev.azure.com/dnceng/public/_packaging/dotnet8/nuget/v3/index.json" />
    <add key="dotnet8-transport" value="https://pkgs.dev.azure.com/dnceng/public/_packaging/dotnet8-transport/nuget/v3/index.json" />
    <add key="dotnet-public" value="https://pkgs.dev.azure.com/dnceng/public/_packaging/dotnet-public/nuget/v3/index.json" />
    <add key="dotnet-eng" value="https://pkgs.dev.azure.com/dnceng/public/_packaging/dotnet-eng/nuget/v3/index.json" />
    <add key="dotnet-tools" value="https://pkgs.dev.azure.com/dnceng/public/_packaging/dotnet-tools/nuget/v3/index.json" />
    <add key="dotnet-tools-transport" value="https://pkgs.dev.azure.com/dnceng/public/_packaging/dotnet-tools-transport/nuget/v3/index.json" />
    <add key="dotnet-libraries" value="https://pkgs.dev.azure.com/dnceng/public/_packaging/dotnet-libraries/nuget/v3/index.json" />
    <add key="dotnet-libraries-transport" value="https://pkgs.dev.azure.com/dnceng/public/_packaging/dotnet-libraries-transport/nuget/v3/index.json" />
    <add key="vs-impl" value="https://pkgs.dev.azure.com/azure-public/vside/_packaging/vs-impl/nuget/v3/index.json" />
    <!-- Used for Rich Navigation indexing task -->
    <add key="richnav" value="https://pkgs.dev.azure.com/azure-public/vside/_packaging/vs-buildservices/nuget/v3/index.json" />
    <add key="darc-pub-DotNet-msbuild-Trusted-8ffc3fe" value="https://pkgs.dev.azure.com/dnceng/public/_packaging/darc-pub-DotNet-msbuild-Trusted-8ffc3fe3/nuget/v3/index.json" />
  </packageSources>
  <disabledPackageSources>
    <!--Begin: Package sources managed by Dependency Flow automation. Do not edit the sources below.-->
    <!--  Begin: Package sources from dotnet-templating -->
    <!--  End: Package sources from dotnet-templating -->
    <!--  Begin: Package sources from dotnet-aspnetcore -->
<<<<<<< HEAD
    <add key="darc-int-dotnet-aspnetcore-a244ff1" value="true" />
=======
>>>>>>> 754b47ae
    <!--  Begin: Package sources from dotnet-format -->
    <!--  End: Package sources from dotnet-format -->
    <!--  End: Package sources from dotnet-aspnetcore -->
    <!--  Begin: Package sources from dotnet-runtime -->
<<<<<<< HEAD
    <add key="darc-int-dotnet-runtime-9f4b1f5" value="true" />
    <!--  End: Package sources from dotnet-runtime -->
    <!--  Begin: Package sources from dotnet-windowsdesktop -->
=======
    <add key="darc-int-dotnet-runtime-1381d5e-1" value="true" />
    <add key="darc-int-dotnet-runtime-1381d5e-2" value="true" />
    <add key="darc-int-dotnet-runtime-1381d5e-3" value="true" />
    <add key="darc-int-dotnet-runtime-1381d5e-4" value="true" />
    <add key="darc-int-dotnet-runtime-1381d5e" value="true" />
    <!--  End: Package sources from dotnet-runtime -->
    <!--  Begin: Package sources from dotnet-windowsdesktop -->
    <add key="darc-int-dotnet-windowsdesktop-593444a-1" value="true" />
    <add key="darc-int-dotnet-windowsdesktop-593444a-2" value="true" />
    <add key="darc-int-dotnet-windowsdesktop-593444a-3" value="true" />
    <add key="darc-int-dotnet-windowsdesktop-593444a-4" value="true" />
    <add key="darc-int-dotnet-windowsdesktop-593444a" value="true" />
>>>>>>> 754b47ae
    <!--  End: Package sources from dotnet-windowsdesktop -->
    <!--End: Package sources managed by Dependency Flow automation. Do not edit the sources above.-->
  </disabledPackageSources>
</configuration><|MERGE_RESOLUTION|>--- conflicted
+++ resolved
@@ -4,23 +4,17 @@
     <clear />
     <!--Begin: Package sources managed by Dependency Flow automation. Do not edit the sources below.-->
     <!--  Begin: Package sources from dotnet-emsdk -->
-<<<<<<< HEAD
     <add key="darc-pub-dotnet-emsdk-9a29abd" value="https://pkgs.dev.azure.com/dnceng/public/_packaging/darc-pub-dotnet-emsdk-9a29abdd/nuget/v3/index.json" />
-=======
     <add key="darc-pub-dotnet-emsdk-2fc2ffd" value="https://pkgs.dev.azure.com/dnceng/public/_packaging/darc-pub-dotnet-emsdk-2fc2ffd9/nuget/v3/index.json" />
     <add key="darc-pub-dotnet-emsdk-2fc2ffd-3" value="https://pkgs.dev.azure.com/dnceng/public/_packaging/darc-pub-dotnet-emsdk-2fc2ffd9-3/nuget/v3/index.json" />
     <add key="darc-pub-dotnet-emsdk-2fc2ffd-2" value="https://pkgs.dev.azure.com/dnceng/public/_packaging/darc-pub-dotnet-emsdk-2fc2ffd9-2/nuget/v3/index.json" />
     <add key="darc-pub-dotnet-emsdk-2fc2ffd-1" value="https://pkgs.dev.azure.com/dnceng/public/_packaging/darc-pub-dotnet-emsdk-2fc2ffd9-1/nuget/v3/index.json" />
->>>>>>> 754b47ae
     <!--  End: Package sources from dotnet-emsdk -->
     <!--  Begin: Package sources from dotnet-format -->
     <add key="darc-pub-dotnet-format-d237e17" value="https://pkgs.dev.azure.com/dnceng/public/_packaging/darc-pub-dotnet-format-d237e172/nuget/v3/index.json" />
     <!--  End: Package sources from dotnet-format -->
     <!--  Begin: Package sources from dotnet-aspnetcore -->
-<<<<<<< HEAD
     <add key="darc-int-dotnet-aspnetcore-a244ff1" value="https://pkgs.dev.azure.com/dnceng/internal/_packaging/darc-int-dotnet-aspnetcore-a244ff1c/nuget/v3/index.json" />
-=======
->>>>>>> 754b47ae
     <!--  End: Package sources from dotnet-aspnetcore -->
     <!--  Begin: Package sources from DotNet-msbuild-Trusted -->
     <add key="darc-pub-DotNet-msbuild-Trusted-a4ecab3" value="https://pkgs.dev.azure.com/dnceng/public/_packaging/darc-pub-DotNet-msbuild-Trusted-a4ecab32/nuget/v3/index.json" />
@@ -28,28 +22,22 @@
     <!--  Begin: Package sources from dotnet-roslyn-analyzers -->
     <!--  End: Package sources from dotnet-roslyn-analyzers -->
     <!--  Begin: Package sources from dotnet-runtime -->
-<<<<<<< HEAD
     <add key="darc-int-dotnet-runtime-9f4b1f5" value="https://pkgs.dev.azure.com/dnceng/internal/_packaging/darc-int-dotnet-runtime-9f4b1f5d/nuget/v3/index.json" />
-=======
     <add key="darc-int-dotnet-runtime-1381d5e" value="https://pkgs.dev.azure.com/dnceng/internal/_packaging/darc-int-dotnet-runtime-1381d5eb/nuget/v3/index.json" />
     <add key="darc-int-dotnet-runtime-1381d5e-4" value="https://pkgs.dev.azure.com/dnceng/internal/_packaging/darc-int-dotnet-runtime-1381d5eb-4/nuget/v3/index.json" />
     <add key="darc-int-dotnet-runtime-1381d5e-3" value="https://pkgs.dev.azure.com/dnceng/internal/_packaging/darc-int-dotnet-runtime-1381d5eb-3/nuget/v3/index.json" />
     <add key="darc-int-dotnet-runtime-1381d5e-2" value="https://pkgs.dev.azure.com/dnceng/internal/_packaging/darc-int-dotnet-runtime-1381d5eb-2/nuget/v3/index.json" />
     <add key="darc-int-dotnet-runtime-1381d5e-1" value="https://pkgs.dev.azure.com/dnceng/internal/_packaging/darc-int-dotnet-runtime-1381d5eb-1/nuget/v3/index.json" />
->>>>>>> 754b47ae
     <!--  End: Package sources from dotnet-runtime -->
     <!--  Begin: Package sources from dotnet-templating -->
     <add key="darc-pub-dotnet-templating-d28ef1a" value="https://pkgs.dev.azure.com/dnceng/public/_packaging/darc-pub-dotnet-templating-d28ef1a8/nuget/v3/index.json" />
     <!--  End: Package sources from dotnet-templating -->
     <!--  Begin: Package sources from dotnet-windowsdesktop -->
-<<<<<<< HEAD
-=======
     <add key="darc-int-dotnet-windowsdesktop-593444a" value="https://pkgs.dev.azure.com/dnceng/internal/_packaging/darc-int-dotnet-windowsdesktop-593444ad/nuget/v3/index.json" />
     <add key="darc-int-dotnet-windowsdesktop-593444a-4" value="https://pkgs.dev.azure.com/dnceng/internal/_packaging/darc-int-dotnet-windowsdesktop-593444ad-4/nuget/v3/index.json" />
     <add key="darc-int-dotnet-windowsdesktop-593444a-3" value="https://pkgs.dev.azure.com/dnceng/internal/_packaging/darc-int-dotnet-windowsdesktop-593444ad-3/nuget/v3/index.json" />
     <add key="darc-int-dotnet-windowsdesktop-593444a-2" value="https://pkgs.dev.azure.com/dnceng/internal/_packaging/darc-int-dotnet-windowsdesktop-593444ad-2/nuget/v3/index.json" />
     <add key="darc-int-dotnet-windowsdesktop-593444a-1" value="https://pkgs.dev.azure.com/dnceng/internal/_packaging/darc-int-dotnet-windowsdesktop-593444ad-1/nuget/v3/index.json" />
->>>>>>> 754b47ae
     <!--  End: Package sources from dotnet-windowsdesktop -->
     <!--End: Package sources managed by Dependency Flow automation. Do not edit the sources above.-->
     <add key="dotnet6" value="https://pkgs.dev.azure.com/dnceng/public/_packaging/dotnet6/nuget/v3/index.json" />
@@ -74,19 +62,12 @@
     <!--  Begin: Package sources from dotnet-templating -->
     <!--  End: Package sources from dotnet-templating -->
     <!--  Begin: Package sources from dotnet-aspnetcore -->
-<<<<<<< HEAD
     <add key="darc-int-dotnet-aspnetcore-a244ff1" value="true" />
-=======
->>>>>>> 754b47ae
     <!--  Begin: Package sources from dotnet-format -->
     <!--  End: Package sources from dotnet-format -->
     <!--  End: Package sources from dotnet-aspnetcore -->
     <!--  Begin: Package sources from dotnet-runtime -->
-<<<<<<< HEAD
     <add key="darc-int-dotnet-runtime-9f4b1f5" value="true" />
-    <!--  End: Package sources from dotnet-runtime -->
-    <!--  Begin: Package sources from dotnet-windowsdesktop -->
-=======
     <add key="darc-int-dotnet-runtime-1381d5e-1" value="true" />
     <add key="darc-int-dotnet-runtime-1381d5e-2" value="true" />
     <add key="darc-int-dotnet-runtime-1381d5e-3" value="true" />
@@ -99,7 +80,6 @@
     <add key="darc-int-dotnet-windowsdesktop-593444a-3" value="true" />
     <add key="darc-int-dotnet-windowsdesktop-593444a-4" value="true" />
     <add key="darc-int-dotnet-windowsdesktop-593444a" value="true" />
->>>>>>> 754b47ae
     <!--  End: Package sources from dotnet-windowsdesktop -->
     <!--End: Package sources managed by Dependency Flow automation. Do not edit the sources above.-->
   </disabledPackageSources>
