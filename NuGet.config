--- conflicted
+++ resolved
@@ -16,11 +16,7 @@
     <!--  Begin: Package sources from dotnet-runtime -->
     <!--  End: Package sources from dotnet-runtime -->
     <!--  Begin: Package sources from dotnet-templating -->
-<<<<<<< HEAD
-    <add key="darc-pub-dotnet-templating-5f2c1e5" value="https://pkgs.dev.azure.com/dnceng/public/_packaging/darc-pub-dotnet-templating-5f2c1e54/nuget/v3/index.json" />
-=======
     <add key="darc-pub-dotnet-templating-aaebde7" value="https://pkgs.dev.azure.com/dnceng/public/_packaging/darc-pub-dotnet-templating-aaebde79/nuget/v3/index.json" />
->>>>>>> 029b4b81
     <!--  End: Package sources from dotnet-templating -->
     <!--  Begin: Package sources from dotnet-windowsdesktop -->
     <!--  End: Package sources from dotnet-windowsdesktop -->
