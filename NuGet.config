--- conflicted
+++ resolved
@@ -6,11 +6,6 @@
     <!--  Begin: Package sources from dotnet-aspnetcore -->
     <add key="darc-int-dotnet-aspnetcore-827b960" value="https://pkgs.dev.azure.com/dnceng/internal/_packaging/darc-int-dotnet-aspnetcore-827b9604/nuget/v3/index.json" />
     <!--  End: Package sources from dotnet-aspnetcore -->
-<<<<<<< HEAD
-    <!--  Begin: Package sources from dotnet-runtime -->
-    <add key="darc-int-dotnet-runtime-b357f86" value="https://pkgs.dev.azure.com/dnceng/internal/_packaging/darc-int-dotnet-runtime-b357f86c/nuget/v3/index.json" />
-=======
->>>>>>> abee3fb1
     <!--  Begin: Package sources from DotNet-msbuild-Trusted -->
     <add key="darc-pub-DotNet-msbuild-Trusted-a400405" value="https://pkgs.dev.azure.com/dnceng/public/_packaging/darc-pub-DotNet-msbuild-Trusted-a400405b/nuget/v3/index.json" />
     <!--  End: Package sources from DotNet-msbuild-Trusted -->
@@ -20,11 +15,7 @@
     <add key="darc-int-dotnet-runtime-b357f86" value="https://pkgs.dev.azure.com/dnceng/internal/_packaging/darc-int-dotnet-runtime-b357f86c/nuget/v3/index.json" />
     <!--  End: Package sources from dotnet-runtime -->
     <!--  Begin: Package sources from dotnet-templating -->
-<<<<<<< HEAD
-    <add key="darc-int-dotnet-templating-1e5db13" value="https://pkgs.dev.azure.com/dnceng/internal/_packaging/darc-int-dotnet-templating-1e5db134/nuget/v3/index.json" />
-=======
     <add key="darc-int-dotnet-templating-7de8a28" value="https://pkgs.dev.azure.com/dnceng/internal/_packaging/darc-int-dotnet-templating-7de8a286/nuget/v3/index.json" />
->>>>>>> abee3fb1
     <!--  End: Package sources from dotnet-templating -->
     <!--  Begin: Package sources from dotnet-windowsdesktop -->
     <add key="darc-int-dotnet-windowsdesktop-fc5b097" value="https://pkgs.dev.azure.com/dnceng/internal/_packaging/darc-int-dotnet-windowsdesktop-fc5b0978/nuget/v3/index.json" />
@@ -44,23 +35,10 @@
   </packageSources>
   <disabledPackageSources>
     <!--Begin: Package sources managed by Dependency Flow automation. Do not edit the sources below.-->
-<<<<<<< HEAD
-    <!--  Begin: Package sources from dotnet-aspnetcore -->
-    <add key="darc-int-dotnet-aspnetcore-827b960" value="true" />
-    <!--  End: Package sources from dotnet-aspnetcore -->
-    <!--  Begin: Package sources from DotNet-msbuild-Trusted -->
-    <!--  End: Package sources from DotNet-msbuild-Trusted -->
-    <!--  Begin: Package sources from dotnet-runtime -->
-    <add key="darc-int-dotnet-runtime-b357f86" value="true" />
-    <!--  End: Package sources from dotnet-runtime -->
-    <!--  Begin: Package sources from dotnet-templating -->
-    <add key="darc-int-dotnet-templating-1e5db13" value="true" />
-=======
     <!--  Begin: Package sources from DotNet-msbuild-Trusted -->
     <!--  End: Package sources from DotNet-msbuild-Trusted -->
     <!--  Begin: Package sources from dotnet-templating -->
     <add key="darc-int-dotnet-templating-7de8a28" value="true" />
->>>>>>> abee3fb1
     <!--  End: Package sources from dotnet-templating -->
     <!--  Begin: Package sources from dotnet-aspnetcore -->
     <add key="darc-int-dotnet-aspnetcore-827b960" value="true" />
