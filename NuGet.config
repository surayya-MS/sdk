--- conflicted
+++ resolved
@@ -35,11 +35,7 @@
     <!--  Begin: Package sources from dotnet-runtime -->
     <!--  End: Package sources from dotnet-runtime -->
     <!--  Begin: Package sources from dotnet-templating -->
-<<<<<<< HEAD
-    <add key="darc-pub-dotnet-templating-ad75e8e" value="https://pkgs.dev.azure.com/dnceng/public/_packaging/darc-pub-dotnet-templating-ad75e8e2/nuget/v3/index.json" />
-=======
     <add key="darc-pub-dotnet-templating-71d6ad5" value="https://pkgs.dev.azure.com/dnceng/public/_packaging/darc-pub-dotnet-templating-71d6ad51/nuget/v3/index.json" />
->>>>>>> b0eb9cc8
     <!--  End: Package sources from dotnet-templating -->
     <!--  Begin: Package sources from dotnet-windowsdesktop -->
     <!--  End: Package sources from dotnet-windowsdesktop -->
