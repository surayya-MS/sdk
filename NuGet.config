--- conflicted
+++ resolved
@@ -35,11 +35,7 @@
     <!--  Begin: Package sources from dotnet-runtime -->
     <!--  End: Package sources from dotnet-runtime -->
     <!--  Begin: Package sources from dotnet-templating -->
-<<<<<<< HEAD
-    <add key="darc-pub-dotnet-templating-e3bb940" value="https://pkgs.dev.azure.com/dnceng/public/_packaging/darc-pub-dotnet-templating-e3bb940a/nuget/v3/index.json" />
-=======
     <add key="darc-pub-dotnet-templating-0c96b36" value="https://pkgs.dev.azure.com/dnceng/public/_packaging/darc-pub-dotnet-templating-0c96b36c/nuget/v3/index.json" />
->>>>>>> 34f0096b
     <!--  End: Package sources from dotnet-templating -->
     <!--  Begin: Package sources from dotnet-windowsdesktop -->
     <!--  End: Package sources from dotnet-windowsdesktop -->
