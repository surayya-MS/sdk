<?xml version="1.0" encoding="utf-8"?>
<configuration>
  <packageSources>
    <clear />
    <!--Begin: Package sources managed by Dependency Flow automation. Do not edit the sources below.-->
    <!--  Begin: Package sources from dotnet-emsdk -->
<<<<<<< HEAD
    <add key="darc-pub-dotnet-emsdk-16d77dd" value="https://pkgs.dev.azure.com/dnceng/public/_packaging/darc-pub-dotnet-emsdk-16d77dda/nuget/v3/index.json" />
=======
>>>>>>> e2a94558
    <!--  End: Package sources from dotnet-emsdk -->
    <!--  Begin: Package sources from dotnet-format -->
    <add key="darc-int-dotnet-format-5d448b7" value="https://pkgs.dev.azure.com/dnceng/internal/_packaging/darc-int-dotnet-format-5d448b7b/nuget/v3/index.json" />
    <!--  End: Package sources from dotnet-format -->
    <!--  Begin: Package sources from dotnet-aspnetcore -->
    <add key="darc-int-dotnet-aspnetcore-e348847" value="https://pkgs.dev.azure.com/dnceng/internal/_packaging/darc-int-dotnet-aspnetcore-e3488477/nuget/v3/index.json" />
    <!--  End: Package sources from dotnet-aspnetcore -->
    <!--  Begin: Package sources from DotNet-msbuild-Trusted -->
    <add key="darc-pub-DotNet-msbuild-Trusted-10fbfbf" value="https://pkgs.dev.azure.com/dnceng/public/_packaging/darc-pub-DotNet-msbuild-Trusted-10fbfbf2/nuget/v3/index.json" />
    <!--  End: Package sources from DotNet-msbuild-Trusted -->
    <!--  Begin: Package sources from dotnet-roslyn-analyzers -->
    <!--  End: Package sources from dotnet-roslyn-analyzers -->
    <!--  Begin: Package sources from dotnet-runtime -->
    <add key="darc-int-dotnet-runtime-6d230cd" value="https://pkgs.dev.azure.com/dnceng/internal/_packaging/darc-int-dotnet-runtime-6d230cdb/nuget/v3/index.json" />
    <!--  End: Package sources from dotnet-runtime -->
    <!--  Begin: Package sources from dotnet-templating -->
    <add key="darc-pub-dotnet-templating-801b9bb" value="https://pkgs.dev.azure.com/dnceng/public/_packaging/darc-pub-dotnet-templating-801b9bb2/nuget/v3/index.json" />
    <!--  End: Package sources from dotnet-templating -->
    <!--  Begin: Package sources from dotnet-windowsdesktop -->
<<<<<<< HEAD
    <add key="darc-int-dotnet-windowsdesktop-8759ccc" value="https://pkgs.dev.azure.com/dnceng/internal/_packaging/darc-int-dotnet-windowsdesktop-8759cccd/nuget/v3/index.json" />
=======
>>>>>>> e2a94558
    <!--  End: Package sources from dotnet-windowsdesktop -->
    <!--  Begin: Package sources from dotnet-winforms -->
    <!--  End: Package sources from dotnet-winforms -->
    <!--End: Package sources managed by Dependency Flow automation. Do not edit the sources above.-->
    <add key="dotnet6" value="https://pkgs.dev.azure.com/dnceng/public/_packaging/dotnet6/nuget/v3/index.json" />
    <add key="dotnet6-transport" value="https://pkgs.dev.azure.com/dnceng/public/_packaging/dotnet6-transport/nuget/v3/index.json" />
    <add key="dotnet7" value="https://pkgs.dev.azure.com/dnceng/public/_packaging/dotnet7/nuget/v3/index.json" />
    <add key="dotnet7-transport" value="https://pkgs.dev.azure.com/dnceng/public/_packaging/dotnet7-transport/nuget/v3/index.json" />
    <add key="dotnet8" value="https://pkgs.dev.azure.com/dnceng/public/_packaging/dotnet8/nuget/v3/index.json" />
    <add key="dotnet8-transport" value="https://pkgs.dev.azure.com/dnceng/public/_packaging/dotnet8-transport/nuget/v3/index.json" />
    <add key="dotnet-public" value="https://pkgs.dev.azure.com/dnceng/public/_packaging/dotnet-public/nuget/v3/index.json" />
    <add key="dotnet-eng" value="https://pkgs.dev.azure.com/dnceng/public/_packaging/dotnet-eng/nuget/v3/index.json" />
    <add key="dotnet-tools" value="https://pkgs.dev.azure.com/dnceng/public/_packaging/dotnet-tools/nuget/v3/index.json" />
    <add key="dotnet-tools-transport" value="https://pkgs.dev.azure.com/dnceng/public/_packaging/dotnet-tools-transport/nuget/v3/index.json" />
    <add key="dotnet-libraries" value="https://pkgs.dev.azure.com/dnceng/public/_packaging/dotnet-libraries/nuget/v3/index.json" />
    <add key="dotnet-libraries-transport" value="https://pkgs.dev.azure.com/dnceng/public/_packaging/dotnet-libraries-transport/nuget/v3/index.json" />
    <add key="vs-impl" value="https://pkgs.dev.azure.com/azure-public/vside/_packaging/vs-impl/nuget/v3/index.json" />
    <!-- Used for Rich Navigation indexing task -->
    <add key="richnav" value="https://pkgs.dev.azure.com/azure-public/vside/_packaging/vs-buildservices/nuget/v3/index.json" />
    <add key="darc-pub-DotNet-msbuild-Trusted-8ffc3fe" value="https://pkgs.dev.azure.com/dnceng/public/_packaging/darc-pub-DotNet-msbuild-Trusted-8ffc3fe3/nuget/v3/index.json" />
  </packageSources>
  <disabledPackageSources>
    <!--Begin: Package sources managed by Dependency Flow automation. Do not edit the sources below.-->
    <!--  Begin: Package sources from dotnet-templating -->
    <!--  End: Package sources from dotnet-templating -->
    <!--  Begin: Package sources from dotnet-aspnetcore -->
    <add key="darc-int-dotnet-aspnetcore-e348847" value="true" />
    <!--  Begin: Package sources from dotnet-emsdk -->
    <!--  End: Package sources from dotnet-emsdk -->
    <!--  Begin: Package sources from dotnet-format -->
    <add key="darc-int-dotnet-format-5d448b7" value="true" />
    <!--  End: Package sources from dotnet-format -->
    <!--  End: Package sources from dotnet-aspnetcore -->
    <!--  Begin: Package sources from dotnet-runtime -->
    <add key="darc-int-dotnet-runtime-6d230cd" value="true" />
    <!--  End: Package sources from dotnet-runtime -->
    <!--  Begin: Package sources from dotnet-windowsdesktop -->
<<<<<<< HEAD
    <add key="darc-int-dotnet-windowsdesktop-8759ccc" value="true" />
=======
>>>>>>> e2a94558
    <!--  Begin: Package sources from dotnet-winforms -->
    <!--  End: Package sources from dotnet-winforms -->
    <!--  End: Package sources from dotnet-windowsdesktop -->
    <!--End: Package sources managed by Dependency Flow automation. Do not edit the sources above.-->
  </disabledPackageSources>
</configuration><|MERGE_RESOLUTION|>--- conflicted
+++ resolved
@@ -4,10 +4,7 @@
     <clear />
     <!--Begin: Package sources managed by Dependency Flow automation. Do not edit the sources below.-->
     <!--  Begin: Package sources from dotnet-emsdk -->
-<<<<<<< HEAD
     <add key="darc-pub-dotnet-emsdk-16d77dd" value="https://pkgs.dev.azure.com/dnceng/public/_packaging/darc-pub-dotnet-emsdk-16d77dda/nuget/v3/index.json" />
-=======
->>>>>>> e2a94558
     <!--  End: Package sources from dotnet-emsdk -->
     <!--  Begin: Package sources from dotnet-format -->
     <add key="darc-int-dotnet-format-5d448b7" value="https://pkgs.dev.azure.com/dnceng/internal/_packaging/darc-int-dotnet-format-5d448b7b/nuget/v3/index.json" />
@@ -27,10 +24,7 @@
     <add key="darc-pub-dotnet-templating-801b9bb" value="https://pkgs.dev.azure.com/dnceng/public/_packaging/darc-pub-dotnet-templating-801b9bb2/nuget/v3/index.json" />
     <!--  End: Package sources from dotnet-templating -->
     <!--  Begin: Package sources from dotnet-windowsdesktop -->
-<<<<<<< HEAD
     <add key="darc-int-dotnet-windowsdesktop-8759ccc" value="https://pkgs.dev.azure.com/dnceng/internal/_packaging/darc-int-dotnet-windowsdesktop-8759cccd/nuget/v3/index.json" />
-=======
->>>>>>> e2a94558
     <!--  End: Package sources from dotnet-windowsdesktop -->
     <!--  Begin: Package sources from dotnet-winforms -->
     <!--  End: Package sources from dotnet-winforms -->
@@ -68,10 +62,7 @@
     <add key="darc-int-dotnet-runtime-6d230cd" value="true" />
     <!--  End: Package sources from dotnet-runtime -->
     <!--  Begin: Package sources from dotnet-windowsdesktop -->
-<<<<<<< HEAD
     <add key="darc-int-dotnet-windowsdesktop-8759ccc" value="true" />
-=======
->>>>>>> e2a94558
     <!--  Begin: Package sources from dotnet-winforms -->
     <!--  End: Package sources from dotnet-winforms -->
     <!--  End: Package sources from dotnet-windowsdesktop -->
