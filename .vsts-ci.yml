# Pipeline: https://dev.azure.com/dnceng/internal/_build?definitionId=286

trigger:
  batch: true
  branches:
    include:
    - main
    - release/9.0.1xx-preview*
    - internal/release/*
    - exp/*

pr:
  branches:
    include:
    - main
    - release/*
    - internal/release/*

parameters:
# When true, runs the pipeline in the same way as the PR pipeline.
- name: runTestBuild
  displayName: Run A Test Build
  type: boolean
  default: false

variables:
<<<<<<< HEAD
  - name: _CIBuild
    value: -restore -build -sign -pack -ci
  - ${{ if or(startswith(variables['Build.SourceBranch'], 'refs/heads/release/'), startswith(variables['Build.SourceBranch'], 'refs/heads/internal/release/'), eq(variables['Build.Reason'], 'Manual')) }}:
    - name: PostBuildSign
      value: false
  - ${{ else }}:
    - name: PostBuildSign
      value: true
  - ${{ if eq(variables['System.TeamProject'], 'public') }}:
    - name: _InternalRuntimeDownloadArgs
      value: ''
    - name: _OfficialBuildArgs
      value: ''
    - name: "skipComponentGovernanceDetection"
      value: "true"
  - ${{ if ne(variables['System.TeamProject'], 'public') }}:
    - name: _OfficialBuildArgs
      value: /p:OfficialBuilder=Microsoft
    - name: Codeql.Enabled
      value: true
    - name: _InternalRuntimeDownloadArgs
      value: /p:DotNetRuntimeSourceFeed=https://dotnetbuilds.blob.core.windows.net/internal
        /p:DotNetRuntimeSourceFeedKey=$(dotnetbuilds-internal-container-read-token-base64)
  - ${{ if and(ne(variables['System.TeamProject'], 'public'), notin(variables['Build.Reason'], 'PullRequest')) }}:
    - group: DotNet-CLI-SDLValidation-Params
  - template: /eng/common/templates-official/variables/pool-providers.yml
  # Set the MicroBuild plugin installation directory to the agent temp directory to avoid SDL tool scanning.
  - name: MicroBuildOutputFolderOverride
    value: $(Agent.TempDirectory)
=======
- template: /eng/pipelines/templates/variables/sdk-defaults.yml
# Variables used: DncEngInternalBuildPool
- template: /eng/common/templates-official/variables/pool-providers.yml
# Helix testing requires a token when internally run.
# Variables used: HelixApiAccessToken
- group: DotNet-HelixApi-Access
# Allows Arcade to run a signed build by disabling post-build signing for release-branch builds or manual builds that are not running tests.
- ${{ if and(eq(parameters.runTestBuild, false), or(startswith(variables['Build.SourceBranch'], 'refs/heads/release/'), startswith(variables['Build.SourceBranch'], 'refs/heads/internal/release/'), eq(variables['Build.Reason'], 'Manual'))) }}:
  - name: PostBuildSign
    value: false
# Provides TSA variables for automatic bug reporting.
- ${{ if ne(variables['Build.Reason'], 'PullRequest') }}:
  - group: DotNet-CLI-SDLValidation-Params
### LOCAL ONLY ###
- name: _publishArgument
  value: -publish
- name: _signArgument
  value: -sign /p:SignCoreSdk=true
- name: _officialBuildProperties
  value: /p:DotNetPublishUsingPipelines=true /p:OfficialBuilder=Microsoft /p:OfficialBuildId=$(Build.BuildNumber)
>>>>>>> 91931824

resources:
  repositories:
  - repository: 1esPipelines
    type: git
    name: 1ESPipelineTemplates/1ESPipelineTemplates
    ref: refs/tags/release

extends:
  ${{ if ne(variables['Build.Reason'], 'PullRequest') }}:
    template: v1/1ES.Official.PipelineTemplate.yml@1esPipelines
  ${{ else }}:
    template: v1/1ES.Unofficial.PipelineTemplate.yml@1esPipelines
  parameters:
    containers:
      alpine319WithNode:
        image: mcr.microsoft.com/dotnet-buildtools/prereqs:alpine-3.19-WithNode
      cblMariner20Fpm:
        image: mcr.microsoft.com/dotnet-buildtools/prereqs:cbl-mariner-2.0-fpm
      centosStream9:
        image: mcr.microsoft.com/dotnet-buildtools/prereqs:centos-stream9
      debian11Amd64:
        image: mcr.microsoft.com/dotnet-buildtools/prereqs:debian-11-amd64
      fedora39:
        image: mcr.microsoft.com/dotnet-buildtools/prereqs:fedora-39
      ubuntu2204:
        image: mcr.microsoft.com/dotnet-buildtools/prereqs:ubuntu-22.04
      mariner20CrossArm:
        image: mcr.microsoft.com/dotnet-buildtools/prereqs:cbl-mariner-2.0-cross-arm
      ubuntu2204DebPkg:
        image: mcr.microsoft.com/dotnet-buildtools/prereqs:ubuntu-22.04-debpkg
    sdl:
      sourceAnalysisPool:
        name: $(DncEngInternalBuildPool)
        image: 1es-windows-2022
        os: windows
      ${{ if or(eq(parameters.runTestBuild, true), eq(variables['Build.Reason'], 'PullRequest')) }}:
        componentgovernance:
          # Refdoc: https://docs.opensource.microsoft.com/tools/cg/component-detection/variables/
          ignoreDirectories: artifacts, .packages

    stages:
    ############### BUILD STAGE ###############
    - stage: build
      displayName: Build
      jobs:
      ############### WINDOWS ###############
      - template: /eng/pipelines/templates/jobs/sdk-job-matrix.yml@self
        parameters:
          pool:
            name: $(DncEngInternalBuildPool)
            image: 1es-windows-2022
            os: windows
          helixTargetQueue: windows.amd64.vs2022.pre
          oneESCompat:
            templateFolderName: templates-official
            publishTaskPrefix: 1ES.
          runtimeSourceProperties: /p:DotNetRuntimeSourceFeed=https://dotnetbuilds.blob.core.windows.net/internal /p:DotNetRuntimeSourceFeedKey=$(dotnetbuilds-internal-container-read-token-base64)
          locBranch: release/8.0.4xx
          ${{ if and(eq(parameters.runTestBuild, false), ne(variables['Build.Reason'], 'PullRequest')) }}:
            timeoutInMinutes: 90
            windowsJobParameterSets:
            ### OFFICIAL ###
            - categoryName: Official
              publishArgument: $(_publishArgument)
              signArgument: $(_signArgument)
              officialBuildProperties: $(_officialBuildProperties)
              enableDefaultArtifacts: true
              runTests: false
              publishRetryConfig: true
              variables:
                _SignType: real
            - categoryName: Official
              buildArchitecture: x86
              publishArgument: $(_publishArgument)
              signArgument: $(_signArgument)
              officialBuildProperties: $(_officialBuildProperties)
              runTests: false
              variables:
                _SignType: real
            - categoryName: Official
              buildArchitecture: arm64
              publishArgument: $(_publishArgument)
              signArgument: $(_signArgument)
              officialBuildProperties: $(_officialBuildProperties)
              runTests: false
              variables:
                _SignType: real
            ### PGO ###
            - categoryName: PGO
              pgoInstrument: true
              publishArgument: $(_publishArgument)
              signArgument: $(_signArgument)
              officialBuildProperties: $(_officialBuildProperties)
              runTests: false
              variables:
                _SignType: real
            - categoryName: PGO
              pgoInstrument: true
              buildArchitecture: x86
              publishArgument: $(_publishArgument)
              signArgument: $(_signArgument)
              officialBuildProperties: $(_officialBuildProperties)
              runTests: false
              variables:
                _SignType: real
            - categoryName: PGO
              pgoInstrument: true
              buildArchitecture: arm64
              publishArgument: $(_publishArgument)
              signArgument: $(_signArgument)
              officialBuildProperties: $(_officialBuildProperties)
              runTests: false
              variables:
                _SignType: real

      ############### LINUX ###############
      - template: /eng/pipelines/templates/jobs/sdk-job-matrix.yml@self
        parameters:
          pool:
            name: $(DncEngInternalBuildPool)
            image: 1es-ubuntu-2204
            os: linux
          helixTargetQueue: ubuntu.2204.amd64
          oneESCompat:
            templateFolderName: templates-official
            publishTaskPrefix: 1ES.
          runtimeSourceProperties: /p:DotNetRuntimeSourceFeed=https://dotnetbuilds.blob.core.windows.net/internal /p:DotNetRuntimeSourceFeedKey=$(dotnetbuilds-internal-container-read-token-base64)
          ${{ if and(eq(parameters.runTestBuild, false), ne(variables['Build.Reason'], 'PullRequest')) }}:
            timeoutInMinutes: 90
            linuxJobParameterSets:
            ### OFFICIAL ###
            # Note: These builds are also portable like the Portable category, but that category uses containers, and doesn't publish zips and tarballs.
            - categoryName: Official
              publishArgument: $(_publishArgument)
              officialBuildProperties: $(_officialBuildProperties)
              osProperties: $(linuxOsPortableProperties)
              runTests: false
            - categoryName: Official
              buildArchitecture: arm
              runtimeIdentifier: linux-arm
              publishArgument: $(_publishArgument)
              officialBuildProperties: $(_officialBuildProperties)
              osProperties: $(linuxOsPortableProperties)
              runTests: false
            - categoryName: Official
              buildArchitecture: arm64
              runtimeIdentifier: linux-arm64
              publishArgument: $(_publishArgument)
              officialBuildProperties: $(_officialBuildProperties)
              osProperties: $(linuxOsPortableProperties)
              runTests: false
            ### PORTABLE ###
            - categoryName: Portable
              container: ubuntu2204DebPkg
              # Do not publish zips and tarballs. The linux-x64 binaries are already published by Official.
              publishArgument: $(_publishArgument) /p:PublishBinariesAndBadge=false
              officialBuildProperties: $(_officialBuildProperties)
              osProperties: $(linuxOsPortableProperties) /p:BuildSdkDeb=true
              runTests: false
            - categoryName: Portable
              container: cblMariner20Fpm
              # Do not publish zips and tarballs. The linux-x64 binaries are already published by Official.
              publishArgument: $(_publishArgument) /p:PublishBinariesAndBadge=false
              officialBuildProperties: $(_officialBuildProperties)
              osProperties: $(linuxOsPortableProperties) /p:IsRPMBasedDistro=true
              runTests: false
            - categoryName: Portable
              container: cblMariner20Fpm
              buildArchitecture: arm64
              runtimeIdentifier: linux-arm64
              # Do not publish zips and tarballs. The linux-arm64 binaries are already published by Official.
              publishArgument: $(_publishArgument) /p:PublishBinariesAndBadge=false /p:CLIBUILD_SKIP_TESTS=true
              officialBuildProperties: $(_officialBuildProperties)
              osProperties: $(linuxOsPortableProperties) /p:IsRPMBasedDistro=true
              runTests: false
            ### MUSL ###
            - categoryName: Musl
              container: alpine319WithNode
              runtimeIdentifier: linux-musl-x64
              publishArgument: $(_publishArgument)
              officialBuildProperties: $(_officialBuildProperties)
              # Use HostOSName when running on alpine.
              osProperties: /p:HostOSName=linux-musl
              # SBOM generation is not supported for alpine.
              enableSbom: false
              runTests: false
            - categoryName: Musl
              container: mariner20CrossArm
              buildArchitecture: arm
              runtimeIdentifier: linux-musl-arm
              publishArgument: $(_publishArgument)
              officialBuildProperties: $(_officialBuildProperties)
              osProperties: /p:OSName=linux-musl
              runTests: false
            - categoryName: Musl
              buildArchitecture: arm64
              runtimeIdentifier: linux-musl-arm64
              publishArgument: $(_publishArgument)
              officialBuildProperties: $(_officialBuildProperties)
              osProperties: /p:OSName=linux-musl
              runTests: false
            ### PGO ###
            - categoryName: PGO
              pgoInstrument: true
              publishArgument: $(_publishArgument)
              officialBuildProperties: $(_officialBuildProperties)
              osProperties: $(linuxOsPortableProperties)
              runTests: false
            - categoryName: PGO
              pgoInstrument: true
              buildArchitecture: arm64
              runtimeIdentifier: linux-arm64
              publishArgument: $(_publishArgument)
              officialBuildProperties: $(_officialBuildProperties)
              osProperties: $(linuxOsPortableProperties)
              runTests: false

      ############### MACOS ###############
      - template: /eng/pipelines/templates/jobs/sdk-job-matrix.yml@self
        parameters:
          pool:
            name: Azure Pipelines
            image: macOS-latest
            os: macOS
          helixTargetQueue: osx.13.amd64
          oneESCompat:
            templateFolderName: templates-official
            publishTaskPrefix: 1ES.
          runtimeSourceProperties: /p:DotNetRuntimeSourceFeed=https://dotnetbuilds.blob.core.windows.net/internal /p:DotNetRuntimeSourceFeedKey=$(dotnetbuilds-internal-container-read-token-base64)
          ${{ if and(eq(parameters.runTestBuild, false), ne(variables['Build.Reason'], 'PullRequest')) }}:
            timeoutInMinutes: 90
            macOSJobParameterSets:
            ### OFFICIAL ###
            - categoryName: Official
              runtimeIdentifier: osx-x64
              publishArgument: $(_publishArgument)
              officialBuildProperties: $(_officialBuildProperties)
              runTests: false
            - categoryName: Official
              buildArchitecture: arm64
              runtimeIdentifier: osx-arm64
              publishArgument: $(_publishArgument)
              officialBuildProperties: $(_officialBuildProperties)
              runTests: false

      ############### SOURCE BUILD ###############
      - template: /eng/common/templates-official/job/source-build.yml@self
        parameters:
          enableInternalSources: true
          platform:
            name: Managed
            container: centosStream9
            jobProperties:
              timeoutInMinutes: 30

      ############### DOTNET-FORMAT ###############
      - ${{ if or(eq(parameters.runTestBuild, true), eq(variables['Build.Reason'], 'PullRequest')) }}:
        - template: /eng/dotnet-format/dotnet-format-integration.yml@self
          parameters:
            oneESCompat:
              publishTaskPrefix: 1ES.

    ############### PUBLISH STAGE ###############
    - ${{ if and(eq(parameters.runTestBuild, false), ne(variables['Build.Reason'], 'PullRequest')) }}:
      - stage: publish
        displayName: Publish
        dependsOn: build
        jobs:
        - template: /eng/common/templates-official/job/publish-build-assets.yml@self
          parameters:
            publishUsingPipelines: true
            publishAssetsImmediately: true
            pool:
              name: $(DncEngInternalBuildPool)
              image: 1es-windows-2022
              os: windows

      ############### POST-BUILD STAGE ###############
      - template: /eng/common/templates-official/post-build/post-build.yml@self
        parameters:
          publishingInfraVersion: 3
          enableSymbolValidation: false
          enableSigningValidation: false
          enableNugetValidation: false
          enableSourceLinkValidation: false
          publishInstallersAndChecksums: true
          publishAssetsImmediately: true
          SDLValidationParameters:
            enable: false
            params: ' -SourceToolsList @("policheck","credscan")
            -TsaInstanceURL $(_TsaInstanceURL)
            -TsaProjectName $(_TsaProjectName)
            -TsaNotificationEmail $(_TsaNotificationEmail)
            -TsaCodebaseAdmin $(_TsaCodebaseAdmin)
            -TsaBugAreaPath $(_TsaBugAreaPath)
            -TsaIterationPath $(_TsaIterationPath)
            -TsaRepositoryName "dotnet-sdk"
            -TsaCodebaseName "dotnet-sdk"
            -TsaPublish $True'<|MERGE_RESOLUTION|>--- conflicted
+++ resolved
@@ -24,37 +24,6 @@
   default: false
 
 variables:
-<<<<<<< HEAD
-  - name: _CIBuild
-    value: -restore -build -sign -pack -ci
-  - ${{ if or(startswith(variables['Build.SourceBranch'], 'refs/heads/release/'), startswith(variables['Build.SourceBranch'], 'refs/heads/internal/release/'), eq(variables['Build.Reason'], 'Manual')) }}:
-    - name: PostBuildSign
-      value: false
-  - ${{ else }}:
-    - name: PostBuildSign
-      value: true
-  - ${{ if eq(variables['System.TeamProject'], 'public') }}:
-    - name: _InternalRuntimeDownloadArgs
-      value: ''
-    - name: _OfficialBuildArgs
-      value: ''
-    - name: "skipComponentGovernanceDetection"
-      value: "true"
-  - ${{ if ne(variables['System.TeamProject'], 'public') }}:
-    - name: _OfficialBuildArgs
-      value: /p:OfficialBuilder=Microsoft
-    - name: Codeql.Enabled
-      value: true
-    - name: _InternalRuntimeDownloadArgs
-      value: /p:DotNetRuntimeSourceFeed=https://dotnetbuilds.blob.core.windows.net/internal
-        /p:DotNetRuntimeSourceFeedKey=$(dotnetbuilds-internal-container-read-token-base64)
-  - ${{ if and(ne(variables['System.TeamProject'], 'public'), notin(variables['Build.Reason'], 'PullRequest')) }}:
-    - group: DotNet-CLI-SDLValidation-Params
-  - template: /eng/common/templates-official/variables/pool-providers.yml
-  # Set the MicroBuild plugin installation directory to the agent temp directory to avoid SDL tool scanning.
-  - name: MicroBuildOutputFolderOverride
-    value: $(Agent.TempDirectory)
-=======
 - template: /eng/pipelines/templates/variables/sdk-defaults.yml
 # Variables used: DncEngInternalBuildPool
 - template: /eng/common/templates-official/variables/pool-providers.yml
@@ -75,7 +44,6 @@
   value: -sign /p:SignCoreSdk=true
 - name: _officialBuildProperties
   value: /p:DotNetPublishUsingPipelines=true /p:OfficialBuilder=Microsoft /p:OfficialBuildId=$(Build.BuildNumber)
->>>>>>> 91931824
 
 resources:
   repositories:
